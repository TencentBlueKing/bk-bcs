import http from '@/api'
import { json2Query } from '@/common/util'
import router from '@/router'
import store from '@/store'
import { crPrefix } from '@/api/base'

const methodsWithoutData = ['get', 'head', 'options', 'delete']
const defaultConfig = { needRes: false }
<<<<<<< HEAD

export const parseUrl = (url, params = {}) => {
=======
const prefixData = [crPrefix]
export const request = (method, url) => (params = {}, config = {}) => {
    const reqMethod = method.toLowerCase()
    const reqConfig = Object.assign({}, defaultConfig, config)

>>>>>>> 7edef7d9
    // 全局URL变量替换
    const variableData = {
        '$projectId': router.currentRoute.params.projectId,
        '$clusterId': store.state.curClusterId || ''
    }
    Object.keys(params).forEach(key => {
        // 自定义url变量
        if (key.indexOf('$') === 0) {
            variableData[key] = params[key]
        }
    })
    let newUrl = `${/(http|https):\/\/([\w.]+\/?)\S*/.test(url) || prefixData.some(prefix => url.indexOf(prefix) === 0)
        ? url : `${DEVOPS_BCS_API_URL}${url}`}`
    Object.keys(variableData).forEach(key => {
        if (!variableData[key]) {
            // console.warn(`路由变量未配置${key}`)
            // 去除后面的路径符号
            newUrl = newUrl.replace(`/${key}`, '')
        } else {
            newUrl = newUrl.replace(new RegExp(`\\${key}`, 'g'), variableData[key])
        }
        delete params[key]
    })
    return newUrl
}

export const request = (method, url) => (params = {}, config = {}) => {
    const reqMethod = method.toLowerCase()
    const reqConfig = Object.assign({}, defaultConfig, config)

    let newUrl = parseUrl(url, params)
    let req = null
    if (methodsWithoutData.includes(reqMethod)) {
        const query = json2Query(params, '')
        if (query) {
            newUrl += `?${query}`
        }
        req = http[reqMethod](newUrl, null, reqConfig)
    } else {
        req = http[reqMethod](newUrl, params, reqConfig)
    }
    return req.then((res) => {
        if (reqConfig.needRes) return Promise.resolve(res)

        return Promise.resolve(res.data)
    }).catch((err) => {
        console.error('request error', err)
        return Promise.reject(err)
    })
}

export default request<|MERGE_RESOLUTION|>--- conflicted
+++ resolved
@@ -6,16 +6,9 @@
 
 const methodsWithoutData = ['get', 'head', 'options', 'delete']
 const defaultConfig = { needRes: false }
-<<<<<<< HEAD
+const prefixData = [crPrefix]
 
 export const parseUrl = (url, params = {}) => {
-=======
-const prefixData = [crPrefix]
-export const request = (method, url) => (params = {}, config = {}) => {
-    const reqMethod = method.toLowerCase()
-    const reqConfig = Object.assign({}, defaultConfig, config)
-
->>>>>>> 7edef7d9
     // 全局URL变量替换
     const variableData = {
         '$projectId': router.currentRoute.params.projectId,
