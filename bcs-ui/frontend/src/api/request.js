import http from '@/api'
import { json2Query } from '@/common/util'
import router from '@/router'
import store from '@/store'
// import { crPrefix } from '@/api/base'

const methodsWithoutData = ['get', 'head', 'options', 'delete']
const defaultConfig = { needRes: false }
const prefixData = []

export const parseUrl = (url, params = {}) => {
    // 全局URL变量替换
    const currentRoute = router.currentRoute
    const variableData = {
<<<<<<< HEAD
        '$projectId': router.currentRoute.params.projectId,
        '$clusterId': store.state.curClusterId || ''
=======
        '$projectId': currentRoute.params.projectId,
        '$clusterId': store.state.curClusterId || currentRoute.query.cluster_id || currentRoute.params.cluster_id
>>>>>>> e75a8a86
    }
    Object.keys(params).forEach(key => {
        // 自定义url变量
        if (key.indexOf('$') === 0) {
            variableData[key] = params[key]
        }
    })
<<<<<<< HEAD
    let newUrl = `${/(http|https):\/\/([\w.]+\/?)\S*/.test(url) ? url : `${DEVOPS_BCS_API_URL}${url}`}`
=======
    let newUrl = `${/(http|https):\/\/([\w.]+\/?)\S*/.test(url) || prefixData.some(prefix => url.indexOf(prefix) === 0)
        ? url : `${DEVOPS_BCS_API_URL}${url}`}`
>>>>>>> e75a8a86
    Object.keys(variableData).forEach(key => {
        if (!variableData[key]) {
            // console.warn(`路由变量未配置${key}`)
            // 去除后面的路径符号
            newUrl = newUrl.replace(`/${key}`, '')
        } else {
            newUrl = newUrl.replace(new RegExp(`\\${key}`, 'g'), variableData[key])
        }
        delete params[key]
    })
    return newUrl
}

export const request = (method, url) => (params = {}, config = {}) => {
    const reqMethod = method.toLowerCase()
    const reqConfig = Object.assign({}, defaultConfig, config)

    let newUrl = parseUrl(url, params)
    let req = null
    if (methodsWithoutData.includes(reqMethod)) {
        const query = json2Query(params, '')
        if (query) {
            newUrl += `?${query}`
        }
        req = http[reqMethod](newUrl, null, reqConfig)
    } else {
        req = http[reqMethod](newUrl, params, reqConfig)
    }
    return req.then((res) => {
        if (reqConfig.needRes) return Promise.resolve(res)

        return Promise.resolve(res.data)
    }).catch((err) => {
        console.error('request error', err)
        return Promise.reject(err)
    })
}

export default request<|MERGE_RESOLUTION|>--- conflicted
+++ resolved
@@ -2,23 +2,16 @@
 import { json2Query } from '@/common/util'
 import router from '@/router'
 import store from '@/store'
-// import { crPrefix } from '@/api/base'
 
 const methodsWithoutData = ['get', 'head', 'options', 'delete']
 const defaultConfig = { needRes: false }
-const prefixData = []
 
 export const parseUrl = (url, params = {}) => {
     // 全局URL变量替换
     const currentRoute = router.currentRoute
     const variableData = {
-<<<<<<< HEAD
-        '$projectId': router.currentRoute.params.projectId,
-        '$clusterId': store.state.curClusterId || ''
-=======
         '$projectId': currentRoute.params.projectId,
         '$clusterId': store.state.curClusterId || currentRoute.query.cluster_id || currentRoute.params.cluster_id
->>>>>>> e75a8a86
     }
     Object.keys(params).forEach(key => {
         // 自定义url变量
@@ -26,12 +19,7 @@
             variableData[key] = params[key]
         }
     })
-<<<<<<< HEAD
     let newUrl = `${/(http|https):\/\/([\w.]+\/?)\S*/.test(url) ? url : `${DEVOPS_BCS_API_URL}${url}`}`
-=======
-    let newUrl = `${/(http|https):\/\/([\w.]+\/?)\S*/.test(url) || prefixData.some(prefix => url.indexOf(prefix) === 0)
-        ? url : `${DEVOPS_BCS_API_URL}${url}`}`
->>>>>>> e75a8a86
     Object.keys(variableData).forEach(key => {
         if (!variableData[key]) {
             // console.warn(`路由变量未配置${key}`)
