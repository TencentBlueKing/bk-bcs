--- conflicted
+++ resolved
@@ -590,15 +590,6 @@
                     list.forEach(item => {
                         item.expand = false
                         item.expanding = false
-<<<<<<< HEAD
-                        item.canEdit = item.permissions.edit && !!this.serviceList.find(service =>
-                            service.namespace === item.namespace
-                            && service.resourceName === item.metadata.service_name
-                        )
-                        item.editMsg = item.permissions.edit_msg
-                        item.canDel = item.permissions.delete
-                        item.delMsg = item.permissions.delete_msg
-=======
                         // item.canEdit = item.permissions.edit && !!this.serviceList.find(service =>
                         //     service.clusterId === item.cluster_id
                         //     && service.namespace === item.namespace
@@ -607,7 +598,6 @@
                         // item.editMsg = item.permissions.edit_msg
                         // item.canDel = item.permissions.delete
                         // item.delMsg = item.permissions.delete_msg
->>>>>>> 589d9e93
                         item.targetData = Object.assign({}, this.targets[item.instance_id] || {})
                         item.targetData.targets = item.targetData.targets ? item.targetData.targets.sort((pre, next) => {
                             if (pre.health === next.health) {
