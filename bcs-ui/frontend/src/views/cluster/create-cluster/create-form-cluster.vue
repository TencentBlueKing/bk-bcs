<template>
    <section class="create-form-cluster">
        <FormGroup :title="$t('基本信息')">
            <bk-form :label-width="100" :model="basicInfo" :rules="basicDataRules" ref="basicForm">
                <bk-form-item :label="$t('集群名称')" property="clusterName" error-display-type="normal" required>
                    <bk-input v-model="basicInfo.clusterName"></bk-input>
                </bk-form-item>
                <bk-form-item :label="$t('集群环境')" required>
                    <bk-radio-group v-model="basicInfo.environment">
                        <bk-radio value="stag" v-if="runEnv === 'dev'">
                            UAT
                        </bk-radio>
                        <bk-radio value="debug">
                            {{ $t('测试环境') }}
                        </bk-radio>
                        <bk-radio value="prod">
                            {{ $t('正式环境') }}
                        </bk-radio>
                    </bk-radio-group>
                </bk-form-item>
                <bk-form-item :label="$t('模板名称')" property="provider" error-display-type="normal" required>
                    <div class="template-name">
                        <bcs-select v-model="basicInfo.provider" :clearable="false">
                            <bcs-option v-for="item in templateList"
                                :key="item.cloudID"
                                :id="item.cloudID"
                                :name="item.name">
                            </bcs-option>
                        </bcs-select>
                        <!-- <bk-button text class="ml10">{{ $t('新增集群模板') }}</bk-button> -->
                    </div>
                </bk-form-item>
                <bk-form-item :label="$t('描述')">
                    <bk-input v-model="basicInfo.description" type="textarea"></bk-input>
                </bk-form-item>
            </bk-form>
        </FormGroup>
        <FormGroup :title="$t('集群选项')" class="mt15">
            <!-- <template #title>
                <div class="bk-button-group">
                    <bk-button @click.native.stop="handleChangeMode('form')" :class="createMode === 'form' ? 'is-selected' : ''" size="small">{{ $t('表单结构') }}</bk-button>
                    <bk-button @click.native.stop="handleChangeMode('yaml')" :class="createMode === 'yaml' ? 'is-selected' : ''" size="small">{{ $t('Yaml格式') }}</bk-button>
                </div>
            </template> -->
            <template #default>
                <FormMode
                    v-if="createMode === 'form'"
                    :version-list="versionList"
                    :cloud-id="basicInfo.provider"
                    :cidr-step-list="cidrStepList"
<<<<<<< HEAD
=======
                    :environment="basicInfo.environment"
>>>>>>> bcb59657
                    ref="formMode"
                >
                </FormMode>
                <YamlMode v-else></YamlMode>
            </template>
        </FormGroup>
        <FormGroup :title="$t('选择Master')" :desc="$t('仅支持数量为3,5和7个')" class="mt15 mb50">
            <template #title>
                <bk-button text v-if="ipList.length" @click.native.stop="handleOpenSelector">
                    <i class="bcs-icon bcs-icon-plus" style="position: relative;top: -1px;"></i>
                    {{ $t('选择服务器') }}
                </bk-button>
            </template>
            <div :class="['choose-server-btn', { 'error-btn': ipErrorTips }]" @click.stop="handleOpenSelector" v-if="!ipList.length">
                <i class="bcs-icon bcs-icon-plus mr5" style="position: relative;top: 1px;"></i>
                <span>{{ $t('选择服务器') }}</span>
            </div>
            <div class="choose-server-list" v-else>
                <bk-table :data="ipList">
                    <bk-table-column type="index" :label="$t('序列')" width="60"></bk-table-column>
                    <bk-table-column :label="$t('内网IP')" prop="bk_host_innerip"></bk-table-column>
                    <bk-table-column :label="$t('机房')" prop="idc_name"></bk-table-column>
                    <bk-table-column :label="$t('机型')" prop="svr_device_class"></bk-table-column>
                    <bk-table-column :label="$t('操作')" width="100">
                        <template #default="{ row }">
                            <bk-button text @click="handleDeleteIp(row)">{{ $t('移除') }}</bk-button>
                        </template>
                    </bk-table-column>
                </bk-table>
            </div>
            <p class="error-tips" v-if="ipErrorTips">{{ ipErrorTips }}</p>
        </FormGroup>
        <div class="footer">
            <bk-button class="btn" theme="primary" :loading="creating" @click="showConfirmDialog">{{$t('创建')}}</bk-button>
            <bk-button class="btn ml15" @click="handleCancel">{{$t('取消')}}</bk-button>
        </div>
        <IpSelector v-model="showIpSelector" @confirm="handleChooseServer"></IpSelector>
        <tipDialog
            ref="confirmDialog"
            icon="bcs-icon bcs-icon-exclamation-triangle"
            :title="$t('确定创建集群')"
            :sub-title="$t('请确认以下配置:')"
            :check-list="checkList"
            :confirm-btn-text="$t('确定，创建集群')"
            :cancel-btn-text="$t('我再想想')"
            :confirm-callback="handleCreateCluster">
        </tipDialog>
    </section>
</template>
<script lang="ts">
    import { computed, defineComponent, onMounted, ref } from '@vue/composition-api'
    import IpSelector from '@/components/ip-selector/selector-dialog.vue'
    import FormGroup from './form-group.vue'
    import FormMode from './form-mode.vue'
    import YamlMode from './yaml-mode.vue'
    import { TranslateResult } from 'vue-i18n'
    import tipDialog from '@/components/tip-dialog/index.vue'

    export default defineComponent({
        name: 'CreateFormCluster',
        components: {
            FormGroup,
            FormMode,
            YamlMode,
            IpSelector,
            tipDialog
        },
        setup (props, ctx) {
            const { $store, $i18n, $bkMessage, $router } = ctx.root
            const runEnv = ref(window.RUN_ENV)
            const createMode = ref<'form' | 'yaml'>('form')
            const basicInfo = ref({
                clusterName: '', // 集群名称
                environment: runEnv.value === 'dev' ? 'stag' : 'debug', // 集群环境
                provider: '', // 云模板ID
                description: '' // 描述
            })
            // 更改集群选项模式
            const handleChangeMode = (mode) => {
                createMode.value = mode
            }
            const templateList = ref<any[]>([])
            const templateLoading = ref(false)
            const handleGetTemplateList = async () => {
                templateLoading.value = true
                templateList.value = await $store.dispatch('clustermanager/fetchCloudList')
                templateLoading.value = false
            }
            // 版本列表
            const versionList = computed(() => {
                const cloud = templateList.value.find(item => item.cloudID === basicInfo.value.provider)
                return cloud?.clusterManagement.availableVersion || []
            })
            // IP数量列表
            const cidrStepList = computed(() => {
                const cloud = templateList.value.find(item => item.cloudID === basicInfo.value.provider)
<<<<<<< HEAD
                return cloud?.networkInfo?.cidrStep || []
=======
                const cidrStep = cloud?.networkInfo?.cidrStep || []
                // 测试环境不允许选择4096
                return basicInfo.value.environment === 'prod'
                    ? cidrStep
                    : cidrStep.filter(ip => ip !== 4096)
>>>>>>> bcb59657
            })

            const showIpSelector = ref(false)
            // 打开IP选择器
            const handleOpenSelector = () => {
                showIpSelector.value = true
            }
            // 选择IP节点
            const ipList = ref<any[]>([])
            const ipErrorTips = ref<TranslateResult>('')
            const validateServer = (data) => {
                if (!data.length) {
                    ipErrorTips.value = $i18n.t('必填项')
                    return false
                }
                if (![3, 5, 7].includes(data.length)) {
                    ipErrorTips.value = $i18n.t('仅支持数量为3,5和7个')
                    return false
                }
                return true
            }
            const handleChooseServer = (data = []) => {
                const validate = validateServer(data)
                if (!validate) {
                    showIpSelector.value = true
                    $bkMessage({
                        theme: 'error',
                        message: ipErrorTips.value
                    })
                    return
                }
                ipErrorTips.value = ''
                ipList.value = data
                showIpSelector.value = false
            }
            const handleDeleteIp = (row) => {
                const index = ipList.value.findIndex(item => item.bk_host_innerip === row.bk_host_innerip)
                index > -1 && ipList.value.splice(index, 1)
            }
            const basicForm = ref<any>(null)
            const basicDataRules = ref({
                clusterName: [
                    {
                        required: true,
                        message: $i18n.t('必填项'),
                        trigger: 'blur'
                    }
                ],
                provider: [
                    {
                        required: true,
                        message: $i18n.t('必填项'),
                        trigger: 'blur'
                    }
                ]
            })
            const curProject = computed(() => {
                return $store.state.curProject
            })
            const user = computed(() => {
                return $store.state.user
            })
            const formMode = ref<any>(null)
            const creating = ref(false)
            // 创建集群
            const checkList = computed(() => {
                const maxNodePodNum = formMode.value?.formData?.networkSettings?.maxNodePodNum || 0
                return [
                    {
                        id: 1,
                        text: $i18n.t('该集群创建后单个节点最大允许创建 {num} 个pod（TKE内部需占用3个IP），创建后不允许调整，请慎重确认', {
                            num: maxNodePodNum - 3
                        }),
                        isChecked: false
                    }
                ]
            })
            const confirmDialog = ref<any>(null)
            const showConfirmDialog = async () => {
                await Promise.all([basicForm.value.validate(), formMode.value.validate()])
                const validate = validateServer(ipList.value)
                if (!validate) return

                if (confirmDialog.value) {
                    confirmDialog.value.show()
                }
            }
            const handleCreateCluster = async () => {
                confirmDialog.value.hide()
                const clusterData = formMode.value?.formData
                creating.value = true
                const params = {
                    projectID: curProject.value.project_id,
                    businessID: String(curProject.value.cc_app_id),
                    engineType: 'k8s',
                    isExclusive: true,
                    clusterType: 'single',
                    creator: user.value.username,
                    manageType: 'INDEPENDENT_CLUSTER',
                    ...basicInfo.value,
                    ...clusterData,
                    master: ipList.value.map(item => item.bk_host_innerip)
                }
                const result = await $store.dispatch('clustermanager/createCluster', params)
                if (result) {
                    $bkMessage({
                        theme: 'success',
                        message: $i18n.t('创建成功')
                    })
                    $router.push({ name: 'clusterMain' })
                }
                creating.value = false
            }
            const handleCancel = async () => {
                $router.push({ name: 'clusterMain' })
            }
            onMounted(() => {
                handleGetTemplateList()
            })
            return {
                runEnv,
                creating,
                ipErrorTips,
                basicInfo,
                createMode,
                showIpSelector,
                ipList,
                templateList,
                versionList,
                basicForm,
                formMode,
                checkList,
                confirmDialog,
                showConfirmDialog,
                basicDataRules,
                handleChangeMode,
                handleOpenSelector,
                handleChooseServer,
                handleDeleteIp,
                handleCreateCluster,
                handleCancel,
                cidrStepList
            }
        }
    })
</script>
<style lang="postcss" scoped>
.create-form-cluster {
    padding: 24px;
    display: flex;
    flex-direction: column;
    align-items: center;
    justify-content: center;
    /deep/ .bk-input-text {
        width: 400px;
    }
    /deep/ .bk-select {
        width: 400px;
    }
    /deep/ .bk-textarea-wrapper {
        width: 400px;
    }
    /deep/ .form-group {
        width: 80%;
        max-width: 1000px;
    }
    .template-name {
        display: flex;
    }
    .cluster-config {
        display: flex;
        align-items: center;
        justify-content: space-between;
        width: 100%;
        .title {
            font-size: 14px;
            font-weight: 700;
            line-height: 22px;
        }
    }
    .choose-server-btn {
        border: 1px dashed #c4c6cc;
        height: 40px;
        display: flex;
        align-items: center;
        justify-content: center;
        color: #3A84FF;
        width: 630px;
        margin-left: 24px;
        &:hover {
            border-color: #3A84FF;
            cursor: pointer;
        }
    }
    .choose-server-list {
        padding-left: 24px;
    }
    .footer {
        position: fixed;
        bottom: 0px;
        height: 60px;
        display: flex;
        align-items: center;
        justify-content: center;
        background-color: #fff;
        border-top: 1px solid #dcdee5;
        box-shadow: 0 -2px 4px 0 rgb(0 0 0 / 5%);
        z-index: 200;
        right: 0;
        width: calc(100% - 261px);
        .btn {
            width: 88px;
        }
    }
    .error-btn {
        border: 1px solid #ea3636;
        color: #ea3636;
        &:hover {
            border: 1px solid #ea3636;
        }
    }
    .error-tips {
        margin-top: 5px;
        color: #ea3636;
        padding: 0 24px;
    }
}
</style><|MERGE_RESOLUTION|>--- conflicted
+++ resolved
@@ -48,10 +48,7 @@
                     :version-list="versionList"
                     :cloud-id="basicInfo.provider"
                     :cidr-step-list="cidrStepList"
-<<<<<<< HEAD
-=======
                     :environment="basicInfo.environment"
->>>>>>> bcb59657
                     ref="formMode"
                 >
                 </FormMode>
@@ -148,15 +145,11 @@
             // IP数量列表
             const cidrStepList = computed(() => {
                 const cloud = templateList.value.find(item => item.cloudID === basicInfo.value.provider)
-<<<<<<< HEAD
-                return cloud?.networkInfo?.cidrStep || []
-=======
                 const cidrStep = cloud?.networkInfo?.cidrStep || []
                 // 测试环境不允许选择4096
                 return basicInfo.value.environment === 'prod'
                     ? cidrStep
                     : cidrStep.filter(ip => ip !== 4096)
->>>>>>> bcb59657
             })
 
             const showIpSelector = ref(false)
