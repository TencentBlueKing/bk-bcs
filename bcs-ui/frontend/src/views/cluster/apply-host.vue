--- conflicted
+++ resolved
@@ -468,11 +468,9 @@
                         projectId: this.projectId,
                         region: this.formdata.region
                     })
-<<<<<<< HEAD
+
                     this.zoneList = data.data
-=======
-                    this.zoneList.splice(0, this.vpcList.length, ...data)
->>>>>>> 9acf5944
+
                     if (this.clusterInfo.zone_id && this.isBackfill) {
                         const zone = this.zoneList.find(item => item.value === this.clusterInfo.zone_id)
                         if (zone) {
@@ -501,11 +499,7 @@
                             this.formdata.disk_type = diskType.value
                         }
                     } else if (this.diskTypeList.length) {
-<<<<<<< HEAD
                         this.formdata.disk_type = this.diskTypeList[1].value
-=======
-                        this.formdata.disk_type = this.diskTypeList[0].value
->>>>>>> 9acf5944
                     }
                 } catch (e) {
                     console.error(e)
