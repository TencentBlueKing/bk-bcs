<template>
    <div class="biz-content">
        <div class="biz-content-wrapper biz-cluster-info-wrapper">
            <div class="biz-cluster-info-inner">
                <div class="biz-cluster-tab-content" v-bkloading="{ isLoading: containerLoading, opacity: 1 }" style="min-height: 600px;">
                    <div class="biz-cluster-info-form-wrapper">
                        <div class="label">
                            {{$t('基本信息')}}
                        </div>
                        <div class="content">
                            <div class="row">
                                <div class="left">
                                    <p>{{$t('集群名称')}}</p>
                                </div>
                                <div class="right">
                                    <template v-if="!isClusterNameEdit">
                                        {{clusterInfo.clusterName || '--'}}
                                        <a href="javascript:void(0);"
                                            class="bk-text-button ml10"
                                            v-authority="{
                                                clickable: webAnnotations.perms[clusterInfo.clusterID]
                                                    && webAnnotations.perms[clusterInfo.clusterID].cluster_manage,
                                                actionId: 'cluster_manage',
                                                resourceName: clusterInfo.clusterName,
                                                disablePerms: true,
                                                permCtx: {
                                                    project_id: projectId,
                                                    cluster_id: clusterInfo.clusterID
                                                }
                                            }"
                                            @click="handleEditClusterName">
                                            <span class="bcs-icon bcs-icon-edit"></span>
                                        </a>
                                    </template>
                                    <template v-else>
                                        <div class="bk-form bk-name-form">
                                            <div class="bk-form-item">
                                                <div class="bk-form-inline-item">
                                                    <bcs-input style="width: 400px; margin-right: 15px;"
                                                        :maxlength="64"
                                                        :placeholder="$t('请输入集群名称，不超过64个字符')"
                                                        :value="clusterInfo.clusterName"
                                                        ref="clusterNameRef">
                                                    </bcs-input>
                                                </div>
                                                <div class="bk-form-inline-item">
                                                    <bk-button text @click="updateClusterName">{{$t('保存')}}</bk-button>
                                                    <bk-button text class="ml10" @click="isClusterNameEdit = false">{{$t('取消')}}</bk-button>
                                                </div>
                                            </div>
                                        </div>
                                    </template>
                                </div>
                            </div>
                            <div class="row">
                                <div class="left">
                                    <p>{{$t('调度引擎')}}</p>
                                </div>
                                <div class="right">{{clusterInfo.engineType || '--'}}</div>
                            </div>
                            <div class="row">
                                <div class="left">
                                    <p>{{$t('集群ID')}}</p>
                                </div>
                                <div class="right">{{clusterInfo.clusterID || '--'}}</div>
                            </div>
                            <div class="row" v-if="providerType === 'tke'">
                                <div class="left">
                                    <p>{{$t('TKE集群ID')}}</p>
                                </div>
                                <div class="right">{{clusterInfo.systemID || '--'}}</div>
                            </div>
                            <div class="row">
                                <div class="left">
                                    <p>{{$t('集群版本')}}</p>
                                </div>
                                <div class="right">{{clusterInfo.clusterBasicSettings ? clusterInfo.clusterBasicSettings.version : '--'}}</div>
                            </div>
                            <div class="row">
                                <div class="left">
                                    <p>{{$t('状态')}}</p>
                                </div>
                                <div class="right">{{clusterStatusMap[clusterInfo.status] || '--'}}</div>
                            </div>
                            <div class="row">
                                <div class="left">
                                    <p>{{$t('Master数量')}}</p>
                                </div>
                                <div class="right">
                                    <bk-button text :disabled="!masterNum" @click="handleShowMasterInfo">
                                        {{masterNum ? `${masterNum}${$t('个')}` : '--'}}
                                    </bk-button>
                                </div>
                            </div>
                            <!-- <div class="row">
                                <div class="left">
                                    <p>{{$t('节点数量')}}</p>
                                </div>
                                <div class="right">{{nodeCount}}</div>
                            </div> -->
                            <template v-if="$INTERNAL">
                                <!-- <div class="row">
                                    <div class="left">
                                        <p>{{$t('配置')}}</p>
                                    </div>
                                    <div class="right">{{configInfo}}</div>
                                </div> -->
                                <div class="row" v-if="providerType === 'tke'">
                                    <div class="left">
                                        <p>{{$t('网络类型')}}</p>
                                    </div>
                                    <div class="right">
                                        {{clusterInfo.networkType || '--'}}
                                    </div>
                                </div>
                                <div class="row">
                                    <div class="left">
                                        <p>{{$t('所属地域')}}</p>
                                    </div>
                                    <div class="right">
                                        {{clusterInfo.region || '--'}}
                                    </div>
                                </div>
                            </template>
                            <div class="row">
                                <div class="left">
                                    <p>{{$t('创建时间')}}</p>
                                </div>
                                <div class="right">{{clusterInfo.createTime || '--'}}</div>
                            </div>
                            <div class="row">
                                <div class="left">
                                    <p>{{$t('更新时间')}}</p>
                                </div>
                                <div class="right">{{clusterInfo.updateTime || '--'}}</div>
                            </div>
                            <div class="row">
                                <div class="left">
                                    <p>{{$t('集群描述')}}</p>
                                </div>
                                <div class="right">
                                    <template v-if="!isClusterDescEdit">
                                        {{clusterInfo.description || '--'}}
                                        <a href="javascript:void(0);"
                                            class="bk-text-button ml10"
                                            v-authority="{
                                                clickable: webAnnotations.perms[clusterInfo.clusterID]
                                                    && webAnnotations.perms[clusterInfo.clusterID].cluster_manage,
                                                actionId: 'cluster_manage',
                                                resourceName: clusterInfo.clusterName,
                                                disablePerms: true,
                                                permCtx: {
                                                    project_id: projectId,
                                                    cluster_id: clusterInfo.clusterID
                                                }
                                            }"
                                            @click="handleEditClusterDesc">
                                            <span class="bcs-icon bcs-icon-edit"></span>
                                        </a>
                                    </template>
                                    <template v-else>
                                        <div class="bk-form bk-desc-form">
                                            <div class="bk-form-item">
                                                <div class="bk-form-inline-item">
                                                    <textarea maxlength="128"
                                                        :placeholder="$t('请输入集群描述，不超过128个字符')"
                                                        class="bk-form-textarea"
                                                        :value="clusterInfo.description"
                                                        ref="clusterDescRef">
                                                    </textarea>
                                                </div>
                                                <div class="bk-form-inline-item">
                                                    <bk-button text @click="updateClusterDesc">{{$t('保存')}}</bk-button>
                                                    <bk-button text class="ml10" @click="isClusterDescEdit = false">{{$t('取消')}}</bk-button>
                                                </div>
                                            </div>
                                        </div>
                                    </template>
                                </div>
                            </div>
                            <div class="row">
                                <div class="left">
                                    <p>{{$t('集群变量')}}</p>
                                </div>
                                <div class="right">
                                    <bk-button text
                                        :disabled="!variableList.length"
                                        v-authority="{
                                            clickable: webAnnotations.perms[clusterInfo.clusterID]
                                                && webAnnotations.perms[clusterInfo.clusterID].cluster_manage,
                                            actionId: 'cluster_manage',
                                            resourceName: clusterInfo.clusterName,
                                            disablePerms: true,
                                            permCtx: {
                                                project_id: projectId,
                                                cluster_id: clusterInfo.clusterID
                                            }
                                        }"
                                        @click="handleSetVariable">
                                        {{variableList.length ? `${variableList.length}${$t('个')}` : '--'}}
                                    </bk-button>
                                </div>
                            </div>

                            <div class="row" v-if="providerType === 'tke'">
                                <div class="left">
                                    <p>VPC</p>
                                </div>
                                <div class="right">{{clusterInfo.vpcID || '--'}}</div>
                            </div>
                            <div class="row" v-if="providerType === 'tke'">
                                <div class="left">
                                    <p>{{$t('集群网络')}}</p>
                                </div>
                                <div class="right">{{clusterCidr}}</div>
                            </div>
                            <!-- <div class="row" v-if="providerType === 'tke'">
                                <div class="left">
                                    <p>{{$t('Pod总量')}}</p>
                                </div>
                                <div class="right">{{}}</div>
                            </div> -->
                            <div class="row" v-if="providerType === 'tke'">
                                <div class="left">
                                    <p>{{$t('Service数量上限/集群')}}</p>
                                </div>
                                <div class="right">{{clusterInfo.networkSettings.maxServiceNum || '--'}}</div>
                            </div>
                            <div class="row" v-if="providerType === 'tke'">
                                <div class="left">
                                    <p>{{$t('Pod数量上限/节点')}}</p>
                                </div>
                                <div class="right">{{clusterInfo.networkSettings.maxNodePodNum || '--'}}</div>
                            </div>
                            <div class="row" v-if="providerType === 'tke'">
                                <div class="left">
                                    <p>IPVS</p>
                                </div>
                                <div class="right">{{clusterInfo.clusterAdvanceSettings.IPVS}}</div>
                            </div>
                        </div>
                    </div>
                </div>
            </div>
        </div>

        <bk-dialog
            :is-show.sync="showMasterInfoDialog"
            :width="920"
            :has-header="false"
            :has-footer="false"
            :close-icon="true"
            ext-cls="biz-cluster-node-dialog"
            :quick-close="true"
            @confirm="showMasterInfoDialog = false"
            @cancel="showMasterInfoDialog = false">
            <template slot="content">
                <div style="margin: -20px;" v-bkloading="{ isLoading: masterInfoLoading, opacity: 1, zIndex: 1000 }">
                    <div class="biz-cluster-node-dialog-header">
                        <div class="left">
                            {{$t('Master信息')}}
                        </div>
                    </div>
                    <div style="min-height: 440px">
                        <bk-table :data="masterData">
                            <bk-table-column :label="$t('主机名称')" prop="host_name">
                                <template #default="{ row }">
                                    {{ row.host_name || '--' }}
                                </template>
                            </bk-table-column>
                            <bk-table-column :label="$t('内网IP')" prop="inner_ip"></bk-table-column>
                            <bk-table-column :label="$t('Agent状态')" prop="agent">
                                <template #default="{ row }">
                                    <StatusIcon :status="String(row.agent)" :status-color-map="statusColorMap">
                                        {{ taskStatusTextMap[String(row.agent)] }}
                                    </StatusIcon>
                                </template>
                            </bk-table-column>
                            <template v-if="$INTERNAL">
                                <bk-table-column :label="$t('机房')" prop="idc"></bk-table-column>
                                <bk-table-column :label="$t('机架')" prop="rack"></bk-table-column>
                                <bk-table-column :label="$t('机型')" prop="device_class"></bk-table-column>
                            </template>
                        </bk-table>
                    </div>
                </div>
            </template>
        </bk-dialog>

        <bk-sideslider
            :is-show.sync="showVariableInfo"
            :title="$t('设置变量')"
            :width="680"
            class="biz-cluster-set-variable-sideslider"
            :quick-close="false"
            @hidden="showVariableInfo = false">
            <div slot="content">
                <div class="wrapper" style="position: relative;">
                    <form class="bk-form bk-form-vertical set-label-form">
                        <div class="bk-form-item flex-item">
                            <div class="left">
                                <label class="bk-label label">{{$t('变量：')}}</label>
                            </div>
                        </div>
                        <div class="bk-form-item">
                            <div class="bk-form-content">
                                <div class="biz-key-value-wrapper mb10">
                                    <div class="biz-key-value-item" v-for="variable in variableList" :key="variable.id">
                                        <bk-input style="width: 270px;" disabled :value="`${variable.name}(${variable.key})`"></bk-input>
                                        <span class="equals-sign">=</span>
                                        <bk-input class="right" style="width: 270px; margin-left: 35px;" :placeholder="$t('值')" v-model="variable.value"></bk-input>
                                    </div>
                                </div>
                            </div>
                        </div>
                        <div class="action-inner">
                            <bk-button type="primary" :loading="variableInfoLoading" @click="confirmSetVariable">
                                {{$t('保存')}}
                            </bk-button>
                            <bk-button type="button" class="ml10" :disabled="variableInfoLoading" @click="showVariableInfo = false">
                                {{$t('取消')}}
                            </bk-button>
                        </div>
                    </form>
                </div>
            </div>
        </bk-sideslider>
    </div>
</template>

<script>
    // import moment from 'moment'
    import StatusIcon from '@/views/dashboard/common/status-icon.tsx'
    export default {
        components: {
            StatusIcon
        },
        data () {
            return {
                masterInfoLoading: false,
                variableInfoLoading: false,
                containerLoading: false,
                showMasterInfoDialog: false,
                showVariableInfo: false,
                variableList: [],
                masterData: [],
                isClusterNameEdit: false,
                isClusterDescEdit: false,
                clusterInfo: {},
                providerType: 'k8s',
                clusterStatusMap: {
                    INITIALIZATION: this.$t('初始化中'),
                    RUNNING: this.$t('正常'),
                    DELETING: this.$t('删除中'),
                    'CREATE-FAILURE': this.$t('创建失败'),
                    'DELETE-FAILURE': this.$t('删除失败'),
                    DELETED: this.$t('已删除')
                },
                taskStatusTextMap: {
                    '1': this.$t('正常'),
                    '0': this.$t('异常')
                },
                statusColorMap: {
                    '1': 'green',
                    '0': 'red'
                }
            }
        },
        computed: {
            projectId () {
                return this.$route.params.projectId
            },
            projectCode () {
                return this.$route.params.projectCode
            },
            clusterId () {
                return this.$route.params.clusterId
            },
            clusterList () {
                return this.$store.state.cluster.clusterList
            },
            curCluster () {
                return this.clusterList.find(item => item.cluster_id === this.clusterId) || {}
            },
            masterNum () {
                return Object.keys(this.clusterInfo.master || {}).length
            },
            isSingleCluster () {
                const cluster = this.$store.state.cluster.curCluster
                return !!(cluster && Object.keys(cluster).length)
            },
<<<<<<< HEAD
            webAnnotations () {
                return this.$store.state.cluster.clusterWebAnnotations
=======
            clusterCidr () {
                const { multiClusterCIDR = [], clusterIPv4CIDR = '' } = this.clusterInfo.networkSettings
                return [...multiClusterCIDR, clusterIPv4CIDR].filter(cidr => !!cidr).join(', ')
>>>>>>> bcb59657
            }
        },
        async created () {
            this.fetchClusterInfo()
            this.fetchVariableInfo()
        },
        methods: {
            /**
             * 获取当前集群数据
             */
            async fetchClusterInfo () {
                this.containerLoading = true
                const res = await this.$store.dispatch('clustermanager/clusterDetail', {
                    $clusterId: this.clusterId
                }).catch(() => ({}))
                this.clusterInfo = res.data
                this.providerType = res.extra?.providerType
                this.containerLoading = false
            },

            /**
             * 获取变量信息
             */
            async fetchVariableInfo () {
                const res = await this.$store.dispatch('cluster/getClusterVariableInfo', {
                    projectId: this.projectId,
                    clusterId: this.clusterId
                }).catch(() => ({ data: [] }))
                this.variableList = res.data || []
            },

            handleEditClusterName () {
                this.isClusterNameEdit = true
                this.$nextTick(() => {
                    this.$refs.clusterNameRef.focus()
                })
            },

            handleEditClusterDesc () {
                this.isClusterDescEdit = true
                this.$nextTick(() => {
                    this.$refs.clusterDescRef.focus()
                })
            },

            async handleUpdateCluster (params) {
                this.containerLoading = true
                const result = await this.$store.dispatch('clustermanager/modifyCluster', {
                    $clusterId: this.clusterId,
                    ...params
                })
                if (result) {
                    await this.$store.dispatch('cluster/getClusterList', this.projectId)
                    this.$bkMessage({
                        theme: 'success',
                        message: this.$t('修改成功')
                    })
                }
                this.containerLoading = false
                return result
            },
            // 更新当前集群信息
            handleUpdateCurCluster () {
                if (!this.isSingleCluster) return
                this.$store.commit('cluster/forceUpdateCurCluster', {
                    cluster_id: this.clusterInfo.clusterID,
                    name: this.clusterInfo.clusterName,
                    project_id: this.clusterInfo.projectID,
                    ...this.clusterInfo
                })
            },

            // 更新集群名称信息
            async updateClusterName () {
                const clusterName = this.$refs.clusterNameRef?.curValue
                if (!clusterName) return

                const result = await this.handleUpdateCluster({
                    clusterName
                })
                if (result) {
                    this.clusterInfo.clusterName = clusterName
                    this.isClusterNameEdit = false
                    this.handleUpdateCurCluster()
                }
            },
            // 更新集群描述信息
            async updateClusterDesc () {
                const description = this.$refs.clusterDescRef?.value
                if (!description) return

                const result = await this.handleUpdateCluster({
                    description
                })
                if (result) {
                    this.clusterInfo.description = description
                    this.isClusterDescEdit = false
                    this.handleUpdateCurCluster()
                }
            },

            // 设置集群变量
            handleSetVariable () {
                this.showVariableInfo = true
                this.fetchVariableInfo()
            },
            /**
             * 设置变量 sideslder 确认按钮
             */
            async confirmSetVariable () {
                this.variableInfoLoading = true
                const result = await this.$store.dispatch('cluster/updateClusterVariableInfo', {
                    projectId: this.projectId,
                    clusterId: this.curCluster.cluster_id,
                    cluster_vars: this.variableList
                }).catch(() => false)
                this.variableInfoLoading = false
                if (result) {
                    this.$bkMessage({
                        theme: 'success',
                        message: this.$t('保存成功')
                    })
                    this.showVariableInfo = false
                }
            },

            /**
             * 显示 master 信息
             */
            async handleShowMasterInfo () {
                this.showMasterInfoDialog = true
                this.masterInfoLoading = true
                const res = await this.$store.dispatch('cluster/getClusterMasterInfo', {
                    projectId: this.projectId,
                    clusterId: this.curCluster.cluster_id
                }).catch(() => [])
                this.masterData = res.data
                this.masterInfoLoading = false
            },

            /**
             * 返回集群首页列表
             */
            goIndex () {
                this.$router.push({
                    name: 'clusterMain',
                    params: {
                        projectId: this.projectId,
                        projectCode: this.projectCode
                    }
                })
            },

            /**
             * 切换到节点管理
             */
            goOverview () {
                this.$router.push({
                    name: 'clusterOverview',
                    params: {
                        projectId: this.projectId,
                        projectCode: this.projectCode,
                        clusterId: this.clusterId
                    }
                })
            },

            /**
             * 切换到节点管理
             */
            goNode () {
                this.$router.push({
                    name: 'clusterNode',
                    params: {
                        projectId: this.projectId,
                        projectCode: this.projectCode,
                        clusterId: this.clusterId
                    }
                })
            }
        }
    }
</script>

<style scoped lang="postcss">
    @import './info.css';

    .bk-name-form {
        line-height: 36px;

        .bk-form-input {
            width: 400px;
            margin-right: 15px;
            font-size: 12px;
        }
    }

    .bk-desc-form {
        line-height: 70px;

        .bk-form-textarea {
            width: 400px;
            margin-right: 15px;
            font-size: 12px;
        }
    }

    .biz-cluster-info-wrapper {
        padding: 0;
    }

</style><|MERGE_RESOLUTION|>--- conflicted
+++ resolved
@@ -389,14 +389,12 @@
                 const cluster = this.$store.state.cluster.curCluster
                 return !!(cluster && Object.keys(cluster).length)
             },
-<<<<<<< HEAD
             webAnnotations () {
                 return this.$store.state.cluster.clusterWebAnnotations
-=======
+            },
             clusterCidr () {
                 const { multiClusterCIDR = [], clusterIPv4CIDR = '' } = this.clusterInfo.networkSettings
                 return [...multiClusterCIDR, clusterIPv4CIDR].filter(cidr => !!cidr).join(', ')
->>>>>>> bcb59657
             }
         },
         async created () {
