--- conflicted
+++ resolved
@@ -132,17 +132,15 @@
                     })
                 }
             },
-<<<<<<< HEAD
             handleGotoUserToken () {
                 if (this.$route.name === 'token') return
                 this.$router.push({
                     name: 'token'
                 })
-=======
+            },
             // 申请项目权限
             handleApplyPerms () {
                 window.open(window.IAM_HOST)
->>>>>>> 589d9e93
             },
             handleGotoProjectManage () {
                 this.$refs.projectSelectRef && this.$refs.projectSelectRef.close()
