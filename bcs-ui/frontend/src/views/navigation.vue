<template>
    <div>
        <bcs-navigation navigation-type="top-bottom" :need-menu="false">
            <template slot="side-header">
                <span class="title-icon"><img src="@/images/bcs.svg" class="all-icon"></span>
                <span class="title-desc bcs-title-desc" @click="handleGoHome">{{ $INTERNAL ? $t('TKEx-IEG 容器平台') : $t('蓝鲸容器管理平台') }}</span>
            </template>
            <template #header>
                <div class="bcs-navigation-header">
                    <div class="nav-left">
                        <bcs-select ref="projectSelectRef" class="header-select" :clearable="false" searchable
                            :value="curProjectCode"
                            v-show="$route.name !== 'projectManage'"
                            @change="handleProjectChange">
                            <bcs-option v-for="option in onlineProjectList"
                                :key="option.project_code"
                                :id="option.project_code"
                                :name="option.project_name">
                            </bcs-option>
                            <template #extension>
                                <div class="extension-item" @click="handleGotoIAM"><i class="bk-icon icon-plus-circle mr5"></i>{{$t('申请权限')}}</div>
                                <div class="extension-item" @click="handleGotoProjectManage"><i class="bcs-icon bcs-icon-apps mr5"></i>{{$t('项目管理')}}</div>
                            </template>
                        </bcs-select>
                        <bcs-popover ref="clusterManagePopover" theme="navigation-cluster-manage" :arrow="false" placement="bottom-start" :tippy-options="{ 'hideOnClick': false }">
                            <div class="cluster-manage-angle">
                                <a>{{ $t('集群管理') }}</a>
                                <i class="bk-select-angle bk-icon icon-angle-down angle-down"></i>
                            </div>
                            <template slot="content">
                                <ul class="cluster-manage-angle-content">
                                    <li :class="['angle-item', { active: !isSharedCluster }]" @click="handleGotoProjectCluster">{{$t('专用集群')}}</li>
                                    <li :class="[
                                            'angle-item',
                                            {
                                                active: isSharedCluster,
                                                disable: !firstShareCluster
                                            }]"
<<<<<<< HEAD
=======
                                        v-if="$INTERNAL"
>>>>>>> 22d35537
                                        @click="handleGotoShareCluster"
                                    >{{$t('共享集群')}}<span class="beta">beta</span>
                                    </li>
                                </ul>
                            </template>
                        </bcs-popover>
                    </div>
                    <div class="nav-right">
                        <bcs-popover theme="light navigation-message" class="mr10" offset="0, 20" placement="bottom" :arrow="false">
                            <div class="flag-box">
                                <i :class="['bcs-icon', curLang.icon]"></i>
                            </div>
                            <template slot="content">
                                <ul class="bcs-navigation-admin">
                                    <li v-for="(item, index) in langs" :key="index"
                                        :class="['nav-item', { active: activeLangId === item.id }]"
                                        @click="handleChangeLang(item)"
                                    >
                                        <i :class="['bcs-icon mr5', item.icon]"></i>
                                        {{item.name}}
                                    </li>
                                </ul>
                            </template>
                        </bcs-popover>
                        <bcs-popover theme="light navigation-message" class="mr5" offset="0, 20" placement="bottom" :arrow="false">
                            <div class="flag-box">
                                <i id="siteHelp" class="bcs-icon bcs-icon-help-document-fill"></i>
                            </div>
                            <template slot="content">
                                <ul class="bcs-navigation-admin">
                                    <li class="nav-item" @click="handleGotoHelp">{{ $t('产品文档') }}</li>
                                    <li class="nav-item" @click="handleShowSystemLog">{{ $t('版本日志') }}</li>
                                </ul>
                            </template>
                        </bcs-popover>
                        <bcs-popover theme="light navigation-message" :arrow="false" offset="0, 20" placement="bottom-start" :tippy-options="{ 'hideOnClick': false }">
                            <div class="header-user">
                                {{user.username}}
                                <i class="bk-icon icon-down-shape"></i>
                            </div>
                            <template slot="content">
                                <ul class="bcs-navigation-admin">
                                    <li class="nav-item" @click="handleGotoUserToken">{{ $t('API密钥') }}</li>
                                    <li class="nav-item" @click="handleGotoProjectManage">{{ $t('项目管理') }}</li>
                                    <li class="nav-item" @click="handleLogout">{{ $t('退出') }}</li>
                                </ul>
                            </template>
                        </bcs-popover>
                    </div>
                </div>
            </template>
            <template #default>
                <slot></slot>
            </template>
        </bcs-navigation>
        <system-log v-model="showSystemLog"></system-log>
    </div>
</template>
<script>
    import { BCS_CLUSTER } from '@/common/constant'
    import { mapGetters } from 'vuex'
    import useGoHome from '@/common/use-gohome'
    import { bus } from '@/common/bus'
    import systemLog from '@/components/system-log/index.vue'
    // import { locale } from 'bk-magic-vue'

    export default {
        name: "Navigation",
        components: {
            systemLog
        },
        data () {
            return {
                showSystemLog: false,
                activeLangId: this.$i18n.locale,
                langs: [
                    {
                        icon: 'bcs-icon-lang-en',
                        name: 'English',
                        id: 'en-US'
                    },
                    {
                        icon: 'bcs-icon-lang-ch',
                        name: '中文',
                        id: "zh-CN"
                    }
                ]
            }
        },
        computed: {
            curLang () {
                return this.langs.find(item => item.id === this.activeLangId)
            },
            user () {
                return this.$store.state.user
            },
            onlineProjectList () {
                return this.$store.state.sideMenu.onlineProjectList
            },
            curProjectCode () {
                return this.$store.state.curProjectCode
            },
            curCluster () {
                const cluster = this.$store.state.cluster.curCluster
                return cluster && Object.keys(cluster).length ? cluster : null
            },
            curProject () {
                return this.$store.state.curProject
            },
            allClusterList () {
                return this.$store.state.cluster.allClusterList || []
            },
            firstShareCluster () {
                return this.allClusterList.find(item => item.is_shared)
            },
            ...mapGetters('cluster', ['isSharedCluster'])
        },
        methods: {
            async handleProjectChange (code) {
                // 解决组件初始化时触发change事件问题
                if (code === this.curProjectCode) return

                const item = this.onlineProjectList.find(item => item.project_code === code)
                if (item?.kind !== this.curProject.kind) {
                    // 切换不同项目时刷新界面
                    const route = this.$router.resolve({
                        name: 'clusterMain',
                        params: {
                            projectCode: code,
                            // eslint-disable-next-line camelcase
                            projectId: item?.project_id
                        }
                    })
                    location.href = route.href
                } else {
                    this.$router.push({
                        name: 'clusterMain',
                        params: {
                            projectCode: code,
                            // eslint-disable-next-line camelcase
                            projectId: item?.project_id
                        }
                    })
                }
            },
            handleGotoUserToken () {
                if (this.$route.name === 'token') return
                this.$router.push({
                    name: 'token'
                })
            },
            // 申请项目权限
            handleGotoIAM () {
                window.open(window.BK_IAM_APP_URL)
            },
            handleGotoProjectManage () {
                this.$refs.projectSelectRef && this.$refs.projectSelectRef.close()
                if (window.REGION === 'ieod') {
                    window.open(`${window.DEVOPS_HOST}/console/pm`)
                } else {
                    if (this.$route.name === 'projectManage') return
                    this.$router.push({
                        name: 'projectManage'
                    })
                }
            },
            handleCreateProject () {
                this.$refs.projectSelectRef && this.$refs.projectSelectRef.close()
                this.$emit('create-project')
            },
            
            handleGotoHelp () {
                window.open(window.BCS_CONFIG?.doc?.help)
            },

            /**
             * 打开版本日志弹框
             */
            handleShowSystemLog () {
                this.showSystemLog = true
            },

            // 跳转首页
            handleGoHome () {
                const { goHome } = useGoHome()
                goHome(this.$route)
            },
            // 注销
            handleLogout () {
                window.location.href = `${LOGIN_FULL}?c_url=${window.location}`
            },
            // 项目集群
            async handleGotoProjectCluster () {
                await this.handleSaveClusterInfo({})
                this.handleGoHome()
                this.$refs.clusterManagePopover.hideHandler()
            },
            // 共享集群
            async handleGotoShareCluster () {
                if (!this.firstShareCluster) return
                if (!this.isSharedCluster) {
                    bus.$emit('show-shared-cluster-tips')
                }
                await this.handleSaveClusterInfo(this.firstShareCluster)
                this.handleGoHome()
                this.$refs.clusterManagePopover.hideHandler()
            },
            // 保存cluster信息
            async handleSaveClusterInfo (cluster) {
                localStorage.setItem(BCS_CLUSTER, cluster.cluster_id)
                sessionStorage.setItem(BCS_CLUSTER, cluster.cluster_id)
                this.$store.commit('cluster/forceUpdateCurCluster', cluster.cluster_id ? cluster : {})
                this.$store.commit('updateCurClusterId', cluster.cluster_id)
                this.$store.commit('updateViewMode', 'cluster')
                this.$store.commit('cluster/forceUpdateClusterList', this.$store.state.cluster.allClusterList)
                this.$store.dispatch('getFeatureFlag')
            },
            handleChangeLang (item) {
                document.cookie = `blueking_language=${item.id};`
                window.location.reload()
                // this.activeLangId = item.id
                // this.$i18n.locale = this.activeLangId
                // locale.getCurLang().bk.lang = this.activeLangId
            }
        }
    }
</script>
<style lang="postcss" scoped>
/deep/ .bk-navigation-wrapper .container-content {
    padding: 0;
    overflow-x: hidden;
}
/deep/ .bk-select .bk-tooltip.bk-select-dropdown {
    background: transparent;
}
/deep/ .bcs-title-desc {
    cursor: pointer;
}
.all-icon {
    width: 28px;
    height: 28px;
}
.bcs-navigation-admin {
    display:flex;
    flex-direction:column;
    background:#FFFFFF;
    border:1px solid #E2E2E2;
    margin:0;
    color:#63656E;
    padding: 6px 0;
}
.nav-item {
    flex:0 0 32px;
    display:flex;
    align-items:center;
    padding:0 20px;
    list-style:none;
    .bcs-icon {
        font-size: 18px;
    }
    &.active {
        color:#3A84FF;
        background-color:#F0F1F5;
    }
    &:hover {
        color:#3A84FF;
        cursor:pointer;
        background-color:#F0F1F5;
    }
}

.cluster-manage-angle-content {
    display:flex;
    flex-direction:column;
    background:#262634;
    border:1px solid #262634;
    margin:0;
    color:#FFFFFF;
    padding: 5px 0;
}
.angle-item {
    flex:0 0 32px;
    display:flex;
    align-items:center;
    padding:0 25px;
    list-style:none;
    &:hover {
        color: #3A84FF;
        cursor:pointer;
        .beta {
            color: #FFFFFF
        }
    }
    &.active {
        color: #3A84FF;
        .beta {
            color: #FFFFFF
        }
    }
    &.disable {
        color: #fff;
        cursor: not-allowed;
    }
    .beta {
        display: inline-block;
        line-height: 16px;
        background-color: red;
        border-radius: 6px;
        padding:0 5px 2px;
        margin-left: 5px;
        margin-top: 2px;
    }
}

.extension-item {
    margin: 0 -16px;
    padding: 0 16px;
    &:hover {
        cursor: pointer;
        background-color: #f0f1f5;
    }
}
/deep/ .create-input {
    width: 90%;
}
.bcs-navigation-header {
    flex:1;
    height:100%;
    display:flex;
    align-items:center;
    justify-content: space-between;
    font-size:14px;
    .nav-left {
        flex: 1;
        display:flex;
        align-items:center;
        padding:0;
        margin:0;
        .angle-nav {
            display: flex;
        }
        .cluster-manage-angle {
            display: flex;
            align-items: center;
            color: #96A2B9;
            padding: 15px 0;
            &:hover {
                color: #D3D9E4;
                + .bcs-header-invisible {
                    height: 200px;
                    visibility: initial;
                    transition: all .5s;
                }
            }
            .angle-down {
                font-size: 22px;
            }
        }
        .header-select {
            width:240px;
            margin-right:34px;
            border:none;
            background:#252F43;
            color:#D3D9E4;
            box-shadow:none;
        }
        .header-nav-item {
            list-style:none;
            height:50px;
            display:flex;
            align-items:center;
            margin-right:40px;
            color:#96A2B9;
            min-width:56px;
            &:hover {
                cursor:pointer;
                color:#D3D9E4;
            }
            &.active {
                color: #fff;
            }
        }
    }
    .nav-right {
        display: flex;
        align-items: center;
        .header-help {
            color:#768197;
            font-size:16px;
            position:relative;
            height:32px;
            width:32px;
            display:flex;
            align-items:center;
            justify-content:center;
            margin-right:8px;
            &:hover {
                background:linear-gradient(270deg,rgba(37,48,71,1) 0%,rgba(38,50,71,1) 100%);
                border-radius:100%;
                cursor:pointer;
                color:#D3D9E4;
            }
        }
        /deep/ .header-user {
            height:100%;
            display:flex;
            align-items:center;
            justify-content:center;
            color:#96A2B9;
            margin-left:8px;
            .bk-icon {
                margin-left:5px;
                font-size:12px;
            }
            &:hover {
                cursor:pointer;
                color:#3a84ff;
            }
        }
        /deep/ .flag-box {
            align-items: center;
            border-radius: 50%;
            color: #979ba5;
            cursor: pointer;
            display: inline-flex;
            font-size: 16px;
            height: 32px;
            justify-content: center;
            position: relative;
            transition: background .15s;
            width: 32px;
            &:hover {
                background: #f0f1f5;
                color: #3a84ff;
                z-index: 1;
            }
        }
    }
}

.bcs-header-invisible {
    position: absolute;
    top: 52px;
    left: 0;
    display: flex;
    width: 100%;
    height: 0;
    background: #262634;
    color: #fff;
    padding-left: 270px;
    box-sizing: border-box;
    z-index: 999;
    visibility: hidden;
    transition: all 0;
    .angle-list {
        width: 140px;
        height: 100%;
        padding-top: 20px;
        border-left: 1px solid #30303d;
    }
    .angle-list:last-child {
        border-right: 1px solid #30303d;
    }
    .angle-item {
        cursor: pointer;
        padding: 0 10px 0 20px;
        height: 32px;
        line-height: 32px;
        color: #D3D9E4;
        &:hover {
            background-color: #191929;
        }
    }
}
.hoverStatus {
    height: 200px;
    visibility: initial;
    transition: all .5s;
}
</style><|MERGE_RESOLUTION|>--- conflicted
+++ resolved
@@ -36,10 +36,7 @@
                                                 active: isSharedCluster,
                                                 disable: !firstShareCluster
                                             }]"
-<<<<<<< HEAD
-=======
                                         v-if="$INTERNAL"
->>>>>>> 22d35537
                                         @click="handleGotoShareCluster"
                                     >{{$t('共享集群')}}<span class="beta">beta</span>
                                     </li>
