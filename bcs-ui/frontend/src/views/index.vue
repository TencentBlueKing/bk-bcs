--- conflicted
+++ resolved
@@ -102,11 +102,7 @@
                         theme: 'error',
                         message: err
                     })
-<<<<<<< HEAD
                     return { data: [] }
-=======
-                    return { data: { results: [] } }
->>>>>>> 0d78d748
                 })
 
                 // 设置单集群ID
@@ -122,11 +118,7 @@
                     curClusterId = storageClusterId
                 }
                 // 判断集群ID是否存在当前项目的集群列表中
-<<<<<<< HEAD
                 const stateClusterList = res.data
-=======
-                const stateClusterList = res.data.results
->>>>>>> 0d78d748
                 const curCluster = stateClusterList?.find(cluster => cluster.cluster_id === curClusterId)
                 if (curCluster) {
                     // 缓存单集群信息
