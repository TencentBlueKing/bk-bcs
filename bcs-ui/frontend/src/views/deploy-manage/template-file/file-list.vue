--- conflicted
+++ resolved
@@ -1,4 +1,3 @@
-<<<<<<< HEAD
 <template>
   <div class="p-[24px] h-full overflow-y-auto">
     <Row class="mb-[16px]">
@@ -90,7 +89,7 @@
             <bcs-button text :disabled="!row.version" @click="deployFile(row)">
               {{ $t('templateSet.button.deploy') }}</bcs-button>
           </span>
-          <PopoverSelector>
+          <PopoverSelector :on-show="(popover) => curPopover = popover">
             <span class="bcs-icon-more-btn"><i class="bcs-icon bcs-icon-more"></i></span>
             <template #content>
               <ul>
@@ -198,6 +197,8 @@
   });
 }
 
+const curPopover = ref<InstanceType<typeof PopoverSelector>>();
+
 // 获取空间下文件列表
 const fileLoading = ref(false);
 const fileList = ref<IListTemplateMetadataItem[]>([]);
@@ -311,6 +312,7 @@
 
 // 克隆版本
 function cloneVersion(file: IListTemplateMetadataItem) {
+  curPopover.value?.hide?.();
   $router.push({
     name: 'addTemplateFile',
     params: {
@@ -374,385 +376,4 @@
   getTemplateSpace();
   getTemplateMetadata();
 });
-</script>
-=======
-<template>
-  <div class="p-[24px] h-full overflow-y-auto">
-    <Row class="mb-[16px]">
-      <template #left>
-        <span
-          :class="[
-            'inline-flex items-center justify-center h-[32px] bg-[#EAEBF0] px-[12px]',
-            'text-[#313238] text-[14px] font-bold rounded-full mr-[16px]'
-          ]"
-          v-if="templateSpace">
-          {{ spaceDetail?.name }}
-          <i
-            class="hover:text-[#3a84ff] ml-[6px] cursor-pointer bk-icon icon-edit-line"
-            @click="showRenameSpaceDialog">
-          </i>
-        </span>
-        <bcs-button theme="primary" @click="addTemplateFile">
-          {{ $t('templateFile.button.createFile') }}
-        </bcs-button>
-        <span
-          @click="toggleFavSpace"
-          v-bk-tooltips="spaceDetail?.fav ? $t('templateFile.tips.unbookmark') : $t('templateFile.tips.bookmark')"
-          :class="[
-            'cursor-pointer transition flex items-center justify-center',
-            'size-[32px] px-[10px] border-[1px] rounded-sm border-[#c4c6cc] ml-[10px]',
-            spaceDetail?.fav ? 'text-[#ff9C01]' : '',
-          ]">
-          <i
-            :class="[
-              'bcs-icon size-[16px]',
-              spaceDetail?.fav ? 'bcs-icon-star-shape' : 'bcs-icon-star text-[#979ba5]'
-            ]"></i>
-        </span>
-      </template>
-      <template #right>
-        <bcs-input
-          :placeholder="$t('templateFile.placeholder.searchFile')"
-          class="w-[420px]"
-          clearable
-          right-icon="bk-icon icon-search"
-          v-model.trim="searchValue">
-        </bcs-input>
-      </template>
-    </Row>
-    <bcs-table
-      v-bkloading="{ isLoading: fileLoading }"
-      :data="curPageData"
-      :pagination="pagination"
-      @page-change="pageChange"
-      @page-limit-change="pageSizeChange">
-      <bcs-table-column :label="$t('templateFile.label.name')" prop="name" show-overflow-tooltip>
-        <template #default="{ row }">
-          <div class="flex items-center">
-            <bcs-button
-              class="bcs-ellipsis"
-              text
-              @click="handleGotoFileDetail(row)">{{ row.name }}</bcs-button>
-            <bk-tag class="flex-shrink-0 px-1.5" theme="success" radius="3px" v-if="row.isDraft">
-              {{ $t('templateFile.tag.draft') }}</bk-tag>
-          </div>
-        </template>
-      </bcs-table-column>
-      <bcs-table-column :label="$t('templateFile.label.resourceType')" prop="resourceType">
-        <template #default="{ row }">
-          {{ row.resourceType?.join(',') || '--' }}
-        </template>
-      </bcs-table-column>
-      <bcs-table-column :label="$t('templateFile.label.latestVersion')" prop="version">
-        <template #default="{ row }">
-          {{ row.version || '--' }}
-        </template>
-      </bcs-table-column>
-      <bcs-table-column :label="$t('generic.label.updator')" prop="updator">
-        <template #default="{ row }">
-          <bk-user-display-name v-if="row.updator" :user-id="row.updator">
-          </bk-user-display-name>
-          <span v-else>--</span>
-        </template>
-      </bcs-table-column>
-      <bcs-table-column :label="$t('generic.label.updatedAt')" prop="updateAt">
-        <template #default="{ row }">
-          {{ formatTime(row.updateAt * 1000, 'yyyy-MM-dd hh:mm:ss') }}
-        </template>
-      </bcs-table-column>
-      <bcs-table-column :label="$t('generic.label.action')" width="180" fixed="right">
-        <template #default="{ row }">
-          <bcs-button text class="mr-[5px]" @click="editFile(row)">{{ $t('generic.button.edit') }}</bcs-button>
-          <span v-bk-tooltips="{ content: $t('templateSet.tips.cantDeploy'), disabled: row.version, delay: 300 }">
-            <bcs-button text :disabled="!row.version" @click="deployFile(row)">
-              {{ $t('templateSet.button.deploy') }}</bcs-button>
-          </span>
-          <PopoverSelector :on-show="(popover) => curPopover = popover">
-            <span class="bcs-icon-more-btn"><i class="bcs-icon bcs-icon-more"></i></span>
-            <template #content>
-              <ul>
-                <li class="bcs-dropdown-item" @click="cloneVersion(row)">
-                  {{ $t('generic.button.clone') }}
-                </li>
-                <li class="bcs-dropdown-item" @click="mangeFileVersion(row)">
-                  {{ $t('templateFile.button.versionManage') }}
-                </li>
-                <li class="bcs-dropdown-item" @click="deleteFile(row)">
-                  {{ $t('generic.button.delete') }}
-                </li>
-              </ul>
-            </template>
-          </PopoverSelector>
-        </template>
-      </bcs-table-column>
-      <template #empty>
-        <BcsEmptyTableStatus :type="searchValue ? 'search-empty' : 'empty'" @clear="searchValue = ''" />
-      </template>
-    </bcs-table>
-    <!-- 修改文件夹名称 -->
-    <bcs-dialog
-      v-model="showNameDialog"
-      :title="$t('templateFile.title.rename')"
-      width="480"
-      header-position="left">
-      <bcs-form :label-width="110">
-        <bcs-form-item required :label="$t('templateFile.label.spaceName')">
-          <Validate
-            :message="repeatMsg"
-            error-display-type="normal">
-            <bcs-input
-              ref="fileNameRef"
-              :maxlength="64"
-              v-model.trim="curSpaceName"
-              @change="repeatMsg = ''">
-            </bcs-input>
-          </Validate>
-        </bcs-form-item>
-      </bcs-form>
-      <template #footer>
-        <div>
-          <bcs-button
-            theme="primary"
-            :loading="saving"
-            :disabled="!curSpaceName"
-            @click="fileNameConfirm">
-            {{ $t('generic.button.save') }}
-          </bcs-button>
-          <bcs-button @click="showNameDialog = false">{{ $t('generic.button.cancel') }}</bcs-button>
-        </div>
-      </template>
-    </bcs-dialog>
-    <!-- 版本管理 -->
-    <bcs-sideslider
-      :is-show.sync="showVersionList"
-      quick-close
-      :title="`${curEditFile?.name} ${$t('templateFile.title.versionManage')}`"
-      :width="960">
-      <template #content>
-        <VersionList
-          :template-i-d="curEditFile?.id"
-          :template-space="templateSpace"
-          class="px-[24px] py-[20px]"
-          @delete="getTemplateMetadata"
-          @deleteFile="refresh" />
-      </template>
-    </bcs-sideslider>
-  </div>
-</template>
-<script setup lang="ts">
-import { cloneDeep } from 'lodash';
-import { onActivated, onBeforeMount, ref, watch } from 'vue';
-
-import { updateListTemplateSpaceList, updateTemplateMetadataList } from './use-store';
-import VersionList from './version-list.vue';
-
-import { IListTemplateMetadataItem, ITemplateSpaceData } from '@/@types/cluster-resource-patch';
-import { TemplateSetService } from '@/api/modules/new-cluster-resource';
-import $bkMessage from '@/common/bkmagic';
-import { formatTime } from '@/common/util';
-import $bkInfo from '@/components/bk-magic-2.0/bk-info';
-import Row from '@/components/layout/Row.vue';
-import PopoverSelector from '@/components/popover-selector.vue';
-import Validate from '@/components/validate.vue';
-import usePage from '@/composables/use-page';
-import useSearch from '@/composables/use-search';
-import $i18n from '@/i18n/i18n-setup';
-import $router from '@/router';
-
-interface Props {
-  templateSpace: string// 空间ID
-}
-
-const props = defineProps<Props>();
-
-// 获取空间详情
-const spaceDetail = ref<ITemplateSpaceData>();
-async function getTemplateSpace() {
-  if (!props.templateSpace) return;
-
-  spaceDetail.value = await TemplateSetService.GetTemplateSpace({
-    $id: props.templateSpace,
-  });
-}
-
-const curPopover = ref<InstanceType<typeof PopoverSelector>>();
-
-// 获取空间下文件列表
-const fileLoading = ref(false);
-const fileList = ref<IListTemplateMetadataItem[]>([]);
-const keys = ref(['name', 'resourceType', 'version', 'updator', 'updateAt']);
-const { searchValue, tableDataMatchSearch } = useSearch(fileList, keys);
-const {
-  pagination,
-  curPageData,
-  pageChange,
-  pageSizeChange,
-} = usePage<IListTemplateMetadataItem>(tableDataMatchSearch);
-async function getTemplateMetadata() {
-  if (!props.templateSpace) return;
-
-  fileLoading.value = true;
-  fileList.value = await TemplateSetService.ListTemplateMetadata({
-    $templateSpaceID: props.templateSpace,
-  }).catch(() => []);
-  fileLoading.value = false;
-}
-
-// 添加模板文件
-function addTemplateFile() {
-  $router.push({
-    name: 'addTemplateFile',
-    params: {
-      templateSpace: props.templateSpace,
-    },
-  });
-}
-
-// 重命名空间
-const repeatMsg = ref('');
-const showNameDialog = ref(false);
-const curSpaceName = ref('');
-const saving = ref(false);
-function showRenameSpaceDialog() {
-  curSpaceName.value = spaceDetail.value?.name || '';
-  showNameDialog.value = true;
-}
-async function fileNameConfirm() {
-  saving.value = true;
-  const res = await TemplateSetService.UpdateTemplateSpace({
-    name: curSpaceName.value,
-    description: '',
-    $id: props.templateSpace,
-  }, { globalError: false, needRes: true }).catch(() => false);
-
-  if (res && res?.code === 0) {
-    $bkMessage({
-      theme: 'success',
-      message: $i18n.t('generic.msg.success.save'),
-    });
-    getTemplateSpace();
-    updateListTemplateSpaceList();// 更新空间列表
-    showNameDialog.value = false;
-  } else if (res?.code === 7) {
-    // 文件夹重名
-    repeatMsg.value = res?.message || $i18n.t('generic.validate.fieldRepeat', [$i18n.t('templateFile.label.spaceName')]);
-  }
-  saving.value = false;
-}
-
-// 文件夹详情
-function handleGotoFileDetail(file: IListTemplateMetadataItem) {
-  $router.replace({
-    name: 'templateFileDetail',
-    params: {
-      templateSpace: props.templateSpace,
-      id: file.id,
-    },
-    query: {
-      versionID: file.versionID,
-    },
-  });
-}
-
-// 编辑文件版本
-function editFile(file: IListTemplateMetadataItem) {
-  $router.push({
-    name: 'addTemplateFileVersion',
-    params: {
-      id: file.id,
-    },
-    query: {
-      versionID: file.versionID,
-    },
-  });
-}
-
-// 部署文件
-function deployFile(file: IListTemplateMetadataItem) {
-  $router.push({
-    name: 'templateFileDeploy',
-    params: {
-      id: file.id,
-    },
-    query: {
-      version: file.version,
-    },
-  });
-}
-
-// 文件版本管理
-const curEditFile = ref<IListTemplateMetadataItem>();
-const showVersionList = ref(false);
-function mangeFileVersion(file: IListTemplateMetadataItem) {
-  curEditFile.value = cloneDeep(file);
-  showVersionList.value = true;
-}
-
-// 克隆版本
-function cloneVersion(file: IListTemplateMetadataItem) {
-  curPopover.value?.hide?.();
-  $router.push({
-    name: 'addTemplateFile',
-    params: {
-      templateSpace: props.templateSpace,
-      versionID: file.versionID,
-    },
-  });
-}
-
-// 删除文件
-function deleteFile(file: IListTemplateMetadataItem) {
-  $bkInfo({
-    type: 'warning',
-    clsName: 'custom-info-confirm',
-    title: $i18n.t('generic.title.confirmDelete1', { name: file.name }),
-    defaultInfo: true,
-    okText: $i18n.t('generic.button.delete'),
-    confirmFn: async () => {
-      const result = await TemplateSetService.DeleteTemplateMetadata({
-        $id: file.id as string,
-      }).then(() => true)
-        .catch(() => false);
-      if (result) {
-        getTemplateMetadata();
-        updateTemplateMetadataList(props.templateSpace);// 更新空间下的文件
-      }
-    },
-  });
-}
-
-// 刷新列表
-function refresh() {
-  showVersionList.value = false;
-  getTemplateMetadata();
-  updateTemplateMetadataList(props.templateSpace);
-}
-
-// 收藏文件夹
-async function toggleFavSpace() {
-  if (!spaceDetail.value?.id) return;
-  if (spaceDetail.value?.fav) {
-    await TemplateSetService.UnCollectFolder({ $templateSpaceID: spaceDetail.value?.id });
-  } else {
-    await TemplateSetService.CollectFolder({ $templateSpaceID: spaceDetail.value?.id });
-  }
-  getTemplateSpace();
-  updateListTemplateSpaceList();
-}
-
-watch(() => props.templateSpace, () => {
-  getTemplateSpace();
-  getTemplateMetadata();
-});
-
-onActivated(() => {
-  getTemplateMetadata();
-  updateTemplateMetadataList(props.templateSpace);
-});
-
-onBeforeMount(() => {
-  getTemplateSpace();
-  getTemplateMetadata();
-});
-</script>
->>>>>>> a15cdb44
+</script>