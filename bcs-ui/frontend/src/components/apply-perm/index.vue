<template>
    <bk-dialog
        :is-show.sync="dialogConf.isShow"
        :width="dialogConf.width"
        :quick-close="false"
        @cancel="hide"
        :title="dialogConf.title">
        <div class="permission-modal">
            <div class="permission-header">
                <span class="title-icon">
                    <img :src="lockSvg" alt="permission-lock" class="lock-img" />
                </span>
                <h3>{{ $t('该操作需要以下权限') }}</h3>
            </div>
            <bk-table :data="actionList">
<<<<<<< HEAD
                <bk-table-column :label="$t('系统')" prop="system" min-width="150">
=======
                <bk-table-column :label="$t('系统')" prop="system" width="150">
>>>>>>> 17b9fa61
                    <template>
                        {{ $t('容器管理平台') }}
                    </template>
                </bk-table-column>
<<<<<<< HEAD
                <bk-table-column :label="$t('需要申请的权限')" prop="auth" min-width="220">
=======
                <bk-table-column :label="$t('需要申请的权限')" prop="auth">
>>>>>>> 17b9fa61
                    <template slot-scope="{ row }">
                        {{ actionsMap[row.action_id] || '--' }}
                    </template>
                </bk-table-column>
<<<<<<< HEAD
                <bk-table-column :label="$t('关联的资源实例')" prop="resource" min-width="220">
                    <template slot-scope="{ row }">
                        {{ row.resource_name || '' }}
=======
                <bk-table-column :label="$t('关联的资源实例')" prop="resource">
                    <template slot-scope="{ row }">
                        {{ actionsMap[row.resource_name] || '--' }}
>>>>>>> 17b9fa61
                    </template>
                </bk-table-column>
            </bk-table>
        </div>
        <div class="permission-footer" slot="footer">
            <div class="button-group">
                <bk-button theme="primary" :disabled="!applyUrl" @click="goApplyUrl">{{ $t('去申请') }}</bk-button>
                <bk-button theme="default" @click="hide">{{ $t('取消') }}</bk-button>
            </div>
        </div>
    </bk-dialog>
</template>

<script>
    /* eslint-disable camelcase */
    /* eslint-disable @typescript-eslint/camelcase */
    import lockSvg from '@/images/lock-radius.svg'
    import actionsMap from './actions-map'
    export default {
        name: 'apply-perm',
        data () {
            return {
                dialogConf: {
                    isShow: false,
                    width: 640
                },
                applyUrl: '',
                actionList: [],
                lockSvg,
                actionsMap
            }
        },
        destroyed () {
            this.applyUrl = ''
        },
        methods: {
            hide () {
                this.dialogConf.isShow = false
                this.applyUrl = ''
            },
            show (data = {}) {
                const { apply_url, action_list = [] } = data?.perms

                this.applyUrl = apply_url
                this.actionList = action_list

                this.$nextTick(() => {
                    this.dialogConf.isShow = true
                })
            },
            goApplyUrl () {
                window.open(this.applyUrl)
                this.hide()
            }
        }
    }
</script>

<style lang="scss" scoped>
.permission-modal {
  .permission-header {
    text-align: center;
    .title-icon {
      display: inline-block;
    }
    .lock-img {
      width: 120px;
    }
    h3 {
      margin: 6px 0 24px;
      color: #63656e;
      font-size: 20px;
      font-weight: normal;
      line-height: 1;
    }
  }
}
.button-group {
  .bk-button {
    margin-left: 7px;
  }
}
</style><|MERGE_RESOLUTION|>--- conflicted
+++ resolved
@@ -13,33 +13,19 @@
                 <h3>{{ $t('该操作需要以下权限') }}</h3>
             </div>
             <bk-table :data="actionList">
-<<<<<<< HEAD
-                <bk-table-column :label="$t('系统')" prop="system" min-width="150">
-=======
                 <bk-table-column :label="$t('系统')" prop="system" width="150">
->>>>>>> 17b9fa61
                     <template>
                         {{ $t('容器管理平台') }}
                     </template>
                 </bk-table-column>
-<<<<<<< HEAD
-                <bk-table-column :label="$t('需要申请的权限')" prop="auth" min-width="220">
-=======
                 <bk-table-column :label="$t('需要申请的权限')" prop="auth">
->>>>>>> 17b9fa61
                     <template slot-scope="{ row }">
                         {{ actionsMap[row.action_id] || '--' }}
                     </template>
                 </bk-table-column>
-<<<<<<< HEAD
-                <bk-table-column :label="$t('关联的资源实例')" prop="resource" min-width="220">
-                    <template slot-scope="{ row }">
-                        {{ row.resource_name || '' }}
-=======
                 <bk-table-column :label="$t('关联的资源实例')" prop="resource">
                     <template slot-scope="{ row }">
                         {{ actionsMap[row.resource_name] || '--' }}
->>>>>>> 17b9fa61
                     </template>
                 </bk-table-column>
             </bk-table>
