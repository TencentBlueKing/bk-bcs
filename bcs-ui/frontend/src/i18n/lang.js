--- conflicted
+++ resolved
@@ -2780,10 +2780,6 @@
         "Copy example success"
     ],
     "导入方式": ['Import Type'],
-<<<<<<< HEAD
-    'kubeconfig可用性测试': ['kubeconfig usability testing']
-=======
     'kubeconfig可用性测试': ['kubeconfig usability testing'],
     'IP已被 {name}{id} 占用': ['']
->>>>>>> 22d35537
 }