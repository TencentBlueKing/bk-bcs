/**
 * Tencent is pleased to support the open source community by making 蓝鲸智云PaaS平台社区版 (BlueKing PaaS Community Edition) available.
 * Copyright (C) 2017-2019 THL A29 Limited, a Tencent company. All rights reserved.
 * Licensed under the MIT License (the "License"); you may not use this file except in compliance with the License.
 * You may obtain a copy of the License at
 * http://opensource.org/licenses/MIT
 * Unless required by applicable law or agreed to in writing, software distributed under the License is distributed on
 * an "AS IS" BASIS, WITHOUT WARRANTIES OR CONDITIONS OF ANY KIND, either express or implied. See the License for the
 * specific languaƒge governing permissions and limitations under the License.
 */

export default {
    '容器服务': ['BCS'],
    '蓝鲸容器管理平台': ["Container Service"],
    '项目信息': ['Project Info'],
    '英文缩写': ['English Name'],
    '编排类型': ['Orchestration Engine'],
    '如需使用，请联系': ['If need to use, please contact'],
    '蓝鲸容器助手': ['BCS'],
    '关联CMDB业务': ['CMDB'],
    '关联业务后，您可以从对应的业务下选择机器，搭建容器集群': ['After associate the business, you can select the machine from the corresponding business and build a container cluster.'],
    '当前账号没有管理员权限，不可编辑，': ['Current account has no administrator rights and cannot be edited. '],
    '请': ['Please'],
    '点击申请权限': [' Apply permission'],
    '该项目下已有集群信息，如需更改绑定业务信息，请先删除已有集群': ['Cluster information is available under this project. If you need to change bind service information, delete the existing cluster first.'],
    '当前账号在蓝鲸配置平台无业务，请联系运维在蓝鲸配置平台关联业务，': ['Current account has no business on the CMDB. Please contact Operations Engineer on the CMDB to associate business. '],
    '点击查看业务和运维信息': ['View Business and Operations information'],
    '当前账号在蓝鲸CMDB无业务运维权限，请联系要关联的CMDB业务的运维开启容器服务': ['Current account has no business on the CMDB. Please contact Operations Engineer on the CMDB to open BCS Service.'],
    '开启容器服务': ['open BCS Service'],
    '，更多详情参考': [', More details, please refer to '],
    '没有管理员权限': ['No administrator rights'],
    '保存': ['Save'],
    '请选择要关联的CMDB业务': ['Please select the CMDB service to be associated'],
    '项目': ['Project'],
    'Metric管理': ['Metric Manage'],
    '确定要删除Metric': ['Are you sure you want to delete the metric '],
    '新建Metric': ['Create Metric'],
    '输入名称，按Enter搜索': ['Enter a name and press Enter to search'],
    '输入名称': ['Enter a name'],
    '名称': ['Name'],
    '端口': ['Port'],
    '采集频率(秒/次)': ['Collect Frequency(s/f)'],
    '采集频率（个/分）': ['Collect Frequency(s/m)'],
    '采集频率': ['Collect Frequency'],
    '操作': ['Actions'],
    '查看实例': ['View'],
    '暂停': ['Pause'],
    '更新': ['Update'],
    '更新组件': ['Upgrade'],
    '恢复': ['Resume'],
    '删除': ['Delete'],
    '数据清洗': ['Data Clean'],
    '无数据': ['No Data'],
    '秒/次': ['s/f'],
    '单次采集超时时间（秒）': ['Single Collect Timeout Time(s)'],
    '秒': ['s'],
    'Prometheus格式设置': ['Prometheus Format Setting'],
    '附加数据': ['Additional Data'],
    '键': ['Key'],
    '键：': ['Key: '],
    '值': ['Value'],
    '小提示：同时粘贴多行“键=值”的文本会自动添加多行记录': ['Tips: Pasting multiple lines of "key=value" text will automatically add multiple lines of records at the same time'],
    'Http参数': ['Http Params'],
    '创建': ['Create'],
    '取消': ['Cancel'],
    '在创建的时候已经按{metricType}类型在数据平台申请dataid，不能更改': ['At the time of creation, the dataid has been applied to the data platform according to the {metricType} type and cannot be changed'],
    '普通': ['Common'],
    '实例': ['Instance'],
    '关联命名空间': ['Associated Namespace'],
    '关联应用': ['Associated App'],
    '应用类型': ['App Type'],
    '请输入名称': ['Please Enter Name'],
    '请输入端口': ['Please Enter Port'],
    '名称不得小于三个字符': ['Name cannot be less than 3 characters'],
    'URI不得小于两个字符': ['URI cannot be less than 2 characters'],
    '请输入URI': ['Please Enter URI'],
    '请输入采集频率': ['Please Enter Collect Frequency'],
    '请输入单次采集超时时间': ['Please Enter Single Collect Timeout Time'],
    '创建Metric中，请稍候...': ['Metric Creating...'],
    '更新【{metricName}】': ['Update【{metricName}】'],
    '更新Metric中，请稍候': ['Metric Updating...'],
    '删除Metric中，请稍候': ['Metric Deleting...'],
    '确认{action}【{metricName}】？': ['Confirm {action}【{metricName}】?'],
    '{action}Metric中，请稍候': ['Metric {action}ing...'],
    '测试': ['Test'],
    '正式': ['Prod'],
    '确定': ['Confirm'],
    '“新建集群”，需要选择Master节点主机（主机信息来源于蓝鲸配置平台），创建测试集群或正式集群，确定创建后，系统将进行集群初始化操作': ['"Create Cluster", you need to select the master node host (the host information comes from the CMDB), create a test cluster or a prod cluster. After the creation is complete, the system will perform the cluster initialization operation.'],
    '“新建集群”，需要选择Master节点主机（主机信息来源于蓝鲸配置平台），创建集群，确定创建后，系统将进行集群初始化操作': ['"Create Cluster", you need to select the master node host (the host information comes from the CMDB), create a cluster. After the creation is complete, the system will perform the cluster initialization operation.'],
    '集群分类：': ['Cluster Classification: '],
    '自建集群': ['Create'],
    '公共集群': ['Public Cluster'],
    '如需要使用公共集群，请联系': ['If you need to use a public cluster, contact '],
    '集群类型：': ['Cluster Type: '],
    '测试环境': ['Test env'],
    '正式环境': ['Prod env'],
    'NAT检查': ['NAT Check'],
    '是': ['Yes'],
    '否': ['No'],
    '必填项，不超过60个字符': ['Required, no more than 60 characters'],
    '必填项，不超过120个字符': ['Required, no more than 120 characters'],
    '所属地域：': ['Region: '],
    '地域': ['Region'],
    '所属VPC': ['VPC'],
    '园区': ['Zone'],
    '容器网络': ['Container Network'],
    '请选择地域': ['Please select region'],
    '请选择园区': ['Please select Zone'],
    '请选择VPC': ['Please select VPC'],
    '请选择所属VPC': ['Please select VPC'],
    '请选择数据盘': ['Please select Data disk'],
    'Pod总量：': ['Total Pod: '],
    'IP数量': ['Total IP'],
    '请输入Pod总量': ['Please enter the total pod'],
    '集群创建完成后不可更换，谨慎填写': ['After the cluster is created, it cannot be replaced, please fill in carefully.'],
    '根据自己业务需求，预估需要创建POD的数量，集群创建后不允许修改': ['According to your own business needs, it is estimated that the number of PODs needs to be created. It is not allowed to be modified after the cluster is created.'],
    '根据自己业务需求，预估集群内 Sevice、Pod 等资源所占网段的大小，集群创建后不允许修改': ['Estimate the size of the network segment occupied by Sevice, Pod and other resources in the cluster according to your own business needs. Modification is not allowed after the cluster is created.'],
    'Pod数量上限/节点：': ['Number of Pods per node: '],
    '请选择Pod数量上限/节点': ['Please select number of Pods per node'],
    '根据自己业务需求及节点的性能，预估每个机器上POD数量，集群创建后不允许修改': ['According to the needs of the business and the performance of the node, the number of PODs on each machine is estimated, and the modification is not allowed after the cluster is created.'],
    '计算规则: (Pod总量-Service的数量)/(Master数量+Node数量)': ['Calculation rule: (Pod total - number of services) / (number of masters + number of nodes) )'],
    '计算规则: (IP数量-Service的数量)/(Master数量+Node数量)': ['Calculation rule: (IP total - number of services) / (number of masters + number of nodes) )'],
    'Service数量上限/集群：': ['Maximum number of services: '],
    '根据自己业务需求，预估需要创建service的数量，集群创建后不允许修改': ['According to your own business needs, it is estimated that the number of services needs to be created. The cluster is not allowed to be modified after it is created.'],
    '为保证高可用，您选择的Master服务器后续的运维工作将交由蓝鲸团队负责，请知悉': ['In order to ensure high availability, the subsequent operation and maintenance of the Master server you choose will be handled by the BCS team'],
    '请选择服务器': ['Please Select Host'],
    '机型': ['Model'],
    '机房': ['IDC'],
    '机架': ['Server Rack'],
    '请选择奇数个服务器，最多选择7个': ['Odd number of servers, up to seven'],
    '请选择奇数个服务器，最少选择3个，最多选择7个': ['Odd number of servers, at least three and up to seven'],
    'Agent状态异常': ['Agent status abnormal'],
    '操作系统初始化': ['Operating system initialization'],
    '将主机转移至蓝盾并增加主机锁': ['Transfer the host to the devops and add a host lock'],
    'Pod数量上限/节点数量要小于Pod总量': ['The maximum number of Pods/number of nodes is less than the total amount of Pod'],
    '最多选择七个服务器': ['Select up to 7 servers'],
    '正式环境最少选择三个服务器，最多选择七个服务器': ['Prod env at least three and up to seven servers'],
    '请选择所属地域': ['Please select region'],
    '可用': ['Available'],
    '在蓝鲸配置平台中添加主机锁': ['Add host lock to the CMDB'],
    '修改成功！': ['Successfully modified!'],
    '手动上传镜像': ['Manually upload images'],
    '研发仓库': ['Dev Repo'],
    '生产仓库': ['Prod Repo'],
    '请输入正整数': ['Please enter a positive integer'],
    '配置为空': ['Config is empty'],
    '天': ['Day '],
    '天1': ['d ', '天'],
    '小时': ['Hour '],
    '小时1': ['h ', '小时'],
    '分': ['Minute '],
    '分1': ['m ', '分'],
    '秒1': ['s ', '秒'],
    '当前taskgroup处于lost状态，请确认上面容器已经不再运行': ['Current taskgroup is lost status. Confirm that the above container is no longer running.'],
    '选择运行的集群及命名空间': ['Select cluster and namespace'],
    '请选择模板集版本': ['Please select TemplateSet version'],
    '请选择要实例化的模板': ['Please select template to instantiation'],
    '{nsName}的详细配置': ['Detail config of {nsName}'],
    '确定要进行创建操作？': ['Confirm want to create?'],
    '请选择{key}命名空间的{k}': ['Please select {key} namespace\'s {k}'],
    '{locker}正在操作，您如需编辑请联系{locker}解锁。': ['{locker} in operation，If you need to edit, please contact {locker} to unlock'],
    '正式集群': ['Prod Cluster'],
    '测试集群': ['Test Cluster'],
    '查看对比': ['Show Diff'],
    '命名空间名称': ['Namespace'],
    '应用名称': ['Application'],
    '应用名称：': ['Application：'],
    '模板集名称': ['TemplateSet Name'],
    '{instanceName}升级': ['{instanceName} upgrade'],
    '确定更新【{instanceName}】？': ['Confirm to update [{instanceName}]?'],
    '{instanceName}滚动升级': ['{instanceName} rollingupdate'],
    '当前内容一致，没有差异': ['No difference'],
    '开始编辑': ['Start Edit'],
    '确定滚动升级【{instanceName}】？': ['Confirm to rollingupdate [{instanceName}]?'],
    '更新版本与当前版本无差异': ['No difference'],
    '请填写实例数': ['Please fill number of instances'],
    '确定暂停滚动升级【{instanceName}】？': ['Confirm to pause rollingupdate [{instanceName}]?'],
    '确定取消滚动升级【{instanceName}】？': ['Confirm to cancel rollingupdate [{instanceName}]?'],
    '确定恢复滚动升级【{instanceName}】？': ['Confirm to resume rollingupdate [{instanceName}]?'],
    '{instanceName}扩缩容': ['{instanceName} scale'],
    '确定扩缩容【{instanceName}】？': ['Confirm to scale [{instanceName}]?'],
    '确定重建【{instanceName}】？': ['Confirm to rebuild [{instanceName}]?'],
    '确定删除【{instanceName}】？': ['Confirm to delete [{instanceName}]?'],
    '确定要强制删除【{instanceName}】？': ['Confirm to force delete [{instanceName}]?'],
    '确定重新创建【{instanceName}】？': ['Confirm to recreate [{instanceName}]?'],
    '确定原地资源扩容【{instanceName}】？': ['Confirm the in-situ resource expansion [{instanceName}]?'],
    '{instanceName}原地资源扩容': ['{instanceName} in-situ resource expansion'],
    '原地资源扩容': ['In-situ resource expansion'],
    '还未选择{tmplAppName}下的实例': ['No instances selected under {tmplAppName}'],
    '已选择 {len} 个实例，确定全部删除？': ['Selected {len} instances, Confirm to delete them?'],
    '还未选择{namespaceName}下的应用': ['No apps selected under {namespaceName}'],
    '确定要取消{tmplAppName}实例化操作？': ['Confirm to cancel the {tmplAppName} instantiation?'],
    '创建时间：': ['Create Time：'],
    '存在时间：': ['Existence Time：'],
    '注释': ['annotation'],
    '更新时间：': ['Update Time：'],
    '所在命名空间：': ['Namespace：'],
    'Taskgroup管理': ['Taskgroup manage'],
    'Pod管理': ['Pods'],
    '状态：': ['Status：'],
    '存活时间：': ['Survival time：'],
    '存活时间': ['Survival time'],
    '重新调度': ['Reschedule'],
    '复制代码': ['Copy'],
    '全屏': ['Fullscreen'],
    '基础信息：': ['Baseinfo：'],
    '上次状态': ['Last Status'],
    '最后更新': ['Latest update'],
    '信息': ['Info'],
    '重启策略：': ['Restart strategy：'],
    '重启策略': ['Restart strategy'],
    // '重启间隔步长': ['Restart interval step'],
    '重启间隔': ['Restart interval'],
    // '最多重启次数': ['Maximum number of restarts'],
    '次': [' s'],
    '个': [' s'],
    '个1': [' items', '个'],
    'Kill策略：': ['Kill strategy：'],
    '宽限期': ['Grace period'],
    '升级信息：': ['Upgrade info：'],
    '升级类型': ['Upgrade type'],
    '滚动升级': ['RollingUpdate'],
    // '更新间隔': ['Update interval'],
    // '周期删除数': ['Cycle del number'],
    '滚动顺序': ['Rolling order'],
    // '先创建': ['CreateFirst'],
    // '先删除': ['DeleteFirst'],
    // '周期新增数': ['Cycle number'],
    '关闭全屏': ['Close Fullscreen'],
    '模板：': ['Template：'],
    '模板': ['Template'],
    '实例化': ['Instantiate'],
    '创建人：': ['Creator：'],
    '模板集版本': ['TemplateSet version'],
    '创建后启动实例': ['Launch instance after creation'],
    '预览：': ['Preview：'],
    '未实例化过': ['Not instantiated'],
    '已实例化过': ['Instantiated'],
    '全选': ['SelectAll'],
    '反选': ['InverseSelect'],
    '应用列表': ['Applications'],
    '集群类型': ['ClusterType'],
    '通过Helm Chart、Client、模板集YAML方式创建的应用，请通过命名空间视图查询详情': ['For applications created by the Helm Chart、Client、YAML TemplateSet, please query the details through the namespace view.'],
    '命名空间视图': ['Namespaces'],
    '集群模板视图': ['TemplateSets'],
    '当前版本：': ['Version：'],
    '实例数：': ['Instances：'],
    '更新版本：': ['Update：'],
    '请选择版本': ['Please select version'],
    '模板未引用变量': ['Template not referenced variable'],
    '当前线上配置': ['Online config'],
    '编辑并确定，将更新该配置到线上': ['Edit and confirm will be updated to the online'],
    '重建是指删除应用，然后重新下发线上的配置': ['Rebuilding means delete app and then re-delivering the configuration on the line.'],
    '重建是指应用关联pod的重新调度': ['Rebuilding refers to the rescheduling of the application associated pod.'],
    '版本': ['Version'],
    '版本号1': ['Tag', '版本'],
    '应用数': ['Apps'],
    '最后更新时间': ['Last update'],
    '扩缩容': ['Scale'],
    '重建': ['Rebuild'],
    '重建中...': ['Rebuilding'],
    '日志': ['Log'],
    'Metric信息': ['Metric Info'],
    '注解': ['Annotations'],
    '注解管理': ['Annotation Manage'],
    '事件': ['Events'],
    '暂停升级': ['Pause Rolling'],
    '取消升级': ['Cancel Rolling'],
    '恢复升级': ['Resume Rolling'],
    '帮助': ['Help'],
    '点击图片放大': ['Click to zoom in'],
    '点击图片还原': ['Click to zoom out'],
    '请选择项目': ['Please select project'],
    '通过Client创建的应用，请通过命名空间视图查询详情': ['For applications created by the client, please query the details through the namespace view.'],
    '该应用已经设置HPA': ['The app has set up HPA'],
    '简介': ['Introduction'],
    '新增命名空间': ['Add Namespace'],
    '业务': ['cc-app'],
    '全选当页': ['Select this page'],
    '全选所有': ['Select all page'],
    '已经全选所有，如需清除，请在表头多选框清除': ['Already selected all page, if want to clear, please clear in the table header checkbox'],
    '申请CVM时，选择的VPC': ['VPC selected when applying for CVM'],
    'Endpoints状态': ['EndpointsStatus'],
    'Metric路径': ['MetricPath'],
    '周期(s)': ['interval(s)'],
    '指标查询': ['Query'],
    '最后请求时间': ['Last Request'],
    '请求耗时': ['Request Time'],
    '错误信息': ['Error Info'],
    '选择Service': ['Select Service'],
    '采集周期（秒）': ['Collect Period(s)'],
    '超时时间（秒）': ['Collect Timeout(s)'],
    '选择关联Label': ['Select Label'],
    '选择PortName': ['Select PortName'],
    '允许最大Sample数': ['Allow Max Sample Count'],
    '编辑Metric': ['Edit Metric'],

    'Metric路径不得小于两个字符': ['MetricPath cannot be less than 3 characters'],
    '请输入Metric路径': ['Please Enter MetricPath'],
    '请输入采集周期': ['Please Enter Collect Period'],
    '请输入超时时间': ['Please Enter Timeout Time'],
    '请输入允许最大Sample数': ['Please Enter Allow Max Sample Count'],
    '请选择PortName': ['Please Select PortName'],
    '请选择Service': ['Please Select Service'],
    '至少要关联一个Label': ['At least one Label'],
    '前': ['ago'],
    // '111': ['111'],
    // '111': ['111'],
    // '111': ['111'],
    // '111': ['111'],
    // '111': ['111'],

    // ****************************************** @ ******************************************
    '节点': ['Nodes'],
    '设置标签': ['Set Label'],
    '全部集群': ['All Clusters'],
    '清除': ['Clear'],
    '刷新': ['Refresh'],
    '主机名/IP': ['Hostname/IP'],
    '状态': ['Status'],
    '所属集群': ['Cluster'],
    '标签': ['Labels'],
    '初始化中': ['initializing'],
    '删除中': ['removing'],
    '展开': ['expand'],
    '收起': ['collapse'],
    '更多操作': ['More Actions'],
    '初始化失败': ['initial failed'],
    '移除失败': ['remove failed'],
    '不可调度': ['Unschedulable'],
    '不正常': ['Unnormal'],
    '正常': ['Normal'],
    '为什么会有混合值': ['Why are there mixed values'],
    '已选节点的标签中存在同一个键对应多个值': ['The same key corresponds to multiple values in the label of the selected node.'],
    '混合值': ['Mixed value'],
    '请选择节点': ['Please select nodes'],
    '键值【{key}】重复，请重新填写': ['Key value【{key}】is repeated, please re-fill'],
    '没有数据': ['No Data'],
    '确认': ['Confirm'],
    'IP地址': ['IP'],
    '请输入要搜索的ip，多个ip以 | 隔开': ['Please enter IP to search, multiple IPs separated by |'],
    '请输入要搜索的key': ['Please enter key to search'],
    '请输入要搜索的value': ['Please enter value to search'],
    '集群': ['Clusters'],
    '快速入门': ['Quick Start'],
    '返回': ['Back'],
    '总览': ['Overview'],
    '节点管理': ['Node Manage'],
    '集群信息': ['Cluster Info'],
    '添加节点': ['Add Node'],
    '启用Helm': ['Enable Helm'],
    '您需要删除集群内所有节点后，再进行集群删除操作': ['You need to delete all nodes in the cluster before you do the cluster delete'],
    '申请使用权限': ['Apply permission'],
    '正在删除中，请稍等···': ['Deleting'],
    '查看日志': ['Show Log'],
    '删除失败，请重试': ['Delete failed, please try again'],
    '重新删除': ['Re-delete'],
    '正在初始化中，请稍等···': ['Initializing'],
    '初始化失败，请重试': ['Initialization failed, please try again'],
    '恭喜，集群创建成功！': ['Congratulations, Cluster was created successfully!'],
    'CPU使用率': ['CPU Usage'],
    'CPU占集群使用率': ['CPU Usage for cluster'],
    '内存使用率': ['Memory Usage'],
    '内存使用量': ['Memory Usage'],
    '内存占集群使用率': ['Memory Usage for cluster'],
    '容器requests cpu占集群的使用率': ['Container requests: cpu usage for cluster'],
    '容器requests 内存占集群的使用率': ['Container requests: memory usage for cluster'],
    '磁盘使用率': ['Disk Usage'],
    '点击新建集群': ['Create Cluster'],
    '欢迎使用容器服务': ['Welcome to the BCS'],
    '使用容器服务，蓝鲸将为您快速搭建、运维和管理容器集群，您可以轻松对容器进行启动、停止等操作，也可以查看集群、容器及服务的状态，以及使用各种组件服务。': ['Using BCS will quickly build, operate, and manage container clusters for you. You can easily start and stop containers, view the status of clusters, containers and services, and use various cluster tools.'],
    '请点击了解更多': ['Read More'],
    '创建容器集群': ['Create Cluster'],
    '快速入门指引': ['Quick Start Guide'],
    '暂无日志信息': ['No Log Data'],
    '操作成功': ['Operation Successful'],
    '操作失败': ['Operation failed'],
    '正在加载中...': ['Loading...'],
    '查看详情': ['Show Detail'],
    '点击了解更多': ['Read More'],
    '确定删除集群？': ['Are you sure want to delete the cluster?'],
    '此操作无法撤回，请确认：': ['This operation can\'t be recalled, please confirm:'],
    '将master主机归还到你业务的空闲机模块': ['Return the master host to your business\'s idle machine module'],
    '清理其它容器服务相关组件': ['Clean up other container service related components'],
    '启用Helm成功': ['Enable Helm successfully'],
    '启用Helm失败': ['Enable Helm failed'],
    '使用中': ['Used'],
    '未使用': ['Unused'],
    '命名空间': ['Namespaces'],
    '已使用': ['Used'],
    '总量': ['Total'],
    '批量操作': ['Batch operation'],
    '允许调度': ['Allow Scheduling'],
    '停止调度': ['Stop Scheduling'],
    '容器数量': ['Containers'],
    '升序': ['Asc'],
    '降序': ['Desc'],
    '删除失败': ['delete failed'],
    '故障移除': ['Fault removal'],
    '重试': ['Retry'],
    '强制删除': ['Forced delete'],
    '请确保该节点已经没有运行中的容器': ['Make sure the node has no running containers'],
    '更多': ['More'],
    'pod迁移': ['Pod Migration'],
    '仅移除记录': ['Remove records only'],
    'taskgroup迁移': ['Taskgroup migration'],
    '按照规则修改主机名': ['Modify the host name according to the rules'],
    '安装容器服务相关的组件': ['Install container service related components'],
    '选择服务器': ['Select Host'],
    '关联业务：': ['Associated business: '],
    '主机名称': ['Host Name'],
    '内网IP': ['Inner IP'],
    'Agent状态': ['Agent Status'],
    '您在当前业务下没有主机资源，请联系业务运维': ['You have no host resources under the current service. Please contact the service operation.'],
    '此操作需要对你的主机进行如下操作，请知悉：': ['This operation requires the following on your host, please know:'],
    '确定，添加节点': ['Confirm'],
    '我再想想': ['Cancel'],
    '删除中...': ['removing'],
    '内存': ['RAM Usage'],
    '磁盘IO': ['Disk IO'],
    '磁盘': ['Disk'],
    '前置检查': ['Pre-inspection'],
    '添加中...': ['Adding'],
    '初始化中...': ['initializing'],
    '启用中...': ['Enable...'],
    '停用中...': ['Disable...'],
    '迁移中...': ['Migration...'],
    '操作中...': ['Operation...'],
    '基本信息': ['Basic Information'],
    '集群名称': ['Cluster Name'],
    '请输入集群名称，不超过64个字符': ['Please enter the cluster name, no more than 64 characters'],
    '集群ID': ['Cluster ID'],
    'Master数量': ['Master count'],
    '节点数量': ['Node count'],
    '所属地域': ['Region'],
    '创建时间': ['Create Time'],
    '更新时间': ['Update Time'],
    '集群描述': ['Cluster Desc'],
    '设置变量': ['Set Variable'],
    '配置': ['Configuration'],
    '集群变量': ['Cluster'],
    '变量：': ['Variable: '],
    '请输入集群描述，不超过128个字符': ['Please enter the cluster desc, no more than 120 characters'],
    'Master信息': ['Master Info'],
    '当前节点已被项目（{projectName}）的集群（{clusterName}）占用': ['The current node is already occupied by the cluster（{clusterName}）of the project（{projectName}）'],
    '无匹配的主机资源': ['No matching host resources'],
    '当前访问的页面不存在': ['Currently accessed page does not exist'],
    '当前访问的集群不存在': ['The currently accessed cluster does not exist'],
    'Sorry，您的权限不足!': ['Sorry, your permissions are not enough!'],
    '版本：': ['Version：'],
    '现阶段TKE网络方案正在调整，暂不可用，如有疑问，请联系': ['At this stage, the TKE network solution is being adjusted and is temporarily unavailable. If in doubt, please contact'],
    '操作审计': ['Audit Log'],
    '操作对象类型': ['Operation object type'],
    '操作类型': ['Operation Type'],
    '类型：': ['Type：'],
    '全部1': ['All', '全部'],
    '注意1': ['Note', '注意'],
    '创建1': ['Add', '创建'],
    '更新1': ['Modify', '更新'],
    '删除1': ['Delete', '删除'],
    '开始1': ['Begin', '开始'],
    '结束1': ['End', '结束'],
    '启动1': ['Start', '启动'],
    '暂停1': ['Pause', '暂停'],
    '继续1': ['Carryon', '继续'],
    '停止1': ['Stop', '停止'],
    '重启1': ['Restart', '重启'],
    '查询1': ['Query', '查询'],
    '未知1': ['Unknown', '未知'],
    '完成1': ['Completed', '完成'],
    '错误1': ['Error', '错误'],
    '处理中1': ['Busy', '处理中'],
    '成功1': ['Succeed', '成功'],
    '成功2': [' succeed', '成功'],
    '失败1': ['Failed', '失败'],
    '查询': ['Search'],
    '时间': ['Time'],
    '对象及类型': ['Object and Type'],
    '发起者': ['Operator'],
    '对象：': ['Object：'],
    '描述': ['Description'],
    '事件查询': ['Events'],
    '事件对象': ['Event Object'],
    '事件级别': ['Event Level'],
    '组件': ['Component'],
    '对象及级别': ['Object&Level'],
    '事件内容': ['Event Content'],
    '级别：': ['Level：'],
    '昨天': ['Yestoday'],
    '最近一周': ['Last week'],
    '最近一个月': ['Last month'],
    '最近三个月': ['Last 3 months'],
    '公共镜像': ['Public Image'],
    '项目镜像': ['Private Image'],
    '如何推镜像？': ['How to push image?'],
    '输入镜像名，按Enter搜索': ['Press Enter to search image name'],
    '来源：': ['Source：'],
    '简介：': ['Introduction：'],
    '详情': ['Details'],
    '次下载': ['downloads'],
    '最近更新人': ['Latest updater'],
    '最近更新时间': ['Latest update time'],
    '仓库相对地址': ['Repo relative address'],
    '大小': ['Size'],
    '地址': ['Address'],
    '没有更多TAG': ['No more TAGs'],
    '主机名称：': ['Hostname：'],
    '主机IP：': ['HostIP：'],
    '容器IP：': ['ContainerIP：'],
    '容器ID：': ['ContainerID：'],
    '镜像：': ['Image：'],
    '网络模式：': ['Network mode：'],
    '存储使用率': ['Disk usage'],
    '该应用的网络模式无需端口映射': ['The application\'s network mode does not require port mapping'],
    // '命令': ['command'],
    '挂载卷': ['Mounted volume'],
    '环境变量': ['Env variable'],
    '健康检查': ['Health check'],
    '资源限制': ['Resource limit'],
    '正在加载': ['Loading'],
    '发送': ['Send'],
    '接收': ['Receive'],
    '当前节点上正在运行的容器会被调度到其它可用节点': ['Containers running on the current node are scheduled to other available nodes'],
    '清理容器服务系统组件': ['Clean up container service system components'],
    '仅删除节点的信息记录，需要手动清理节点及其服务': ['Delete only the information record of the node, you need to manually clean up the node and its services.'],
    '确认要重新初始化节点【{innerIp}】？': ['Confirm to reinitialize the node【{innerIp}】?'],
    '确认要强制删除节点【{innerIp}】？': ['Confirm to delete the node【{innerIp}】?'],
    '确认要删除节点【{innerIp}】？': ['Confirm to delete the node【{innerIp}】?'],
    '确认允许调度节点【{innerIp}】？': ['Confirm to allow scheduling the node【{innerIp}】?'],
    '确认要停止调度节点【{innerIp}】？': ['Confirm to stop scheduling the node【{innerIp}】?'],
    '确定删除节点？': ['Confirm want to delete the node?'],
    '确定强制删除节点？': ['Confirm want to delete the node?'],
    '确定移除故障节点：{innerIp}？': ['Confirm to remove the failed node: {innerIp}?'],
    '确定移除故障节点？': ['Confirm to remove the failed node'],
    '重置': ['Reset'],
    '请输入集群名称': ['Please enter the cluster name'],
    '必填项，不超过64个字符': ['Required, no more than 64 characters'],
    '集群描述：': ['Desc: '],
    '网络类型：': ['Network: '],
    '请输入集群描述': ['Please enter the cluster desc'],
    '必填项，不超过128个字符': ['Required, no more than 128 characters'],
    '选择Master：': ['Select Master: '],
    '选择Master': ['Select Master'],
    '已选服务器': ['Selected Host'],
    '序号': ['No.'],
    '注意事项：': ['Notice: '],
    '注意事项': ['Notice'],
    '服务器将按照系统规则修改主机名': ['BCS will modify the hostname according to the system rules'],
    '修改后': ['Modified hostname'],
    '服务器将安装容器服务相关组件': ['BCS will install the container service related components'],
    '请选择奇数个服务器': ['Odd number of servers'],
    '移除': ['Delete'],
    '名称：': ['Name: '],
    '内存：': ['RAM：'],
    '存储：': ['Disk：'],
    'IP来源：': ['IP Source：'],
    '内核：': ['Core：'],
    '操作系统：': ['OS：'],
    '1小时': ['1hour'],
    '24小时': ['24hours'],
    '近7天': ['Last 7 days'],
    '近15天': ['Last 15 days'],
    '近30天': ['Last 30 days'],
    '今天': ['Today'],
    '容器': ['Container'],
    '镜像': ['Image'],
    '容器状态不是running': ['Container status is not running'],
    '异常': ['Abnormal'],
    '错误': ['Error'],
    '创建集群': ['Create Cluster'],
    '确定，创建集群': ['Confirm'],
    '确定要离开？数据未保存，离开后将会丢失': ['Data is not saved and will be lost after leaving, Are you sure?'],
    '请确认注意事项内容': ['Please confirm the contents of the notice'],
    '下发集群配置中，请稍候...': ['In the cluster configuration, please wait...'],
    '下发集群配置完成': ['The cluster configuration is complete.'],
    '蓝鲸容器服务使用教程': ['BCS Use Tutorial'],
    '本教程将向您简单介绍如何使用蓝鲸容器服务': ['This tutorial will give you a brief introduction to how to use the BCS.'],
    '以下是您操作的主要步骤：': ['Here are the main steps for your operation:'],
    '1、新建集群': ['1. Create Cluster'],
    '点击导航“集群”': ['Click navigation "cluster"'],
    '“新建集群”，需要选择Master节点主机（主机信息来源于CMDB），创建集群，确定创建后，系统将进行集群初始化操作': ['"Create Cluster", you need to select the master node host (the host information comes from the CMDB), create a test cluster or a prod cluster. After the creation is complete, the system will perform the cluster initialization operation.'],
    '2、集群增加Node节点': ['2. Cluster adds Node nodes'],
    '进入指定集群': ['Enter the specified cluster'],
    '节点管理，选择添加节点即可': ['Node Manage, choose to add a node'],
    '3、项目镜像管理': ['3. Private image management'],
    '点击导航“仓库”': ['Click navigation "ImageHub"'],
    '“项目镜像”，按文档“如何推镜像”指引将项目镜像推至仓库': ['"Private Image", push the private image to the ImageHub according to the document "How to push the image" guide'],
    '继续': ['Continue'],
    '关闭': ['Close'],
    '4、创建命名空间': ['4. Create Namespace'],
    '点击导航“命名空间”，新建命名空间，指定命名空间所属集群': ['Click navigation "Namespaces" to create namespace and specify the cluster to which the namespace belongs.'],
    '5、创建模板集': ['5. Create TemplateSet'],
    '点击导航“模板集”，新建模板集。': ['Click navigation "TemplateSet" to create TemplateSet.'],
    '模板集指您接入容器服务的业务模块所包含的Mesos或Kubernetes资源配置，我们将以模板的形式供您可持续编辑，分版本保存。': ['TemplateSet refers to the Mesos or Kubernetes resource configuration contained in the business module of your access to the container service. We will provide you with a template for sustainable editing and version saving.'],
    '您可以通过Json或YAML文件导入的方式将已有服务的资源配置导入模板，再次进行编辑并保存': ['You can import the resource configuration of an existing service into the template by JSON or YAML file import, edit it again and save it.'],
    '6、模板实例化': ['6. Template instantiation'],
    '模板实例化': ['TemplateSet Instantiation'],
    '保存模板后，点击实例化按钮，选择模板集、具体资源模板以及指定集群的命名空间，系统将生成对应的资源配置文件（Json\YAML）供您检查。': ['After saving the template, click "instantiation" button, select the TemplateSet, the specific resource template, and the namespace of the specified cluster. The system will generate the corresponding resource configuration file (Json\YAML) for you to check.'],
    '点击“创建”按钮后，系统将下发资源配置文件到指定集群，创建应用实例。': ['After clicking the "Create" button, the system will deliver the resource configuration file to the specified cluster to create an application instance.'],
    '7、应用实例详情': ['7. Application Instance Details'],
    '点击导航“应用”，您将看到具体的实例信息，可在线做滚动升级、扩缩容等操作。': ['Click navigation "Applications", you will see the specific instance information, you can do online rolling updates, expansion and contraction operations.'],
    '重新初始化': ['Re-initialization'],
    '提示': ['Tip'],
    '执行中': ['Executing'],
    '取消中': ['Cancel'],
    '请输入IP，按Enter搜索': ['Press Enter to search IP'],
    '清空': ['Clear'],
    '搜索': ['Search'],
    '多个IP以空格分开，按回车搜索': ['Multiple IPs are separated by spaces, press Enter to search'],
    '新建': ['Create'],
    '命名空间创建后不可更改': ['Cannot change after created'],
    '变量': ['Variable'],
    '设置变量值': ['Set Variable'],
    '所属集群：': ['Cluster：'],
    '请输入': ['Enter'],
    '请选择': ['Please Select'],
    '新建命名空间': ['Create Namespace'],
    '请填写命名空间名称': ['Please fill the namespace name'],
    '命名空间名称不得小于2个字符': ['Namespace name must be at least 2 characters'],
    '命名空间名称只能包含小写字母、数字以及连字符(-)，且不能以数字开头': ['Namespace name must consist of lower case alphanumeric characters or -, and must start and end with an alphanumeric character'],
    '请选择所属集群': ['Please select the cluster to which you belong'],
    '修改命名空间：{nsName}': ['Update Namespace: {nsName}'],
    '确定删除命名空间？': ['Confirm want to delete the namespace?'],
    '输入关键字，按Enter搜索': ['Press Enter to search'],
    '集群列表': ['Clusters'],
    '命名空间列表': ['Namespaces'],
    'HPA管理': ['HPA Manage'],
    '批量删除': ['Batch Delete'],
    '当前': ['Current'],
    '目标': ['Target'],
    '实例数': ['Instances'],
    '范围': ['Scope'],
    'Metric(当前/目标)': ['Metric(Current/Scope)'],
    '实例数(当前/范围)': ['Instances(Current/Scope)'],
    '关联资源': ['Relevant resource'],
    '来源': ['Source'],
    '创建人': ['Creator'],
    '已选': ['Selected'],
    '条': ['Item'],
    '确定要删除以下': ['Sure you want to delete'],
    '请选择要删除的HPA！': ['Please choose to delete the HPA!'],
    '确定要删除HPA': ['Sure you want to delete HPA!'],
    '删除成功': ['Successfully delete'],

    'Service名称': ['Service Name'],
    'Service类型': ['Service Type'],
    '更新人': ['Updator'],
    '关联标签': ['Relevant Label'],
    '关联标签：': ['Relevant Label: '],
    '请选择要关联的Application': ['Please select the Associated App'],
    '请关联相应的Application': ['Please associate application'],
    '端口映射': ['Port Mapping'],
    '端口映射：': ['Port Mapping: '],
    '协议': ['Protocol'],
    '端口名称': ['Port Name'],
    '目标端口': ['Target Port'],
    '点此': ['Click this'],
    '去模板集配置端口映射信息': [' to TemplateSet setting port mapping'],
    '请关联相应的应用': ['Please associate application'],
    '请选择要关联的应用': ['Please associate application'],
    '标签管理': ['Label Manage'],
    '备注管理': ['Remark Manage'],
    '保存并更新': ['Save and update'],
    '请先关联应用': ['Please associate application'],
    '关联的应用没有公共的标签（注：Key、Value都相同的标签为公共标签）': ['There is no public label for associated app (ps: Key、Value all same are the public label)'],
    '基础信息': ['Basic information'],
    '选择器': ['Selector'],
    '确定要删除以下Service？': ['Sure you want to delete Service?'],
    '更新Service': ['Update Service'],
    'ClusterIP不为None时，请配置相应的端口映射': ['ClusterIP is not None, please setting your port mapping'],
    '端口不能为空': ['Port can not be empty'],
    '请选择协议': ['Please select protocol'],
    '端口名称以小写字母开头，只能包含：小写字母、数字、连字符(-)，长度小于30个字符': ['The port name starts with a lowercase letter and can only contain: lowercase letter, number, hyphen (-) and less than 30 characters in length'],
    'NodePort的范围为30000-32767': ['The range is 30000-32767 for NodePort'],
    '确定要删除Service': ['Sure you want to delete Service'],
    '权重设置': ['Weight Setting'],
    '服务端口': ['Service Port'],
    '域名': ['Domain'],
    '路径': ['Path'],
    '关联LoadBalance': ['Associate LoadBalance'],
    '没有相关联的 LoadBalance，请先到 网络 -> LoadBalance 页面关联': ['if there is no LoadBalance, please go Network/LoadBalance to setting'],
    '端口索引': ['Port Index'],
    '权重的值为大于等于0的整数，且所有权重相加为100': ['The weight is an integer greater than or equal to 0, and the weights are added to 100.'],
    '服务端口不能为空': ['Service port cannot be empty'],
    '服务端口范围为1-65535': ['Service port range is 1-65535'],
    '请填写正确的路径': ['Please fill in the correct path'],
    '请选择需要关联的LoadBalance': ['Please select the LoadBalance you need to associate'],
    '负载均衡算法': ['Load Balancing Algorithm'],
    '新建LoadBalancer': ['New LoadBalancer'],
    '网络类型': ['Network Type'],
    '转发模式': ['Forwarding Mode'],
    'IP集': ['IP Set'],
    '镜像地址': ['Image Address'],
    '镜像版本': ['Image Version'],
    '实例数量': ['Instances'],
    '调度约束': ['Scheduling Constraint'],
    '多个值以管道符分隔': ['Values ​​separated by pipe'],
    '网络模式': ['Network Mode'],
    '自定义值': ['Custom value'],
    '网卡': ['Network Card'],
    '编辑LoadBalancer': ['Edit LoadBalancer'],
    '确定要启动此LoadBalancer': ['Sure to start this LoadBalance'],
    '已经将配置文件下发到后台，请稍后再详情中查看': ['he configuration file has been delivered to the background, please check the details later'],
    '确定要停止此LoadBalancer': ['Sure to stop this LoadBalance'],
    '确定要删除LoadBalancer': ['Sure to delete this LoadBalance'],
    '名称错误，只能包含：小写字母、数字、连字符(-)，必须是字母开头，长度小于30个字符': ['The name is incorrect and can only contain: lowercase letters, numbers, hyphens (-), must be at the beginning of the letter, and the length is less than 30 characters'],
    '请选择镜像版本': ['Please select the image version'],
    '请输入正确IP地址': ['Please enter the correct IP address'],
    'IP数量和实例数量不相等': ['The number of IPs and the number of instances are not equal'],
    '请填写实例数量！': ['Please enter the instances number'],
    '请填写网卡': ['Please enter network card'],
    'BRIDGE网络模式下，端口必填': ['In BRIDGE network mode, the port is required'],
    '数据保存成功': ['The data is saved successfully'],
    '查看': ['View'],
    '停止': ['Stop'],
    '启动': ['Start'],
    '编辑': ['Edit'],
    '流量': ['Flow'],
    '入带宽': ['Incoming Bandwidth'],
    '出带宽': ['Outgoing Bandwidth'],
    '所属namespace': ['Namespace'],
    '调度约束规则': ['Constraint Rule'],
    '映射Taskgroup': ['Map Taskgroup'],
    '设置协议': ['Setting Protocol'],
    '至少有一个勾选': ['At least one check'],
    '启用Http': ['Use Http'],
    '启用Https': ['Use Https'],
    '节点IP': ['Node IP'],
    '确定要删除LoadBalance？': ['Sure to delete this LoadBalance?'],
    '请选择命名空间': ['Please select Namespace'],
    '请输入http端口': ['Please enter http port'],
    '请输入https端口': ['Please enter http ports'],
    '请添加节点': ['Please add a node'],
    '输入命名空间，按Enter搜索': ['Enter namespace and press Enter'],

    // helm
    'Helm Release列表': ['Helm Release'],
    '如何使用Helm？': ['How to use Helm?'],
    '部署Helm Chart': ['Deploy Helm Chart'],
    '模板集默认图标': ['Icon'],
    '图标': ['Icon'],
    'Release名称': ['Release Name'],
    '操作记录': ['Operation Record'],
    '查看状态': ['View'],
    '回滚': ['Rollback'],
    '回滚到版本': ['Rollback version'],
    '（Release当前没有可切换的版本，无法回滚）': ['(Release currently has no switchable version and cannot be rolled back)'],
    '版本对比': ['Version comparison'],
    '更新中...': ['Updating...'],
    '知道了': ['Got it'],
    '实际实例数/期望数': ['instances Actual/expected'],
    '部署': ['Deploy'],
    '确定要删除Release？': ['Sure to delete Release?'],
    '失败': [' failure'],
    '部署时间': ['Deploy Time'],
    '回滚失败': ['Rollback failure'],
    '与当前线上版本没有内容差异': ['No content difference from current online version'],
    'Helm Chart仓库': ['Helm Chart Repo'],
    '如何推送Helm Chart到项目仓库？': ['How to push Helm Chart to the project repo?'],
    '项目Chart仓库地址': ['Project Chart Repo Address'],
    '同步仓库': ['Sync Repo'],
    '同步仓库中的Helm Chart': ['Sync Repo Helm Chart'],
    '查看项目Chart仓库配置信息': ['View project Chart repo configuration'],
    '项目仓库': ['Project Repo'],
    '公共仓库': ['Public Repo'],
    'Helm Chart名称': ['Helm Chart Name'],
    '最近更新': ['Latest Update'],
    '无数据，请尝试': ['No data, please retry'],
    '同步成功': ['The synchronization is successful'],
    '项目Chart仓库配置信息': ['Project Chart Repo Configuration'],
    'Chart详情': ['Chart Detail'],
    'Chart版本': ['Chart Version'],
    '资源文件': ['Resource File'],
    '详细说明': ['Detailed description'],
    'Chart部署': ['Chart Deploy'],
    '查看Chart详情': ['Chart Detail'],
    '配置选项': ['Configuration Option'],
    'Helm参数': ['Helm Params'],
    'YAML初始值为创建时Chart中values.yaml内容，后续更新部署以该YAML内容为准，YAML内容最终通过`--values`选项传递给`helm template`命令': ['The initial value of YAML is the values.yaml content in Chart at the time of creation. The subsequent update deployment is based on the YAML content. The YAML content is finally passed to the `helm template` command through the `values` option.'],
    '表单根据Chart中questions.yaml生成，表单修改后的数据会自动同步给YAML模式': ['Forms are generated according to questions.yaml in Chart, and the modified data automatically synchronizes to YAML mode.'],
    '您可以参考': ['You can refer to this '],
    '指引': ['guide'],
    '通过表单模式配置您的Helm Release 参数': ['Configure your Helm Release parameters through FORM mode'],
    '也可以通过': ['It can also be passed through'],
    'Yaml模式': ['YAML Mode'],
    'YAML模式': ['YAML Mode'],
    '直接修改Helm Release参数': ['modify Helm Release parameters'],
    '预览': ['Preview'],
    '您需要': ['Your need'],
    '在集群页面，启用Helm': ['On the cluster page, enable Helm'],
    '或者联系': ['or contact'],
    '您可以': ['Your can'],
    '检查Helm Chart是否存在语法错误': ['Check Helm Chart for grammatical errors'],
    '前往Helm Release列表页面，更新Helm Release': ['Go to the Helm Release list page and update Helm Release'],
    '更新Helm Chart，并推送到项目Chart仓库': ['Update Helm Chart and push it to Project Chart Repo'],
    '请输入YAML': ['Please enter YAML'],
    '请输入合法的YAML': ['Please enter correct YAML'],
    '已部署': ['Deployed'],
    '部署失败': ['Deployment failure'],
    '预览失败': ['Preview failure'],
    '不存在': ['Non existent'],
    'Release参数与选中的Chart Version中values.yaml有区别': ['Release parameter is different from values.yaml in the selected Chart Version'],
    'YAML初始值为创建时Chart中values.yaml内容，后续更新部署以该YAML内容为准，内容最终通过`--values`选项传递给`helm template`命令': ['The initial value of YAML is the values.yaml content in Chart at the time of creation. The subsequent update deployment is based on the YAML content. The content is finally passed to the `helm template` command through the `values` option'],
    '您更改了Chart版本，': ['You changed the Chart version. '],
    '点击查看': ['Click to view'],
    'Helm Release参数与选中的Chart Version中values.yaml区别': ['The Helm Release parameter differs from values.yaml in the selected Chart Version'],
    '所属命名空间不存在，不可操作': ['Namespace does not exist and is not operable'],
    'Helm Release参数发生如下变化，请确认后再点击“确定”更新': ['The Helm Release parameter changes as follows. Please confirm and then click OK to update'],
    '本次更新没有内容变化': ['There is no change in the content of this update'],
    '温馨提示：Helm Chart 版本已更改，请检查是否需要同步容器服务上Release 的参数': ['Warm Tip: The Helm Chart version has been changed. Check if you need to sync Release parameters on Container Services'],
    '重新更新': ['Try update'],
    '当前 Release 参数': ['Current Release parameters'],
    'Chart 默认值': ['Chart default'],
    '和当前版本对比': ['Comparing with the current version'],
    '确认更新': ['Confirm update'],
    '更新失败': ['Update failed'],
    'Chart渲染失败': ['Chart rendering failed'],
    '模板集': ['TemplateSets'],
    '添加模板集': ['Add TemplateSet'],
    '最新版本': ['Latest Version'],
    '模板集为草稿状态，不能实例化': ['TemplateSet are in draft state and cannot be instantiated'],
    '复制模板集': ['Copy TemplateSet'],
    '删除模板集': ['Delete TemplateSet'],
    '删除实例': ['Delete Instance'],
    '全部数据加载完成': ['Complete loading of all data'],
    '复制为': ['Copy to'],
    '新模板集名称': ['TemplateSet name'],
    '复制中...': ['Copy...'],
    '没有命名空间数据': ['No namespace data'],
    '没有命名空间': ['No namespace data'],
    '提交': ['SUBMIT'],
    '有': ['Has'],
    '个实例': ['Instances'],
    '您需要先删除所有实例，再进行模板集删除操作': ['You need to delete all instances before you delete the TemplateSet'],
    '确定要删除模板集': ['Sure to delete this TemplateSet'],
    '请填写要复制的名称': ['Please enter the name'],
    '复制的名称不能与之前的名称相同': ['The name cannot be the same as the previous'],
    '名称不得大于30个字符': ['Name must not exceed 30 characters'],
    '复制成功': ['Copy Successfully'],
    '模板集的实例': ['instances'],
    '获取项目信息失败': ['Failure to obtain project information'],
    '请选择模板': ['Please select the TemplateSet'],
    '确定删除实例？': ['Sure to delete Instances'],
    '全选模板': ['Select all'],
    '清空全选': ['Clear selected'],
    '已经选择': ['Have chose'],
    '您没有可用的命名空间，请创建或申请已有命名空间使用': ['You do not have a namespace available. Create or apply for an existing namespace to use'],
    '创建或申请': ['Create or Apply'],
    '下存在': ['exist'],
    '类型的同名实例': ['same type instance'],
    '无法再次实例化': ['can not to be instantiate'],
    '的详细配置': ['Detailed configuration'],
    '确定要取消实例化操作？': ['Sure you to cancel the instantiation operation?'],
    '查看可用变量': ['View available variables'],
    '可用变量': ['Available variables'],
    '模板集中引入方式': ['TemplateSet include way'],
    '变量名': ['Variable Name'],
    '返回模板集': ['Return TemplateSets'],
    '30个以内的字符': ['Less than 30 characters'],
    '50个以内的字符': ['Less than 50 characters'],
    '您已经对此模板集加锁，只有解锁后，其他用户才可操作此模板集。': ['You have locked the TemplateSet, and only after unlocking can other users operate'],
    '当前版本号': ['Current version'],
    '点击刷新': ['Click to refresh'],
    '为避免多成员同时编辑，引起内容或版本冲突，建议在编辑时，开启保护功能。': ['In order to avoid editing at the same time and cause content or version conflict, it is suggested that lock when editing'],
    '保存草稿': ['Save Draft'],
    '无权限，请去': ['No permissions, please '],
    '申请': ['Apply'],
    '版本列表': ['Version List'],
    '保存修改到': ['Save to'],
    '新版本': ['New Version'],
    '请输入版本号': ['Please enter the version'],
    '其它版本': ['Other Version'],
    '请选择版本号': ['Please select the version'],
    '保存中...': ['Save...'],
    '版本号': ['Version'],
    '最后更新人': ['Updator'],
    '(当前)': ['(Current)'],
    '加载': ['Load'],
    '必须保留至少一个版本': ['At least one version must be retained'],
    '{locker}正在操作，您如需编辑请联系{locker}解锁！': ['{locker} in operation，If you need to edit, please contact {locker} to unlock'],
    '删除版本': ['Delete version'],
    '确定要删除此模板集？': ['Sure to delete this TemplateSet?'],
    '加锁成功': ['Lock success'],
    '解锁成功': ['Unlock successfully'],
    '保存成功': ['Save successfully'],
    '模板集基础信息保存成功': ['Information of TemplateSet has been saved successfully'],
    '模板集_': ['TemplateSet_'],
    '模板集描述': ['TemplateSet description'],
    '当前访问的模板集不存在': ['TemplateSet does not exist'],
    '请输入应用名称': ['Please enter application name'],
    '应用名称错误，只能包含：小写字母、数字、连字符(-)，必须是字母开头，长度小于30个字符': ['The application name is incorrect and can only contain: lowercase letters, numbers, hyphens (-), must be at the beginning of the letter, and the length is less than 30 characters'],
    '应用名称错误，只能包含：小写字母、数字、连字符(-)，必须是字母开头，长度小于64个字符': ['The application name is incorrect and can only contain: lowercase letters, numbers, hyphens (-), must be at the beginning of the letter, and the length is less than 64 characters'],
    '请输入实例数量': ['Please enter instances'],
    '网络模式的自定义值不能为空': ['Custom values ​​for network mode cannot be empty'],
    '容器名称': ['Container Name'],
    '名称不能为空': ['name is required'],
    '容器"{name}"的镜像及版本配置：请设置所属的镜像及版本': ['Container "{name}" image and version configuration：please set image and version'],
    '容器"{name}"的镜像及版本配置：原镜像已经删除，请重新选择': ['Container "{name}" image and version configuration：the original image has been deleted, please re-select'],
    '容器"{name}"的端口映射配置：名称不能为空': ['Container "{name}" port mapping configuration：name is required'],
    '容器"{name}"的端口映射配置：名称错误，以字母开头，只能含小写字母、数字、连字符(-)，首字母必须是字母，长度小于256个字符': ['Container "{name}" port mapping configuration：The name is wrong, starting with a letter, can only contain lowercase letters, numbers, hyphens (-), the first letter must be a letter, the length is less than 256 characters'],
    '容器"{name}"的镜像及版本配置：请设置imagePullUser值': ['Image and version configuration of container "{name}": please set the imagepulluser value'],
    '容器"{name}"的镜像及版本配置：请设置imagePullPasswd值': ['Image and version configuration of container "{name}": please set the imagePullPasswd value'],
    '添加': ['Add '],
    '未命名': ['Unnamed'],
    '导入JSON': ['Import JSON'],
    '导入': ['Import'],
    '名称必填，以字母开头，只能含小写字母、数字、连字符(-)': ['Name is required, beginning with a letter, can only contain lowercase letters, numbers, hyphens (-)'],
    '仓库获取': ['From Repo'],
    '添加Key': ['Add Key'],
    '值来源': ['Value source'],
    '在线编辑': ['Online Editing'],
    '请输入键': ['Please enter the key'],
    '实例化时会将值的内容做base64编码': ['The content of the value is base64 encoded when instantiated'],
    '键名错误，只能包含：字母、数字、连字符(-)、点(.)、下划线(_)，必须是字母开头，长度小于30个字符': ['The key name is incorrect and can only contain: letters, numbers, hyphens (-), dots (.), underscores (_), must be at the beginning of the letter, and the length is less than 30 characters'],
    '键不可重复': ['Key cannot be repeated'],
    '删除Secret': ['Delete Secret'],
    '为无效字段': [' is invalid field'],
    '请输入JSON': ['Please enter JSON'],
    '请输入合法的JSON': ['Please enter valid JSON'],
    '请输入仓库中配置文件的相对路径': ['Please enter the relative path of the configuration file in the Repo'],
    '请输入在线文件地址，如http://www.example.com/config.txt': ['Please enter the online file address, such as http://www.example.com/config.txt'],
    '删除ConfigMap': ['Delete ConfigMap'],
    '关联': ['Associated'],
    '请先配置Application，再进行关联': ['Please configure Application first, then associate'],
    '升级策略': ['Upgrade strategy'],
    '请输入50个以内的字符': ['Please enter less than 50 characters'],
    '重新创建': ['Recreate'],
    '周期删除数': ['MaxUnavilable'],
    '决定了每个rolling周期内可以删除的taskgroup数量。如果原有的taskgroup已经全部删除，则后续每一次rolling中不会再删除taskgroup': ['Determines the number of taskgroups that can be deleted in each rolling cycle. If the original taskgroup has been deleted, the taskgroup will not be deleted in each subsequent rolling'],
    '周期新增数': ['MaxSurge'],
    '更新间隔': ['UpgradeDuration'],
    // '滚动顺序': ['RollingUpdate Order'],
    '先创建': ['Create First'],
    '先删除': ['Delete First'],
    '手动更新': ['Rolling Manually'],
    '输入': ['Enter'],
    // '是': ['True'],
    // '否': ['False'],
    '删除Deployment': ['Delete Deployment'],
    '删除DaemonSet': ['Delete DaemonSet'],
    '多个IP以逗号分隔': ['Multiple IPs separated by commas'],
    '请先配置关联应用的容器端口映射信息': ['Please configure the container port mapping information of the associated application first'],
    '删除Service': ['Delete Service'],
    '未保存': ['Unsaved'],
    '添加ConfigMap': ['Add ConfigMap'],
    '添加Application': ['Add Application'],
    '名称必填，只能包含：小写字母、数字、连字符(-)，必须是字母开头，长度小于30个字符': ['The name is required and can only contain: lowercase letters, numbers, hyphens (-), must be at the beginning of the letter, and the length is less than 30 characters'],
    '名称必填，只能包含：小写字母、数字、连字符(-)，必须是字母开头，长度小于64个字符': ['The name is required and can only contain: lowercase letters, numbers, hyphens (-), must be at the beginning of the letter, and the length is less than 64 characters'],
    '重要级别': ['Monitor Level'],
    '重要': ['important'],
    '一般': ['general'],
    '不重要': ['unimportant'],
    '请输入256个字符以内': ['Please enter within 256 characters'],
    '更多设置': ['More settings'],
    '容器异常退出后，自动重新调度': ['Automatically reschedule after the container exits abnormally'],
    '重启间隔步长': ['Restart Backoff'],
    '最多重启次数': ['Restart Maxtimes'],
    'Restart策略': ['Restart Policy'],
    'Kill策略': ['Kill Policy'],
    '宽期限': ['Grace Period'],
    '网络': ['Network'],
    '启用Metric数据采集': ['Enable Metric Data Collection'],
    'Metric数列（多选）': ['Metric List (multiple)'],
    '日志采集': ['Log Collection'],
    '标准日志': ['Standard Log'],
    '文件路径日志': ['File Path Log'],
    '系统日志': ['System Log'],
    '标准输出：包含容器Stdout日志': ['Standard output: Contains the container Stdout log'],
    '附加日志标签': ['Additional log label'],
    '附加的日志标签会以KV的形式追加到采集日志中': ['Additional log labels will appended to the collection log in the form of key-value'],
    '最多添加5个': ['Add up to 5'],
    '请输入30个字符以内': ['Please enter within 30 characters'],
    '总是在创建之前拉取镜像': ['Always pull the image before creating it'],
    '容器端口': ['Container Port'],
    '主机端口': ['Host Port'],
    '命令': ['Command'],
    '启动命令': ['Start Command'],
    '命令参数': ['Command Args'],
    '工作目录': ['Working Dir'],
    'Docker参数': ['Docker Parameter'],
    '挂载名': ['Volume Name'],
    '挂载源': ['Volume Source'],
    '容器目录': ['Container Dir'],
    '子路径': ['Sub Path'],
    '只读': ['Read'],
    '变量键': ['Variable Key'],
    '变量值': ['Variable Value'],
    '自定义类型可同时粘贴多行“键=值”的文本会自动添加多行记录': ['Custom type can paste multiple lines of "key=value" text at the same time will automatically add multi-line records'],
    '特权': ['Privilege'],
    '可完全访问母机资源': ['Full access to parent resources'],
    '核': ['Core'],
    '设置CPU requests，范围为0.001-128': ['Set CPU requests from 0.001 to 128'],
    '设置CPU limits，范围为0.001-128': ['Set CPU limits to a range of 0.001-128'],
    '设置CPU requests，1000m CPU=1核 CPU': ['Set CPU requests, 1000m CPU=1 core CPU'],
    '设置CPU limits，1000m CPU=1核 CPU': ['Set CPU limits, 1000m CPU=1 core CPU'],
    '设置内存limits': ['Set memory limits'],
    // '健康检查': ['Health Checks'],
    '请求路径': ['Request Path'],
    '请先配置完整的端口映射': ['Please configure the port mapping first'],
    '检查命令': ['Check Command'],
    '设置Header': ['Configure Header'],
    '高级设置': ['Advanced Settings'],
    '初始化超时': ['Initialization timeout'],
    '检查间隔': ['Check Interval'],
    '检查超时': ['Check Timeout'],
    '不健康阈值': ['Consecutive Failures'],
    '次失败': ['failed'],
    '次成功': ['success'],
    '健康检查连续失败的次数，达到次数后会重新调度容器': ['The number of consecutive failures of the health check. After the number of times, the container will be rescheduled'],
    '健康阈值': ['Grace Period Seconds'],
    '启动之后，该时间内的健康检查失败会被忽略': ['After the startup, the health check failure during this time will be ignored'],
    '非标准日志采集': ['Non-standard log'],
    '请输入容器中自定义采集的日志绝对路径': ['Please enter the absolute path of the log collected'],
    '镜像及版本': ['Image'],
    '无': ['None'],
    '自定义': ['Custom'],
    '不能修改协议': ['Cannot modify the agreement'],
    '容器名称不能为空！': ['Container name is required'],
    '容器名称错误，只能包含：小写字母、数字、连字符(-)，必须是字母开头，长度小于30个字符': ['The container name is incorrect and can only contain: lowercase letters, numbers, hyphens (-), must be at the beginning of the letter, and the length is less than 30 characters'],
    '容器{name}的镜像及版本配置：请设置所属的镜像及版本': ['Container {name} image and version configuration: please set the image and version'],
    '导入YAML': ['Import YAML'],
    '名称必填，以小写字母或数字开头和结尾，只能包含：小写字母、数字、连字符(-)、点(.)': ['The name is required, beginning and ending with a lowercase letter or number. It can only contain: lowercase letters, numbers, hyphens (-), dots (.)'],
    '键名错误，只能包含：字母、数字、连字符(-)、点(.)、下划线(_)，首字母必须是字母，长度小于30个字符': ['The key name is incorrect and can only contain: letters, numbers, hyphens (-), dots (.), underscores (_), the first letter must be a letter, and the length is less than 30 characters.'],
    '添加Secret': ['Add Secret'],
    '添加白名单': ['to Add whitelist'],
    'this': ['Note: the function is test, Please contact '],
    '请先配置Deployment，再进行关联': ['Please configure Deployment first, then associate'],
    '实例数范围': ['Instances range'],
    '最小': ['Min'],
    '最大': ['Max'],
    '扩缩容触发条件': ['Scale trigger condition'],
    '资源类型': ['Resource Type'],
    '资源目标': ['Resource Target'],
    '请选择资源类型': ['Please select a resource type'],
    '删除HPA': ['Delete HPA'],
    '{curHPA}中关联应用：关联的Deployment【{deploymentName}】不存在，请重新绑定！': ['{curHPA} associated app：Deployment【{deploymentName}】is not exist, please rebind！'],
    '添加Service': ['Add Service'],
    '请输入30个以内的字符': ['Please enter 30 characters or less'],
    '请输入64个以内的字符': ['Please enter 64 characters or less'],
    '请先配置Deployment/DaemonSet/StatefulSet，再进行关联': ['Please configure Deployment/DaemonSet/StatefulSet first, then associate'],
    'Service使用标签来查找所有正在运行的容器。请注意：同一个命名空间下，使用了选中标签的应用都会被导流': ['Service uses tags to find all running containers. Please note: under the same namespace, applications that use the selected tag will be diverted'],
    '不填或None': ['Can empty or None'],
    '请输入ClusterIP': ['Please enter ClusterIP'],
    '输入node port值，值的范围为[30000-32767]；或者不填写，k8s会生成一个可用的随机端口，此时，可在 网络->Service 查看node port值': ['Enter the node port value, the range of values ​​is [30000-32767]; or leave it blank, k8s will generate a random port available. In this case, you can view the node port value in Network->Service.'],
    '请先填写已关联应用的容器端口映射信息': ['Please fill in the container port mapping information of the associated app first'],
    'ClusterIP为None时，端口映射可以不填；否则请先关联应用后，再填写端口映射': ['When the ClusterIP is None, the port mapping can be left blank. Otherwise, please associate the application before filling in the port mapping'],
    '查看示例': ['View example'],
    '"{name}"中关联应用：原已经关联的{type}已经删除，请重新选择': ['"{name}" associated application：The original {type} has been deleted, please re-select'],
    '请选择类型': ['Please choose the type'],
    '提示：调度引擎为BCS-K8S的集群，需在左侧菜单“网络” => “LoadBalancer”中新建LoadBalancer，Ingress规则才能生效（通常单个集群只需要创建一个LoadBalancer）': ['Tip: The scheduling engine is a cluster of BCS-K8S. You need to create a new LoadBalancer in the left menu "Network" => "LoadBalancer" for the Ingress rule to take effect (usually a single cluster only needs to create a LoadBalancer'],
    '删除Ingress': ['Delete Ingress'],
    'TLS设置': ['TLS settings'],
    '主机名，多个用英文逗号分隔': ['Host name, separated by commas'],
    '选择一个证书': ['Choose a certificate'],
    '证书列表': ['Certificate list'],
    '添加Rule': ['Add Rule'],
    '主机名': ['Hostname'],
    '虚拟主机名': ['Hostname'],
    '路径组': ['Paths'],
    '{name}中路径组：关联的Service【{serviceName}】不存在，请重新绑定': ['{name} paths：Associate Service【{serviceName}】is not exist, please re-bind'],
    '关联的Service【{serviceName}】不存在，请重新绑定': ['Associate Service【{serviceName}】is not exist, please re-bind'],
    '服务名称': ['Service Name'],
    '添加Ingress': ['Add Ingress'],

    '请输入32个字符以内的名称': ['Please enter a name within 32 characters'],
    '添加Deployment': ['Add Deployment'],
    'k8S使用选择器(spec.selector.matchLabels)关联资源，实例化后选择器的值不可变': ['k8S use the selector (spec.selector.matchLabels) to associate resources, and the value of the selector is immutable after instantiation'],
    '小提示：K8S使用选择器（spec.selector.matchLabels）关联资源，必填，且实例化后选择器的值不可变': ['Tip: K8S use the selector (spec.selector.matchLabels) to associate resources, required, and the value of the selector after immutation is immutable'],
    'Pod模板设置': ['Pod template settings'],
    '更新策略': ['Update Strategy'],
    '亲和性约束': ['Affinity Constraint'],
    '启用': ['Enable'],
    '网络策略': ['Network Strategy'],
    'DNS策略': ['DNS Strategy'],
    '卷': ['Volumes'],
    '添加Container': ['Add Container'],
    '子目录': ['Subdirectory'],
    '请先在Pod模板设置中配置卷列表': ['Please configure the volume list in the Pod template settings first'],
    'ConfigMap列表': ['ConfigMap List'],
    'Secret列表': ['Secret List'],
    '设置CPU下限，1000m=1核CPU': ['Set CPU requests, 1000 m=1 core'],
    '设置CPU上限，1000m=1核CPU': ['Set CPU limits, 1000 m=1 core'],
    '设置内存下限': ['Set memory requests'],
    '设置内存上限': ['Set memory limits'],
    '例如/tmp/check.sh，多个命令用空格分隔': ['Eg:/tmp/check.sh, commands separated by spaces'],
    '就绪检查': ['Ready check'],
    'ConfigMap单键': ['ConfigMap Key'],
    'ConfigMap文件': ['ConfigMap File'],
    'Secret单键': ['Secret Key'],
    'Secret文件': ['Secret File'],
    '，不能修改协议': [', Can not modify the agreement!'],
    '标签 ({key}) 已经被Service ({value}) 关联，使用该标签的应用会被关联的Service导流': ['The tag ({key}) has been associated with Service ({value}), and the application that uses the tag is associated with the Service diversion'],
    '容器"{name}"的端口映射配置：端口名称不可重复': ['Port mapping configuration for container "{name}" : port names are not repeatable'],
    '容器"{name}"的端口映射配置：协议不能为空': ['Port mapping configuration for container "{name}" : the protocol cannot be empty'],
    '容器"{name}"的端口映射配置：容器端口不能为空': ['Port mapping configuration for container "{name}" : container port cannot be empty'],
    '容器"{name}"的端口映射配置：容器端口范围为1-65535': ['Port mapping configuration for container "{name}" : container port range 1-65535'],
    '容器"{name}"的端口映射配置：主机端口不能为空': ['Port mapping configuration for container "{name}" : host port cannot be empty'],
    '容器"{name}"的端口映射配置：主机端口范围为0-65535': ['Port mapping configuration for container "{name}" : host port range 0-65535'],
    '容器"{name}"的命令：启动命令不能含有中文字符': ['Container "{name}" command: the startup command cannot contain Chinese characters'],
    '容器"{name}"的命令：命令参数不能含有中文字符': ['Container "{name}" command: command arguments cannot contain Chinese characters'],
    '容器"{name}"的挂载卷配置：挂载名不能为空': ['Mount volume configuration for container "{name}" : mount name cannot be empty'],
    '容器"{name}"的挂载卷配置：挂载名错误，只能包含：字母、数字、连字符(-)、下划线(_)，首字母必须是字母，长度小于30个字符': ['Mount volume configuration for container "{name}" : mount name error, can only contain: letter, number, hyphen (-), underscore (_), first letter must be letter, length less than 30 characters'],
    '容器"{name}"的挂载卷配置：挂载源不能为空': ['Mount volume configuration for container "{name}" : mount source cannot be empty'],
    '容器"{name}"的挂载卷配置：容器目录不能为空': ['Mount volume configuration for container "{name}" : the container directory cannot be empty'],
    '容器"{name}"的挂载卷配置：容器目录不正确': ['Mount volume configuration for container "{name}" : incorrect container directory'],
    '容器"{name}"的环境变量配置：键不能为空': ['Environment variable configuration for container "{name}" : the key cannot be empty'],
    '容器"{name}"的环境变量配置：值不能为空': ['Environment variable configuration for container "{name}" : the value cannot be empty'],
    '容器"{name}"的资源限制配置：CPU和内存限制必须配置': ['Resource limit configuration for container "{name}" : CPU and memory limits must be configured'],
    '容器"{name}"的资源限制配置：CPU上限不能少于0.001': ['Resource limit configuration for container "{name}" : CPU limits cannot be less than 0.001'],
    '容器"{name}"的资源限制配置：CPU上限不能大于128': ['Resource limit configuration for container "{name}" : CPU limits cannot be greater than 128'],
    '容器"{name}"的资源限制配置：内存上限不能为空': ['Resource limit configuration for container "{name}" : memory limits cannot be empty'],
    '容器"{name}"的资源限制配置：CPU上限不能小于下限': ['Resource limit configuration for container "{name}" : CPU requests cannot be less than the requests'],
    '容器"{name}"的资源限制配置：CPU下限不能少于0.001': ['Resource limit configuration for container "{name}" : CPU requests cannot be less than 0.001'],
    '容器"{name}"的资源限制配置：CPU下限不能大于128': ['Resource limit configuration for container "{name}" : CPU requests cannot be greater than 128'],
    '容器"{name}"的资源限制配置：CPU上限不能为空': ['Resource limit configuration for container "{name}" : CPU limits cannot be empty'],
    '容器"{name}"的资源限制配置：内存上限不能小于下限': ['Resource limit configuration for container "{name}" : memory limits cannot be less than the requests'],
    '容器"{name}"的资源限制配置：CPU下限不能为空': ['Resource limit configuration for container "{name}" : CPU requests cannot be empty'],
    // '容器"{name}"的资源限制配置：内存上限不能小于下限': ['Resource limit configuration for container "{name}" : memory limits cannot be less than the requests'],
    '容器"{name}"的健康检查配置：端口名称不能为空': ['Health check configuration for container "{name}" : port name cannot be empty'],
    '容器"{name}"的健康检查配置：检查命令不能为空': ['Health check configuration for container "{name}" : check command cannot be empty'],
    '容器"{name}"的非标准日志采集配置：日志绝对路径不正确': ['Non-standard log collection configuration for container "{name}" : the log absolute path is incorrect'],
    '请填写1至45个字符（由字母、数字、下划线以及 - 或 . 组成）': ['Please fill in 1 to 45 characters (composed of letters, Numbers, underscores and - or.)'],
    '版本{versionKeyword}已经存在': ['Version {versionKeyword} already exists'],
    '中': [': '],
    '关联：': ['Associated: '],
    '关联应用：': ['Associated application: '],
    '实例数范围：': ['Instance range: '],
    '最小实例数不能为空': ['The min number of instances cannot be empty'],
    '最大实例数不能为空': ['The max number of instances cannot be empty'],
    '最大实例数不能小于最小实例数': ['The max number of instances cannot be less than the min'],
    '扩缩容触发条件：': ['Scale trigger conditions: '],
    '资源目标不能为空': ['Resource targets cannot be empty'],
    '此操作存在风险': ['This operation is danger'],
    '此操作存在风险，请知悉': ['Please note that this operation is danger'],
    'k8s内部使用 spec.selector.matchLabels 关联资源, 直接修改 matchLabel 会导致产生某些“孤儿”资源 （例如修改没有Deployment管理的 ReplicaSet）': ['K8s used within the spec.selector.matchLabels associated resources, directly modify matchLabel can lead to some "orphan" resources (such as modified no Deployment management ReplicaSet)'],
    '应用名称错误，以小写字母或数字开头和结尾，只能包含：小写字母、数字、连字符(-)、点(.)': ['Application name error, starting and ending with lowercase letters or Numbers, can only contain: lowercase letters, Numbers, hyphens (-), dots (.)'],
    '名称错误，以小写字母或数字开头和结尾，只能包含：小写字母、数字、连字符(-)、点(.)': ['Name error, starting and ending with lowercase letters or Numbers, can only contain: lowercase letters, Numbers, hyphens (-), dots (.)'],
    'key值只能包含数字、字母、中划线(-)、下划线(_)、点(.)、斜杆(/)，开头结尾必须是数字或字母': ['Application name error, starting and ending with lowercase letters or Numbers, can only contain: lowercase letters, Numbers, hyphens (-), dots (.)'],
    '必须添加一个选择器': ['A selector must be added'],
    '卷模板': ['Volume template'],
    '挂载名只能含数字、字母、中划线(-)、下划线(_)、点(.)，开头结尾必须是数字或字母': ['Mount names can only contain Numbers, letters, underscores (-), underscores (_), dots (.), and must begin and end with Numbers or letters'],
    '请选择StorageClassName': ['Please select StorageClassName'],
    '请设置大小': ['Please set the size'],
    '请选择访问模式': ['Please select access mode'],
    '挂载名不能为空': ['The mount name cannot be empty'],
    '挂载源不能为空': ['The mount source cannot be empty'],
    '挂载名只能包含：字母、数字、连字符(-)，首字母必须是字母，长度小于253个字符': ['The mount name can only contain: letter, number, hyphen (-), the first letter must be a letter, length less than 253 characters'],
    '亲和性约束格式不正确': ['The affinity constraint is incorrectly formatted'],
    '名称错误，只能包含：小写字母、数字、连字符(-)，首字母必须是字母，长度小于30个字符': ['Wrong name, can only contain: lowercase, numeric, hyphen (-), the first letter must be a letter, length less than 30 characters'],
    '容器"{name}"的端口映射配置：名称错误，以小写字母开头，只能包含：小写字母、数字、连字符(-)，长度小于256个字符': ['Port mapping configuration for container "{name}" : misnamed, starts with a lowercase letter, can contain only: lowercase letter, number, hyphen (-), length less than 256 characters'],
    '容器"${name}"的挂载卷配置：挂载名不能为空': ['Mount volume configuration for container "${name}" : mount name cannot be empty'],
    '容器"{name}"的环境变量配置：键只能含数字、字母、中划线(-)、下划线(_)、点(.)，开头结尾必须是数字或字母': ['Environment variable configuration for container "{name}" : keys can only contain Numbers, letters, underscore (-), underscore (_), dot (.), and must begin or end with a number or letter'],
    '容器"{name}"的资源限制配置：CPU限制中最小值必须小于等于最大值': ['Resource limit configuration for container "{name}" : the min CPU limit must be less than or equal to the max'],
    '容器"{name}"的资源限制配置：内存限制中最小值必须小于等于最大值': ['Resource limit configuration for container "{name}" : the min value in the memory limit must be less than or equal to the max'],
    '容器"{name}"的生命周期：停止前执行不能含有中文字符': ['Container "{name}" life cycle: execution cannot contain Chinese characters before stopping'],
    '容器"{name}"的生命周期：启动后执行不能含有中文字符': ['Container "{name}" life cycle: execution after startup cannot contain Chinese characters'],
    '必须添加至少一个Container类型的容器': ['You must add at least one of type Container'],
    '规则': ['Rules'],
    '主机名不能为空': ['The host name cannot be empty'],
    '规则主机名': ['Rule host name'],
    '路径不正确': ['incorrect path'],
    '请关联服务端口': ['Please associate the service port'],
    '不可同时绑定多个StatefulSet': ['Multiple statefulsets cannot be bound at the same time'],
    '请选择要关联的标签': ['Please select the label to associate with'],
    '请输入正确IP地址或“None”值': ['Please enter the correct IP address or "None" value'],
    '请先添加键': ['Please add the key first'],
    '添加DaemonSet': ['Add DaemonSet'],
    '多个命令用空格分隔': ['commands are separated by Spaces'],
    '多个参数用空格分隔': ['parameters are separated by Spaces'],
    '设置内存requests': ['Set memory requests'],
    '启动后执行': ['Post-start exec'],
    '停止前执行': ['Pre-stop exec'],
    '标签 ({key}) 已经被Service ({service}) 关联，使用该标签的应用会被关联的Service导流': ['The tag ({key}) has been associated with the Service ({Service}), and the application using the tag will be channeled'],
    '添加Job': ['Add Job'],
    '删除Job': ['Delete Job'],
    '添加StatefulSet': ['Add StatefulSet'],
    '删除StatefulSet': ['Delete StatefulSet'],
    '联系我们': ['Contact Us'],
    '添加至选择器': ['Add to selector'],
    '生命周期': ['Life cycle'],
    'Pod运行设置': ['Pod runtime setting'],
    'Pod管理策略': ['Pod manage strategy'],
    'K8S原生': ['K8S'],
    '注意：功能灰度测试中，请联系': ['Note: Please contact us in the function test'],
    '添加HPA': ['Add HPA'],
    '操作者': ['Operator'],
    '请选择要删除的Service': ['Please choose the Service to delete'],
    '删除命名空间': ['Delete namespace'],
    '删除Namespace将销毁Namespace下的所有资源，销毁后所有数据将被清除且不可恢复，请提前备份好数据。': ['Delete Namespace will destroy all resources under the Namespace. Then all data will be cleared and cannot be restored. Please backup the data.'],
    '删除Namespace成功': ['Delete namespace successfully'],
    '个模板集': ['TemplateSet'],

    '变量管理': ['Variables'],
    '新增变量': ['Add Variable'],
    '变量名称': ['Variable Name'],
    '默认值': ['Defaults'],
    '作用范围': ['Scope'],
    '引用处': ['Reference'],
    '系统内置变量，不能编辑': ['System variables, can not edit'],
    '系统内置变量': ['System Variable'],
    '已经被引用，不能删除': ['Already referenced, cannot be deleted'],
    '所属': ['Belong'],
    '确定要删除以下变量？': ['Sure to delete this Variable?'],
    '全局变量': ['Global'],
    '命名空间变量': ['Namespace'],
    '说明': ['Description'],
    '被引用位置': ['Referenced'],
    '上下文': ['Context'],
    '全部作用范围': ['All Scopes'],
    '编辑变量': ['Edit Variable'],
    '请选择要删除的变量': ['Please select the Variable to delete'],
    '确定要删除变量': ['Sure to delete this Variable'],
    '请输入变量名称': ['Please Input the Variable name'],
    '请输入32个字符以内的变量名称': ['Please enter a variable name within 32 characters'],
    '请输入变量KEY': ['Please input the Variable key'],
    'KEY 只能包含字母、数字和下划线，且以字母开头，最大长度为64个字符': ['KEY can only contain letters, numbers, and underscores, starting with a letter and having a maximum length of 64 characters'],
    '变量创建成功': ['Variable created successfully'],
    '变量更新成功': ['Variable update succeeded'],
    '变量删除成功': ['Variable delete succeeded'],
    '请选择要删除的Ingress': ['Please select Ingress to delete'],

    '主机列表': ['Host List'],
    '确定要删除以下Ingress？': ['Sure to delete this Ingress'],
    '确定要删除Ingress': ['Sure to delete this Ingress'],
    '显示标签': ['Labels'],
    '您可以在模板集中使用': ['you can use'],
    '来引用该变量': ['to import this Variable'],
    '变量KEY': ['Variable Key'],
    '集群就绪后，您可以创建命名空间、推送项目镜像到仓库，然后通过服务配置模板集或使用Helm部署服务': ['Once the cluster is ready, you can create a namespace, push the project image to the repository, then configure the TemplateSet through the service or deploy the service using Helm'],
    '集群就绪后，您可以创建命名空间、推送项目镜像到仓库，然后通过服务配置模板集部署服务 ': ['Once the cluster is ready, you can deploy your applications'],
    '集群IP': ['Cluster IP'],
    '复制': ['Copy'],
    '复制IP': ['Copy IP'],
    '复制所选IP': ['Copy selected'],
    '复制当前页IP': ['Copy current page'],
    '复制所有IP': ['Copy all'],
    '复制所有IP成功': ['Copy all IP success'],
    '复制当前页IP成功': ['Copy current page IP success'],
    '复制 {len} 个IP成功': ['Copy {len} IP success'],
    '当前页无数据': ['No data on the current page '],
    '模板实例化操作即平台通过用户配置的模板，生成对应的资源json文件，并将它们下发到指定集群的命名空间下。资源创建成功后，可在"应用"和"网络"中查看资源实例详情。': ['Template instantiation means that the platform generates the corresponding resource json files through the user-configured templates and sends them to the namespace of the specified cluster. After the resource is created successfully, you can view the resource instance details in Application and Network.'],
    '模板实例化操作即平台通过用户配置的模板，生成对应的资源YAML文件，并将它们下发到指定集群的命名空间下。资源创建成功后，可在"应用"和"网络"中查看资源实例详情。': ['Template instantiation means that the platform generates the corresponding resource YAML files through the user-configured templates and sends them to the namespace of the specified cluster. After the resource is created successfully, you can view the resource instance details in Application and Network.'],
    '命名空间：YAML模板集命名空间在实例化时生效，在编辑YAML文件时不需要填写（会在保存时被置为占位符）': ['Namespace: The YAML TemplateSet namespace takes effect when instantiated, and does not need to be filled in when editing YAML files (it will be set as a placeholder when saving)'],
    // '请输入名称': ['please enter name'],
    'HPA是Mesos自动扩缩容服务，利用HPA能够根据监测到 cpu、memory 的利用率': ['HPA is Mesos automatic expansion and contraction service, which can monitor the utilization of cpu and memory based on HPA.'],
    'Service主要用于服务发现、DNS基础数据、loadbalance服务导出': ['Service is mainly used for service discovery, DNS basic data, and loadbalance service export'],
    '详情查看文档': ['See the documentation for details'],
    'Secret是一种包含少量敏感信息例如密码、token 或 key 的对象，与ConfigMap相比更加安全': ['Secret is an object that contains a small amount of sensitive information such as passwords, tokens, or keys, and is more secure than ConfigMap'],
    'ConfigMap是用来存储配置文件的Mesos资源对象，它的作用是将配置文件从容器镜像中解耦，从而增强容器应用的可移植性': ['ConfigMap is a Mesos resource object used to store configuration files. Its purpose is to decouple the configuration files from the container image to enhance the portability of the container application'],
    'Deployment是基于bcs-application抽象出的顶层概念，主要满足应用的滚动升级、回滚、暂停、扩缩容等需求': ['Deployment is based on the top-level concept abstracted by bcs-application, which mainly meets the requirements of rolling upgrade, rollback, pause, expansion and contraction of applications'],
    'Application实现Pod的含义，并与k8s的RC，Mesos的app概念等价': ['Application implements the meaning of Pod and is equivalent to the concept of k8s RC, Mesos app'],
    'ConfigMap是用来存储配置文件的k8s资源对象，它的作用是将配置文件从容器镜像中解耦，从而增强容器应用的可移植性': ['ConfigMap is a k8s resource object used to store configuration files. Its purpose is to decouple the configuration files from the container image to enhance the portability of the container application'],
    'DaemonSet能够让所有（或一些特定）的Node节点运行同一个Pod。新加入集群的节点上会新增该Pod；节点被移除时，Pod也会被销毁': ['DaemonSet enables all (or some specific) Node nodes to run the same Pod. The Pod will be added to the node newly added to the cluster; when the node is removed, the Pod will also be destroyed'],
    'Deployment是k8s中标准的无状态服务，集成了上线部署、滚动升级、创建副本、回滚等功能': ['Deployment is a standard stateless service in k8s, integrating on-line deployment, rolling upgrade, creating replicas, rolling back, etc'],
    'HPA (Horizontal Pod Autoscaler) 是k8s自动扩缩容服务，利用HPA，k8s能够根据监测到的 cpu, memory 利用率, 自动的扩缩容 Deployment 中 Pod 的数量': ['HPA (Horizontal Pod Autoscaler) is a k8s automatic expansion and contraction service. With HPA, k8s can automatically expand and shrink the number of Pods in the deployment based on the monitored cpu and memory utilization'],
    'Ingress是管理外部访问集群内服务的对象，可配置访问的URL、基于名称的虚拟主机等。 Ingress controller负责实现Ingress，BCS使用的是nginx-controller': ['Ingress is an object that manages external access to services within a cluster. It can be configured with URLs for access, name-based virtual hosts, and so on. The Ingress controller is responsible for implementing Ingress, and the BCS is using nginx-controller'],
    'Job负责批量处理短暂的一次性任务，即仅执行一次的任务，它保证批处理任务的一个或多个Pod成功结束': ['Job is responsible for batch processing of short-lived one-time tasks, that is, tasks that are executed only once, which guarantees that one or more Pods of the batch task end successfully'],
    'Service从逻辑上定义了运行在集群中的一组Pod，通常通过selector绑定，将Pod服务公开访问': ['Service logically defines a set of Pods running in the cluster, usually through the selector binding, public access to the Pod service'],
    'StatefulSet是k8s中标准的有状态服务，区别于Deployment，它是一个给Pod提供唯一标志的控制器，可以保证部署和扩展的顺序': ['StatefulSet is a standard stateful service in k8s. It is different from Deployment. It is a controller that provides a unique identifier for Pod. It can guarantee the order of deployment and expansion'],
    '同步命名空间': ['Sync Namespaces'],
    '同步非本页面创建的命名空间数据': ['Sync namespaces not created from this page'],
    '同步命名空间任务已经启动，请稍后刷新': ['The sync namespaces task has started, please refresh later'],
    '类型': ['Type'],
    '导出': ['Export'],
    'YAML中资源所属的命名空间不需要用户指定，由平台根据用户实例化时的选择自动生成': ['Namespace does not need to be specified by the user, and is automatically generated by the platform according to the selection of the user when instantiating'],
    '返回编辑': ['Return to edit'],
    '修改对比': ['Modify comparison'],
    '变量列表': ['Variable list'],
    '镜像查询': ['Images query'],
    '请选择需要编辑的资源文件': ['Please select the resource file you want to edit'],
    '选择镜像': ['Choose image'],
    '使用指南：请将镜像复制后填入所使用的YAML中': ['Usage Guide: Please copy the image and fill it in the YAML used'],
    '新建版本': ['New version'],
    '{{变量KEY}}': ['{{Variable Key}}'],
    '模板编辑的内容未保存，确认要离开？': ['The content edited has not been saved. Sure you want to leave?'],
    '请输入资源文件名称': ['Please enter the resource file name'],
    '文件名称错误，只能包含：小写字母、数字、点(.)、连字符(-)，必须是字母开头，长度小于64个字符': ['The file name is incorrect and can only contain: lowercase letters, numbers, dots (.), hyphens (-), must be at the beginning of the letter, and the length is less than 64 characters'],
    '文件名称不能重复': ['File name cannot be repeated'],
    '请输入模板集名称': ['Please enter a TemplateSet name'],
    '请输入模板集描述': ['Please enter a TemplateSet description'],
    '请输入资源文件内容': ['Please enter the resource file content'],

    '输入名称或命名空间，按Enter搜索': ['Enter keyword and press Enter'],
    '明文显示': ['show'],
    '隐藏': ['hide'],
    '确定要删除ConfigMap': ['Sure to delete this ConfigMap'],
    '确定要删除以下ConfigMap？': ['Sure to delete this ConfigMap?'],
    '请选择要删除的ConfigMap': ['Please select the ConfigMap to delete'],
    '更新成功': ['update completed'],
    '确定要删除以下Secret？': ['Sure to delete this Secret?'],
    '请选择要删除的Secret': ['Please select the Secret to delete'],
    '确定要删除Secret': ['Sure to delete this Secret'],
    '已选择{remainCount}个节点': ['{remainCount} items'],
    '点击查看原因': ['Click to view the reason'],
    '请注意：命名空间{name}下的同名资源将会被覆盖更新，确认创建？': ['Please note: the resource with the same name under the namespace {name} will be overwritten and updated to confirm the creation?'],
    '表单模式': ['FORM Mode'],
    '提示：容器端口是容器内部的Port。在配置Service的端口映射时，通过"目标端口"进行关联，从而暴露服务': ['Tip: The container port is the port inside the container. When configuring the port mapping of the Service, the association is made through the "target port" to expose the service'],
    '提示：项目镜像不存在，': ['Tip: The project image does not exist,'],
    '去创建': ['To create'],
    '管理Metric': ['Manage Metric'],
    '更新过程中能够进入不可用状态的 Pod 的最大个数': ['The maximum number of Pods that can enter the unavailable state during the update process'],
    '更新过程中能够额外创建的 Pod 的最大个数': ['The maximum number of Pods that can be additionally created during the update process'],
    '刷新镜像列表': ['Refresh images'],
    '请先在"Pod模板设置" -> "卷"中设置': ['Please set it in "Pod Template Settings" -> "Volumes" first'],
    '引用端口映射中的端口设置': ['Refer to the port settings in the port map'],
    '端口映射示例': ['Port mapping example'],
    '应用Container': ['Application Container'],
    '用于在启动应用Container之前，启动一个或多个“初始化”容器，完成应用Container所需的预置条件': ['Used to start one or more "initialize" containers and complete the pre-conditions required to apply the container before launching the application container'],
    '提示：同一个虚拟主机名可以有多个路径': ['Tip: The same virtual hostname can have multiple paths'],
    '暂无数据': ['No data'],
    '无匹配数据': ['No matching data'],

    '容器服务未启用': ['Container service is not enabled'],
    '，请完善以下信息': [', complete information'],
    '业务编排类型': ['Orchestration Engine'],
    '当前账号无有权限的业务，请到': ['If the current account has no permission, please go to '],
    '权限中心': ['authority center '],
    '申请，': ['apply, '],
    '查看帮助': ['view help'],
    '您当前的项目': ['Your current project '],
    '没有启用蓝鲸部署服务，如需开启使用，请联系': ['Service is not enabled, please contact if you need to open it'],
    '资源': ['Resource'],
    '需要的权限': ['Required permissions'],
    '去申请': ['Apply'],
    '无权限操作': ['No permission operation'],
    '新建证书': ['New certificate'],
    '编辑证书': ['Edit certificate'],
    '请输入名称，英文大小写、数字、下划线和英文句号，最大长度为64个字符': ['Please enter a name, English case, number, underscore and period, the maximum length is 64 characters'],
    '请输入证书': ['Please enter a certificate'],
    '请输入私钥': ['Please enter the private key'],
    '确认要删除证书': ['Sure to delete the certificate'],
    '请输入Name': ['Please enter Name'],
    'Name错误，只能包含英文大小写、数字、下划线和英文句号': ['Name error, can only contain English capitalization, numbers, underscores and periods'],
    '请输入Cert': ['Please enter Cert'],
    '请输入Key': ['Please enter Key'],
    '更新证书成功': ['Update certificate successfully'],
    '创建证书成功': ['Successful certificate creation'],
    '通过Helm Chart、Client、模板集YAML模式创建的应用，请通过命名空间视图查询详情': ['For applications created by Helm Chart, Client, and YAML mode TemplateSet, please query the details through the namespace view'],
    '展示通过模板集表单模式实例化的应用详情': ['Show application details instantiated through TemplateSet FORM mode'],
    '共包含': ['Include'],
    '个应用模板': ['templates'],
    '展示通过命名空间页面创建的命名空间的应用详情': ['Show application details for namespaces created through namespace pages'],
    'Sorry，您的权限不足！': ['Sorry, your permissions are not enough!'],
    '页面找不到了！': ['The page could not be found!'],
    '服务器维护中，请稍后重试!': ['In server maintenance, please try again later!'],
    '功能正在建设中···': ['The function is under construction···'],
    '请确认以上内容，才可操作': ['Please confirm the above to operate'],
    '查看引用': ['References'],
    '添加卷': ['Add Volume'],
    '添加挂载卷': ['Add Mounted volume'],
    '启用容器服务': ['Enable BCS'],
    '50个以内的字符，Enter保存': ['50 characters or less, Enter to save'],
    '30个以内的字符，Enter保存': ['30 characters or less, Enter to save'],
    '当前版本': ['Current Version'],
    '请通过模板集创建Service': ['Please create a Service through a TemplateSet'],
    '请通过模板集或Helm创建Service': ['Please create a Service through a TemplateSet or Helm'],
    '请通过模板集创建ConfigMap': ['Please create a ConfigMap through a TemplateSet'],
    '请通过模板集或Helm创建ConfigMap': ['Please create a ConfigMap through a TemplateSet or Helm'],
    '请通过模板集创建Ingress': ['Please create a Ingress through a TemplateSet'],
    '请通过模板集或Helm创建Ingress': ['Please create a Ingress through a TemplateSet or Helm'],
    '请通过模板集创建Secret': ['Please create a Secret through a TemplateSet'],
    '请通过模板集或Helm创建Secret': ['Please create a Secret through a TemplateSet or Helm'],

    '所属集群/命名空间': ['Cluster/Namespace'],
    '更新/创建时间': ['Update/Create Time'],
    '访问方式': ['Access'],
    '其他信息': ['Other Info'],
    '集群内访问': ['Access Internal'],
    '集群外访问': ['Access External'],
    'CL5路由': ['CL5 Router'],
    '新建CL5': ['Create CL5'],
    '业务模块ID': ['Business Module ID'],
    '业务模块': ['Business Module'],
    '责任人': ['Responsible'],
    '请输入业务模块': ['Please Enter Business Module'],
    '请输入sid': ['Please Enter sid'],
    '当前功能在灰度中，请联系容器助手下发CL5 controller才能生效': ['Please contact BCS assistant to take effect.'],
    '请填写业务模块': ['Please Enter Business Module'],
    'Node节点所属的CMDB三级业务模块ID': ['CMDB Level 3 Business Module ID to which the Node belongs'],
    '入流量': ['Network Receive'],
    '出流量': ['Network Transmit'],
    'Values文件：': ['Values File：'],
    '磁盘写数据': ['Disk Write'],
    '磁盘读数据': ['Disk Read'],
    '磁盘IO总量': ['DiskIO Total'],
    '阈值': ['Threshold'],
    '网络使用率': ['Network Usage'],
    'IO使用率': ['IO Usage'],
    '添加 HostAlias': ['Add HostAlias'],
    '请输入，多个HostName以英文分号(;)分隔': ['Please enter multiple hostNames separated by semicolons (;)'],
    '请输入合法IP地址': ['Please enter a valid IP address'],
    'IP不能为空': ['IP cannot be empty'],
    'HostNames不能为空': ['HostNames cannot be empty'],
    '新建CloudLoadBalancer': ['New CloudLoadBalancer'],
    '区域': ['Region'],
    '服务发现机制': ['Service find strategy'],
    '回滚上一版本': ['Rollback previous version'],
    '当前版本配置': ['Current Config'],
    '上一版本配置': ['Previous Config'],
    '{instanceName}回滚上一版本': ['{instanceName} rollback previous version'],
    '确定回滚上一版本【{instanceName}】？': ['Confirm to rollback previous version [{instanceName}]?'],
    '回滚中...': ['Rollbacking'],
    '监听器详情': ['Listener details'],
    '监听端口': ['Listener Port'],
    '健康状态': ['Health Status'],
    'TKE集群ID': ['TKE Cluster ID'],
    '集群版本': ['Cluster Version'],
    'Pod总量': ['Total Pod'],
    'Service数量上限/集群': ['Maximum number of services'],
    'Pod数量上限/节点': ['Number of Pods per node'],
    '重新添加': ['ReInstall'],
    '所选节点均处于初始化失败状态时才允许此操作': ['Allow this operation only if the selected nodes are in an initialization failure state'],

    '规则"{name}"的Service名称：请选择Service名称': ['Service name for rule "{name}": Please select a service name'],
    '规则"{name}"的协议：请选择协议': ['Protocol for rule "{name}": Please select a protocol'],
    '规则"{name}"的端口：请选择端口': ['Port for rule "{name}": Please select a port'],
    '规则"{name}"的会话保持时间：会话保持时间范围为30-3600': ['Session hold time for rule "{name}": Session hold time range is 30-3600'],
    '规则"{name}"的会话保持时间：请输入会话保持时间': ['Session hold time for rule "{name}": Please enter a session hold time'],
    '规则"{name}"的监听CLB端口：请输入监听CLB端口': ['CLB port for rule "{name}": Please enter CLB port for listening'],
    '规则"{name}"的开启Https：如果认证模式为mutual，客户端证书ID为必填项': ['Enable Https for rule "{name}": if the authentication mode is mutual, the client certificate is required'],
    '规则"{name}"的CLB起始端口：请输入CLB起始端口': ['CLB start port of rule "{name}": Please enter CLB start port'],
    '规则"{name}"的起始索引：请输入起始索引': ['Starting index of rule "{name}": Please enter the starting index'],
    '规则"{name}"的终止索引：请输入终止索引': ['Termination index of rule "{name}": Please enter the termination index'],
    'CLB起始端口': ['CLB start port'],
    '起始端口': ['Start port'],
    '起始索引': ['Starting index'],
    '终止索引': ['End index'],
    'service转发': ['Service forwarding'],
    '端口段映射': ['Port segment mapping'],
    '负载均衡策略': ['Load balancer strategy'],
    '健康检查策略': ['Health check strategy'],
    '已启用': ['activated'],
    '未启用': ['Not activated'],
    '添加规则': ['Add Rule'],
    '监听CLB端口': ['CLB Port'],
    '会话保持时间': ['Session Hold Time'],
    '响应超时时间': ['Response Timeout'],
    '探测间隔时间': ['Detection Interval'],
    '探测路径': ['Detection Path'],
    '健康状态码': ['Health Status Code'],
    '开启Https': ['Use Https'],
    '认证模式': ['Authentication Mode'],
    '证书ID': ['Certificate ID'],
    '不可删除': ['Cannot be delete'],
    'Kubernetes官方维护的Ingress Controller': ['Kubernetes Officially Maintained Ingress Controller'],
    'K8S官方维护的ingress-nginx': ['K8S officially maintained ingress-nginx'],
    '请选择CLB': ['Please select CLB'],
    '请选择区域': ['Please select a region'],
    '客户端证书ID': ['CertCaId'],
    '客户端证书的 ID，如果 mode=mutual，监听器如果不填写此项则必须上传客户端证书，包括 certClientCaName，certCilentCaContent': ['CertCaId. If mode = mutual, the listener must upload the client certificate if it is not filled in, including certClientCaName, certCilentCaContent'],
    'Ingress是用来管理从CLB访问集群内服务的对象，可将集群内部Service通过CLB向外暴露，并设置CLB端口的详细参数，CloudLoadbalancer负责实施Ingress': ['Ingress is used to manage the objects that access the services in the cluster from clb. The internal services of the cluster can be exposed to the outside through clb and the detailed parameters of the clb port can be set'],
    '如果mode=mutual，客户端证书ID为必填项': ['If mode = mutual, client certificate is required'],
    // DB授权
    '必须与GCS权限模板中的“业务名”相同': ['Must be the same as "business name" in the GCS permission template'],
    'DB访问地址': ['DB access address'],
    'DB类型': ['DB type'],
    '帐号': ['Account'],
    '必须与GCS权限模板中的“帐号”相同': ['Consistent with account number in GCS permission template'],
    '必须与GCS权限模板中的“数据库名称”相同': ['Consistent with the content of "database name" configured in the GCS permission template'],
    'bcs-webhook-server用labels过滤，相同labels的pod被选中注入用于DB授权的init-container': ['BCS webhook server is filtered by labels. Pod of the same labels is selected to be injected into init container for DB authorization'],
    'DB名称': ['DB name'],
    'DB授权配置管理': ['Database authorization configuration management'],
    '组件库': ['Cluster Tools'],
    '前往配置': ['Config'],
    '已启用前往配置': ['Cconfiguration enabled'],
    '业务名称': ['Business'],
    '确定要删除': ['Are you sure you want to delete the '],
    '请联系“蓝鲸容器助手”部署组件': ['If need to use, please contact BCS'],
    '组件名称': ['Tool Name'],
    '通过选择集群名来查询集群下的组件': ['Query the cluster tools under the cluster by selecting the cluster name'],
    'DB信息': ['DB Configuration'],

    '访问权限': ['Access Mode'],
    '回收策略': ['Reclaim Policy'],
    '云盘类型': ['Cloud Type'],
    '计费模式': ['Billing'],
    '升级': ['Upgrade'],
    '确定要升级新版本': ['Confirm to Upgrade'],
    '升级大约需要 1~2 分钟，请勿重复提交；升级过程中 Prometheus 服务将会重启，数据无损失': ['Upgrade takes about 1 to 2 minutes and do not repeat submissions; Prometheus service will be restarted without losses'],

    '日志采集规则': ['Log collection rules'],
    '日志源': ['Log source'],
    '容器名': ['Container'],
    '日志信息': ['Log information'],
    '指定容器': ['Specified container'],
    '所有容器': ['All containers'],
    '标准输出': ['Standard'],
    '是否采集': ['Collect'],
    '标准采集ID': ['ID'],
    '文件采集ID': ['ID'],
    '是否自定义': ['Custom'],
    '采集路径': ['Acquisition path'],
    '文件路径': ['File'],
    '点击增加': ['Click to add'],
    '应用信息': ['App Information'],
    '采集id对应数据平台的data id，不勾选平台将分配默认的data id进行日志的清洗和入库。如果有特别的清洗和计算要求，用户可以填写自己的data id': ['The collection ID corresponds to the data ID of the data platform. If the platform is unchecked, the default data ID will be assigned for log cleaning and warehousing. If there are special cleaning and calculation requirements, users can fill in their own data ID'],
    '如果不勾选，将不采集此容器的标准输出': ['If unchecked, the standard output of this container will not be collected'],
    '新建规则': ['Create rule'],
    '编辑规则': ['Edit rule'],
    '常用Manifest': ['Default Manifest'],
    '自定义Manifest': ['Custom Manifest'],
    '默认': ['default'],
    '采集ID': ['Collection ID'],
    '日志源信息': ['Log source information'],
    '日志源类型': ['Log source type'],
    '规则名称': ['Rule name'],
    '应用名': ['App name'],
    '多个以;分隔': ['To separate by ;'],
    '数据源信息': ['Data Source Info'],
    '日志采集规则要先于应用下发，否则下发后，对应的应用需要重建才能使采集任务生效': ['The log collection rule should be distributed before the application. Otherwise, the corresponding application needs to be rebuilt to make the collection task effective'],
    '用户': ['User'],
    '请选择集群': ['Please select cluster'],
    '请选择作用范围': ['Please select scope'],
    '导入按钮': ['Import button'],
    '导入zip包': ['import zip archive'],
    '导入成功': ['Import Success'],
    '请选择合适的压缩包': ['Please select the appropriate compression package'],
    '请先保存模板集版本再导出': ['Please save the template set version before exporting'],
    '请选择zip压缩包导入，包中的文件名以.yaml结尾。其中的yaml文件(非"_常用Manifest"目录下的文件)将会统一导入到自定义Manifest分类下。注意：同名文件会被覆盖': ['Please select zip to compress the package import. The file name in the package ends with. Yaml. Yaml file (not "_ Files under the "common manifest" directory will be imported into the custom manifest category. Note: files with the same name will be overwritten'],
    '你可以通过+号新建K8S资源yaml文件，也可以通过上方的': ['You can use the + sign to create a new k8s resource yaml file, or you can use the'],
    '删除任务已经下发成功，请注意状态变化': ['The deleted task has been issued successfully. Please pay attention to the status change.'],

    'scope值含义，global表示全局变量，cluster表示集群变量，namespace表示命名空间变量': ['The meaning of scope value, global means global variable, cluster means cluster variable, and namespace means namespace variable'],
    'cluster和namespace变量需要提供vars关键字，cluster变量的vars需要包含集群ID cluster_id和变量值 value': ['The cluster and namespace variables need to provide the vars keyword, and the vars of the cluster variable need to contain the cluster ID cluster_id and the variable value'],
    'namespace变量的vars需要包含集群ID cluster_id、命名空间名称 namespace 和变量值 value': ['The vars of the namespace variable need to contain the cluster ID cluster_id, the namespace name namespace and the variable value'],
    '如何从文件导入变量？': ['How to import variables from a file?'],
    '批量导入成功': ['Batch import succeeded'],
    '是否自动添加Pod中的labels': ['Whether to add labels in pod automatically'],
    '是否打包上报': ['Whether to package and report'],
    '镜像凭证': ['Mirror voucher'],
    '提示：实际对应配置的imagePullSecrets字段': ['Prompt: the actual mapped imagepullsecrets field'],
    '请输入应用名称，支持正则匹配': ['Please enter the application name to support regular matching'],
    '命名空间包含以下资源，请先删除资源，然后再删除命名空间': ['The namespace contains the following resources. Please delete the resource before deleting the namespace'],
    '无数据（请检查 Service 是否有关联的 Endpoints)': ['No data (please check whether Service has an associated Endpoints)'],
    '无数据（新建 Metric 需要1~2分钟生效，请刷新），通过计算创建时间和当前时间判断': ['No data (it takes 1 / 2 minutes for the new Metric to take effect, please refresh it), which can be judged by calculating the creation time and the current time.'],
    '集群分类': ['Cluster Category'],
    '新建集群': ['Create Cluster'],
    '导入集群': ['Import'],
    '导入已经存在的集群': ['Import an existing cluster'],
    '添加镜像凭证': ['Add mirror credentials'],
    '使用自定义镜像': ['Use custom image'],
    '启用后允许直接填写镜像信息': ['Allow to fill in image directly after enabling'],
    '批量重建': ['Batch Rebuild'],
    '确定要重建以下资源？': ['Confirm want to rebuild resources?'],
    '任务下发成功': ['Operate successfully'],
    '无应用': ['No App'],
    '剩余': ['Surplus'],
    '容器视图': ['ContainerView'],
    'Taskgroup视图': ['TaskgroupView'],
    'POD视图': ['PodView'],
    '请输入64个字符以内': ['Please enter within 64 characters'],
    '只允许导入从已有模板集导出的zip包': ['Only zip packages exported from an existing template set are allowed to be imported'],
    'Values文件包含两类:': ['The values file contains two types:'],
    '- 以values.yaml结尾，例如xxx-values.yaml文件': ['- Files end with values.yaml, such as xxx-values.yaml'],
    '- bcs-values目录下的文件': ['- Files in the directory of bcs-values'],
    'Values文件命名规范是以values.yaml结尾，例如xxx-values.yaml': ['The values file naming convention is based on values.yaml End, e.g. XXX- values.yaml'],
    '选择要删除的版本': ['Select version to delete'],
    '您需要先删除所有Release，再进行Chart删除操作': ['You need to delete all releases before deleting chart'],
    '删除Chart': ['Delete Chart'],
    '例如/bin/bash': ['例如/bin/bash'],
    '多个参数用空格分隔，例如"-c"  "while true; do echo hello; sleep 10;done"': ['Multiple parameters are separated by spaces, eg: "- C" "while true; do echo hello; sleep 10; done"'],
    '多个命令用空格分隔，例如/bin/bash "-c"  "while true; do echo hello; sleep 10;done"': ['Multiple commands are separated by spaces, Eg:/bin/bash "-c" "while true; do echo hello; sleep 10; done"'],
    '多个命令用空格分隔，例如/bin/bash &quot;-c&quot;  &quot;while true; do echo hello; sleep 10;done&quot;': ['Multiple commands are separated by spaces, eg: / bin / bash &amp; quote; - C &amp; quote; &amp; quote; while true; do echo hello; sleep 10; done &amp; quote;'],
    'Metric参数': ['Metric Params'],
    '请填写参数名称': ['Please enter params name'],
    '请填写参数值': ['Please enter params value'],
    '集群升级': ['Cluster Upgrade'],
    '升级过程需要业务停机；升级完后暂不支持版本回退': ['Upgrade process requires business downtime; Version fallback is not supported after the upgrade.'],
    '当前集群暂无可用的升级版本': ['There is no upgrade version available for the current cluster'],
    '集群升级成功': ['Cluster Upgrade Success'],
    '正在升级中，请稍等···': ['Upgrading'],
    '升级失败，请重试': ['InitialUpgradeization failed, please try again'],
    '重新升级': ['Reupgrade'],
    '确定重新升级？': ['Are you sure you want to reupgrade?'],
    '请确认以下配置：': ['Please confirm the following configuration: '],
    '集群仅允许创建{x}个节点，{y}个service，每个节点{z}个pod，创建后，不允许调整': ['The cluster is only allowed to create {x} nodes, {y} service, each node has {z} pod, after creation, adjustment is not allowed'],
    '请选择集群版本': ['Please Select Cluster Version'],
    '文件名称': ['File Name'],
    '名称不能重复': ['The name cannot be repeated'],
    '文件': ['File'],
    '目录': ['Catalog'],
    '重命名': ['Rename'],
    '新增文件': ['Add File'],
    '新增目录': ['Add Catalog'],
    '新建CL5成功': ['Create CL5 Success'],
    '是否有sid': ['Has Sid'],
    '转换到YAML': ['Export To YAML'],
    '转换YAML功能是一个单向的过程, 相当于复制出一个YAML模板集。该功能还处于beta阶段，如有问题，请联系蓝鲸容器助手': ['Converting YAML functions is a one-way process, which is equivalent to copying out a set of YAML templates. This feature is still in beta stage, if you have any questions, please contact BCS'],
    '草稿不支持转换YAML': ['Draft does not support YAML conversion'],
    '选择Service以获取Label': ['Select Service for get Label'],
    'Helm命令行参数': ['Helm command line parameters'],
    '参数': ['parameters'],
    '是否启用': ['Whether to enable'],
    '查看文档': ['View document'],
    '启用成功': ['Enable success'],
    '服务器来源：': ['Host Source: '],
    '服务器来源': ['Host Source'],
    '平台资源池': ['BIZ Host'],
    '业务资源池': ['BCS Host'],
    'Pod数量': ['Pods'],
    '调度引擎': ['COES'],
    '输入集群名称搜索': ['Enter Cluster to Search'],
    '输入命名空间搜索': ['Enter Namespace to Search'],
    '请选择CRD': ['Please Select CRD'],
    '输入CRD搜索': ['Enter CRD to Search'],
    '输入名称搜索': ['Enter Name to Search'],
    '文件导入': ['File Import'],
    '切换为文本模式': ['Switch to text mode'],
    '切换为表单模式': ['Switch to FORM mode'],
    '按上面的模板创建你的json文件，选择“文件导入”操作': ['Create your JSON file according to the above template and select "file import" operation'],
    'IP数量(个)': ['IPs'],
    '可用IP(个)': ['IPs'],
    'CPU数量(核)': ['CPUs'],
    'CPU剩余(核)': ['Remain CPUs'],
    'CPU使用(核)': ['Used CPUs'],
    'CPU总量(核)': ['Total CPUs'],
    '可用CPU(核)': ['CPUs'],
    '内存数量(GB)': ['Memory(GB)'],
    '可用内存(GB)': ['Memory(GB)'],
    '内存剩余(GB)': ['Remain Memory(GB)'],
    '内存使用(GB)': ['Used Memory(GB)'],
    '内存总量(GB)': ['Total Memory(GB)'],
    '确定删除？': ['Confirm to delete?'],
    '原地升级': ['Upgrade in place'],
    '请填写内容': ['Please Enter Content'],
    '请填写正确的JSON格式字符串': ['Please fill in the correct JSON format string'],
    'Kube-proxy代理模式': ['Kube-proxy'],
    '请输入集群名或ID': ['Please enter the cluster name or ID'],
    '请通过container查询异常详情': ['Please query the exception details through container'],
    '指定标签': ['Specify label'],
    '匹配表达式': ['Match expression'],
    '匹配表达式(Expressions)': ['Match expression'],
    '匹配标签': ['Match labels'],
    '匹配标签(labels)': ['Match labels'],
    '添加表达式': ['Add Expression'],
    // 变量的使用 $t('test', { vari1: 1, vari2: 2 })
    // 变量的使用 $t('test', { vari1: 1, vari2: 2 })
    // 变量的使用 $t('test', { vari1: 1, vari2: 2 })
    '标准输出检索': ['Standard Search'],
    '文件日志检索': ['Log Retrieval'],
    '选择chart:blueking-nginx-ingress对应的版本': ['Select the version corresponding to chart:blueking-nginx-ingress'],
    '选择版本': ['Select Version'],
    'Values内容': ['Values'],
    '请选择节点IP': ['Please Select Node IP'],
    '请填写Values内容': ['Please Enter Values'],
    '所有': ['All'],
    '不选择表示所有命名空间': ['No selection means all namespaces'],
    'test': ['{vari1} ---english--- {vari2}'],
    'Chart名称及版本': ['Chart name and version'],
    'K8S容器编排引擎，集群为腾讯云构建，经BCS纳管，默认可以使用K8S Oteam版本或者腾讯云1.16版本。推荐自研上云使用。': ['The K8S container orchestration engine, the cluster is built by Tencent Cloud, and managed by BCS, the K8S Oteam version or Tencent Cloud version 1.16 can be used by default. Recommend self-developed cloud use.'],
    'K8S容器编排引擎，集群由BCS自建和管理，可使用原生k8s版本，也可使用公司开源协同的k8s版本。推荐非云环境、海外公有云环境使用。': ['The K8S container orchestration engine, the cluster is self-built and managed by BCS, can use the native k8s version, or the company\'s open source collaborative k8s version. It is recommended to use in non-cloud environments and overseas public cloud environments.'],
    '使用K8S Oteam版本或者腾讯云1.16版本。': ['Use K8S Oteam version or Tencent Cloud version 1.16.'],
    '使用平台资源池的机器，进行集群的创建；注意集群创建后，Master机器会转移到项目绑定的业务下。': ['Use the BIZ hosts to create the cluster; note that after the cluster is created, the Master machine will be transferred to the business bound to the project.'],
    '使用项目绑定的业务下的机器，进行集群创建。': ['Use the machine under the business bound to the project to create a cluster.'],
    '地域选择与{link}申请服务器的所属区域保持一致(如深圳、上海等)。': ['The region is consistent with the region where {link} application server belongs (such as Shenzhen, Shanghai, etc.).'],
    'VPC选择与服务器所属VPC保持一致。': ['The VPC is consistent with the VPC to which the server belongs.'],
    '可用VPC列表': ['List of available VPCs'],
    '创建容器后，会占用虚拟IP，集群内唯一。': ['After the container is created, it will occupy the virtual IP, which is unique in the cluster.'],
    '创建容器后，会占用真实的IP；鉴于IP资源的限制，非必须情况下，推荐使用overlay类型。': ['After the container is created, the real IP will be occupied; in view of the limitation of IP resources, it is recommended to use the overlay type if it is not necessary.'],
    '集群内Pod、Service等资源所需要的网段的大小。': ['The size of the network segment required for resources such as Pod and Service in the cluster.'],
    '集群内需要service的数量。': ['The number of services required in the cluster.'],
    '每个节点上pod数量上限；由于Master也占用IP资源，': ['The upper limit of the number of pods on each node; since the Master also occupies IP resources, '],
    '默认选项；依赖Linux IPTABLES功能，实现NAT和负载均衡功能；如果没有很严苛的性能要求，建议使用iptables。': ['Default option; rely on Linux IPTABLES function to realize NAT and load balancing functions; if there is no strict performance requirement, it is recommended to use iptables.'],
    '提供负载均衡的功能；如果集群需要大量服务(1000个服务以上)，可以选择ipvs。': ['Provides the function of load balancing; if the cluster requires a large number of services (more than 1,000 services), you can choose ipvs.'],
    'TKE集群至少三个Master，具体规格参考: ': ['There are at least three Masters in the TKE cluster. Refer to the specific specifications: '],
    '选择Master节点的规格。': ['Select the specifications of the Master node.'],
    '使用原生k8s版本，也可使用公司开源协同的k8s版本。': ['Use the native k8s version, or the company\'s open source collaborative k8s version.'],
    '业务服务部署所在的地域，如果没有希望选项，可以选择就近区域。': ['In the region where the business service is deployed, if there is no desired option, you can choose the nearest region.'],
    '测试环境允许单节点；正式环境必须至少三个节点。': ['The test environment allows single node; the formal environment must have at least three nodes.'],
    '云梯': ['the cloud ladder'],
    '请先选择所属地域和所属VPC': ['Please select your region and VPC'],
    '共 {count} 个IP': ['Total {count} IP'],
    '注意: 如果有使用Ingress及LoadBalancer类型的Service，节点停止调度后，Service Controller会剔除LB到nodePort的映射，请确认是否停止调度': ['Note: if there is a Service, node that uses Ingress and LoadBalancer types to stop scheduling, Service Controller will remove the mapping from LB to nodePort, please confirm whether to stop scheduling.'],
    '后台实际拉取文件命令: curl -X GET -H "Authorization: Basic {user:$base64(passwd)}" http://www.example.com/config.txt': ['The actual pull file command in the background: curl -X GET -H "Authorization: Basic {user:$base64(passwd)}" http://www.example.com/config.txt'],
    '版本说明': ['Description'],
    '请输入版本说明': ['Please enter the version description'],
    '关联的Service的Label': ['Label of the associated Service'],
    '挂载目录': ['Mount directory'],
    '网络设置': ['Network settings'],
    '请输入，格式是明文或secret语法(如secret::secret英文名称||user)': ['Please enter, the format is plain text or secret syntax (such as secret::secret English name||user)'],
    '请输入，格式是明文或secret语法(如secret::secret英文名称||pwd)': ['Please enter, the format is plain text or secret syntax (such as secret::secret English name||pwd)'],
    '请填写镜像凭证ImagePullUser': ['Please fill in the image credential ImagePullUser'],
    '请填写镜像凭证ImagePullPasswd': ['Please fill in the image certificate ImagePullPasswd'],
    '当前页全是系统命名空间': ['Current page is full of system namespaces'],
    '还未选择Metric': ['Don\'t select metric'],
    '确定删除所选的{len}个Metric？': ['Make sure to delete {len} Metric?'],
    '删除Metric成功': ['Delete Metric Success'],
    '配额': ['Quota'],
    '配额管理': ['QuotaManage'],
    '分配命名空间下容器可用的内存和 CPU 总量': ['Configure Memory and CPU Quotas for a Namespace'],
    '1-400的整数': ['An integer from 1 to 400'],
    'CPU requests 只允许大于0的整数': ['CPU requests only allows integers greater than 0'],
    'CPU limits 只允许大于0的整数': ['CPU limits only allows integers greater than 0'],
    '内存 requests 只允许大于0的整数': ['Memory requests only allows integers greater than 0'],
    '内存 limits 只允许大于0的整数': ['Memory limits only allows integers greater than 0'],
    'CPU limits 不得大于400': ['CPU limits must not be greater than 400'],
    '内存 limits 不得大于400': ['Memory limits must not be greater than 400'],
    'CPU requests 不得大于 CPU limits': ['CPU requests must not be greater than CPU limits'],
    '内存 requests 不得大于内存 limits': ['Memory requests must not be greater than Memory limits'],
    '配额管理：{nsName}': ['QuotaManage: {nsName}'],
    '删除配额': ['Delete Quota'],
    '扩缩容成功': ['Scale Success'],
    'Release名称只能由小写字母数字或者-组成': ['Release name can only consist of lowercase alphanumeric or-'],
    '请输入Release名称': ['Please enter the Release name'],
    'CPU 管理策略：': ['CPU Management: '],
    '服务帐户': ['Service account'],
    '提示：创建 Pod 时，如果没有指定服务账户，Pod 会被指定成对应命名空间中的 default 服务账户': ['When creating a Pod, if no service account is specified, the Pod will be specified as the default service account in the corresponding namespace'],
    '实例数量没有变化': ['Instances not Change'],
    '若单日志文件打印速度超过10条/秒，可以考虑开启日志打包上报功能以节约带宽并在一定程度上降低日志采集组件的资源占用': ['If the printing speed of a single log file exceeds 10 per second, you can consider enabling the log packaging and reporting function to save bandwidth and reduce the resource usage of the log collection component to a certain extent'],
    'k8s容器编排引擎': ['K8S container orchestration engine'],
    '开启容器服务时，若没有查看业务权限，去“权限中心”申请权限': ['If you do not have the permission to view the service when opening the container service, go to the "permission center" to apply for permission'],
    '前往绑定业务': ['Bound to business'],
    '如果遇到更多问题，需要了解详细信息，请前往iwiki查看': ['If you encounter more problems and need more detailed information, go to iWiki'],
    '还未选择GameStatefulSets': ['Not select gamestatefulsets'],
    '确定删除以下GameStatefulSets？': ['Confirm to delete the following gamestatefulsets?'],
    '批量删除功能只支持选中单个命名空间': ['The batch delete feature only supports the selection of a single namespace'],
    '还未选择GameDeployments': ['Not select gamedeployments'],
    '确认删除': ['Confirm Delete?'],
    '确定要删除【{instanceName}】？': ['Confirm to delete: {instanceName}'],
    '确认重建': ['Confirm to rebuild'],
    '服务器来源请选择业务资源池': ['Server source, please select business resource pool'],
    '申请服务器': ['Apply server'],
    '选择服务器：使用业务下已有的服务器': ['Select server: use the existing server under the business'],
    '申请服务器：新申请服务器，申请成功后，服务器转移到业务下': ['Application server: a new application server, after the application is successful, the server will be transferred to the business'],
    '请输入50的倍数的数值': ['Please enter a value that is a multiple of 50'],
    '请选择机型': ['Please select a model'],
    '全部': ['All'],
    '数据盘': ['Data disk'],
    '需求数量': ['required quantity'],
    '规格': ['specification'],
    '备注': ['Remarks'],
    '主机申请中': ['Host is applying'],
    '主机申请失败': ['Host application failed'],
    '确认操作': ['Confirm'],
    '执行中...': ['Executing'],
    '请输入关键字': ['Please enter a keyword'],
    '新增集群': ['Create Cluster'],
    '数据盘大小/CPU核数 > 50，申请的服务器有运管人工审批环节；如需加急，请联系{name}协助推动': ['The size of the data disk / number of CPU cores is greater than 50, and the application server has a manual approval process for operation management; if you need to expedite, please contact {name} for assistance'],
    '和集群所属区域一致': ['Consistent with the region to which the cluster belongs'],
    '和集群网络类型一致': ['Consistent with the networkType of the cluster'],
    '已选择': ['Selected'],
    '资源视图': ['Dashboard'],
    '概览': ['Overview'],
    '主页面': ['BCS'],
    '集群名': ['Cluster'],
    '和集群所属vpc一致': ['Consistent with the vpc of the cluster'],
    '灰度测试中，暂未开放': ['Comming soon'],
    '下载版本': ['Download'],
    '确认删除以下版本': ['Confirm to delete the following versions'],
    '下载Chart版本': ['Download the Chart version'],
    '选择要下载的版本': ['Choose the version to download'],
    'Polaris服务名': ['Polaris service name'],
    '集群/命名空间': ['Clusters/Namespaces'],
    '关联Service': ['Associated with the Service'],
    '规则名': ['Rule name'],
    'Polaris信息': ['Polaris info'],
    '服务名': ['Service name'],
    '权重': ['Weight'],
    '允许数字、英文字母、.、-、_, 限制128个字符': ['Allows numerals, alphanumeric,., -, and up to 128 characters'],
    '点击查看详情': ['Show Detail'],
    'Notes 为空': ['Notes is empty'],
    '最近一次重启日志': ['The last time the log was restarted'],
    '集群管理': ['Cluster Management'],
    '显示时间': ['Enable timestamp'],
    '隐藏时间': ['Disabled timestamp'],
    '开启实时日志': ['Enable real-time logging'],
    '下载': ['Download'],
    '关闭实时日志': ['Disabled real-time logging'],
    '应用': ['Applications'],
    '仓库': ['ImageHub'],
    '监控中心': ['Container Monitoring'],
    'Release列表': ['Releases'],
    'Chart仓库': ['Charts'],
    '工作负载': ['Workload'],
    '存储': ['Storage'],
    '仅允许平台部署，如有疑问请联系蓝鲸容器助手': ['Only platform deployment is allowed. If you have any questions, please contact BCS Assistant'],
    '点击加载更多': ['Load More'],
    '具体使用方法参考{article}': ['Please View "{article}" for detail'],
    '文章': ['the document '],
    '系统出现异常': ['System Error'],
    'Sorry，您的权限不足，请去': ['Sorry, you do not have permission, please go '],
    '非IEG用户请使用对应BG的容器服务平台': ['Non-IEG users please use the corresponding BG container service platform'],
    '总大小': ['Total size'],
    '读': ['read'],
    '写': ['write'],
    '内存已使用': ['Memory used'],
    '上传中': ['Uploading'],
    '上传成功': ['Uploaded successfully'],
    '上传失败': ['upload failed'],
    '文件不能超过': ['The file cannot exceed '],
    '必填项，不能为空': ['Required field, cannot be empty'],
    '请输入整数': ['Please enter an integer'],
    '新增数据源': ['New data source'],
    '请先删除{name}中挂载卷已经关联项': ['Please delete the associated items of the mounted volume in {name} first'],
    '例如{path}': ['For example {path}'],
    '请输入挂载名': ['Please enter the mount name'],
    '已关联应用，请填写端口映射信息或将ClusterIP设置为None！': ['The application is already associated, please fill in the port mapping information or set the ClusterIP to None!'],
    'ClusterIP为None时，端口映射可以不填；否则请先关联应用后，再填写端口映射！': ['When ClusterIP is None, the port mapping can be left blank; otherwise, please associate the application first, and then fill in the port mapping!'],
    '请关联相应的Application！': ['Please associate the corresponding Application!'],
    '权重设置：': ['Weight setting:'],
    '权重的值为大于等于0的整数，且所有权重相加为100！': ['The value of the weight is an integer greater than or equal to 0, and the sum of all weights is 100!'],
    '请输入正确IP地址！': ['Please enter the correct IP!'],
    '服务端口不能为空！': ['The service port cannot be empty!'],
    '服务端口范围为1-65535！': ['The service port range is 1-65535!'],
    '请填写正确的路径！': ['Please fill in the correct path!'],
    '请输入键{key}的值！': ['Please enter the value of the key \'{key}\'!'],
    '请先添加键！': ['Please add keys first!'],
    '导入失败': ['Import failed'],
    '启用组件：': ['Enable cluster tools: '],
    '默认锁定values内容为当前release': ['The default lock values content is the current release'],
    '的内容，解除锁定后，加载为对应Chart中的values内容': [', after unlocking, it is loaded as the contents of the values in the corresponding Chart'],
    '如果选择，部署时，不会通过Kubernetes OpenAPI Schema校验渲染的模板': ['If selected, the rendered template will not be verified through Kubernetes OpenAPI Schema during deployment'],
    '如果选择，部署或更新时，忽略hooks': ['If selected, ignore hooks when deploying or updating'],
    '如果选择，部署或更新时，跳过crds': ['If selected, skip crds when deploying or updating'],
    '升级时，将Release中的value作为默认值': ['When upgrading, use the value in Release as the default value'],
    '如果设置，需要等待pods、pvcs、service等的处于ready状态，release才认为成功': ['If set, you need to wait for pods, pvcs, service, etc. to be in the ready state before the release is considered successful'],
    '包含以下Releases：': ['Contains the following Releases: '],
    '格式：命名空间:Release名称': ['Format: Namespace: Release name'],
    '当前版本含有的Release: ': ['Release included in the current version: '],
    '选择日期': ['Select date'],
    '请输入IP，多个IP以空格或换行分隔': ['Please enter IP, multiple IPs are separated by spaces or newlines'],
    '未部署': ['Not deployed'],
    '部署中': ['Deploying'],
    '停止中': ['Stopping'],
    '已停止': ['Stopped'],
    '上海': ['Shanghai'],
    '南京': ['Nanjing'],
    '天津': ['Tianjin'],
    '广州': ['Guangzhou'],
    '深圳': ['Shenzhen'],
    '杭州': ['Hangzhou'],
    '济南': ['Jinan'],
    '福州': ['Fuzhou'],
    '重庆': ['Chongqing'],
    '香港': ['Hongkong'],
    '新加坡': ['Singapore'],
    '首尔': ['Seoul'],
    '孟买': ['Mumbai'],
    '请关联CMDB业务': ['Please associate CMDB business'],
    '{host}中路径组：': ['Path group in {host}: '],
    '{host}的路径组：': ['{host} path group: '],
    '{host}的规则主机名：': ['{host} rule host name: '],
    '如勾选，需等待该 release 创建的所有 Pod、PVC 等资源均变为 Ready 状态后，才认为成功。默认不等待。': ['If checked, it will not be considered successful until all POD, PVC and other resources created by this release have become Ready.Default does not wait.'],
    'Agent异常，请先': ['Agent abnormal, please'],
    '安装': ['install'],
    '安装GSE Agent; 可以通过': ['Install GSE Agent; can be installed through'],
    '重装': ['reinstall'],
    '回收外网IP；如果存在外网，可以在': ['Reclaim the external network IP; if there is an external network, you can recycle the external network IP in the'],
    '回收外网IP': ['Sniper'],
    '安装NAT模块：下载相应的': ['Install NAT module: download the '],
    'NAT模块': ['NAT module'],
    '，然后进行安装; 重装系统后，如果内核版本大于0048，说明已经安装NAT模块': ['and install it. After reinstalling the system, if the kernel version is greater than 0048, the NAT module is installed.'],
    '您不是当前项目绑定业务的运维人员，如需申请机器，请联系业务运维人员 {maintainers}': ['You are not the operation and maintenance personnel of the business bound to the current project. If you need to apply for a machine, please contact the business operation and maintenance personnel {maintainers}'],
    '日志检索': ['Log retrieval'],
    '搜索名称': ['Search name'],
    '共计{total}条': ['Total: {{total}} items'],
    '此操作相当于kubectl patch gamestatefulset {name} -n {namespace} --type=\'json\' -p=\'\{文本中的内容\}\'': ['This action is equivalent to kubectl patch gamestatefulset {name}} -n {namespace} --type=\'json\' -p=\'\{text\}\''],
    '命令空间[{name}]没有相关联的 LoadBalance，请先到 网络 -> LoadBalance 页面关联': ['Namespace [{name}] has no associated LoadBalance, please go to Network -> LoadBalance page association first.'],
    '已经选择 {len} 个': ['Selected: {len}'],
    '还没有命名空间，请{action}命名空间': ['There is no namespace yet, please {action} a namespace'],
    '共包含{total}个应用模板': ['A total of {total} application templates'],
    '{total}个应用异常': ['App abnormal：{total}'],
    '共包含 {total} 个应用，': ['A total of {total} applications, '],
    '无异常': ['no exception'],
    '{total}个异常': ['{total} exceptions'],
    '（格式：命名空间: 应用名称）': ['(eg: namespace: appname)'],
    '已选择{count}个节点': ['{count} items'],
    'Agent异常，请先安装': ['Agent abnormal, please install first'],
    'Docker机不允许使用': ['Docker is not allowed to use'],
    '请联系“{user}”解决': ['Please contact "{user}"'],
    '您可以通过{method}的方式管理K8S资源': ['You can manage K8S resources through {method}'],
    '集群下没有节点，您需要：': ['No nodes under cluster, and you need to:'],
    '1、在集群下，添加节点': ['1. Under cluster, add nodes'],
    '2、或者联系【{user}】': ['2. Or Contact【{user}】'],
    '确定要对{len}个节点进行{operate}操作？': ['Confirm to {operate} on {len} nodes?'],
    '（可通过 {action} 创建更多作用在命名空间的变量）': ['(You can create more variables in the namespace through {action})'],
    '该项目未设置作用在命名空间范围的环境变量，无法设置变量值，可前往 {action} 设置': ['The project does not set an environment variable that acts on the namespace. You cannot set the variable value. You can go to the {action} to set.'],
    '您确定要删除Namespace: {name}吗？': ['Confirm want to delete the namespace: {name}?'],
    '确定删除Namespace: {name}的配额？': ['Confirm want to delete the namespace\'s quota: {name}?'],
    '当前Service没有设置Labels，{action}': ['Current Service does not set Labels. {action}'],
    '请先添加': ['Please add first'],
    '支持 Prometheus 格式的 Metric': ['Support for Metric in Prometheus format'],
    '所属集群: ': ['Cluster: '],
    '命名空间: ': ['Namespace: '],
    '标签有助于整理你的资源（如 env:prod）': ['Tags help organize your resources (like env:prod)'],
    '最少选择三个服务器': ['Choose at least three servers'],
    '设置污点': ['Set Taint'],
    '影响': ['Effect'],
    '请输入值': ['Please enter value'],
    '请输入参数': ['Please enter parameters'],
    'Helm配置选项': ['Helm configuration options'],
    'Chart配置选项': ['Chart configuration options'],
    '加载中': ['loading'],
    '等待所有Jobs完成': ['Wait for all the Jobs to complete'],
    '超时时间': ['Time out'],
    'Helm部署选项': ['Helm deployment options'],
    '等待所有Pod，PVC处于ready状态': ['Wait for all Pod and PVC to be ready'],
    '忽略CRD': ['Ignore the CRD'],
    '参数Key必须由 -- 字符开头': ['The parameter Key must begin with the -- character'],
    '内容未变更或格式错误': ['The content has not changed or the format is wrong'],
    '确认退出当前编辑状态': ['Confirm to exit the editing state'],
    '退出后，你修改的内容将丢失': ['After you log out, your modified content will be lost'],
    '上传（仅支持YAML格式）': ['Upload (only YAML format is supported'],
    '放大': ['enlarge'],
    '示例': ['Example'],
    '资源定义': ['Resource definition'],
    '存在时间': ['Existence time'],
    '污点': ['Taint'],
    '按Esc即可退出全屏模式': ['Press Esc to exit full screen mode'],
    '自定义资源': ['CustomResource'],
    '选择CRD': ['Select CRD'],
    '无权限': ['No permission'],
    '设置Flags，如设置wait，输入格式为 --wait = true': ['If you want to set wait, enter the format --wait = true'],
    '确认删除当前资源': ['Confirm to delete the resource'],
    '下一步': ['Next'],
    '显示差异': ['Diff'],
    '继续编辑': ['Edit'],
    '状态（Conditions）': ['Status(Conditions)'],
    '类别': ['Type'],
    '最后迁移时间': ['LastTransitionTime'],
    '原因': ['reason'],
    '消息': ['message'],
    '主机IP': ['Host IP'],
    '容器IP': ['Container IP'],
    '容器ID': ['Container ID'],
    '确认重置当前编辑状态': ['Confirm to reset the editing state'],
    '重置后，你修改的内容将丢失': ['After resetting, your modified content will be lost'],
    '缩小': ['Zoom out'],
    '项目管理': ['Project Management'],
    '新建项目': ['New Project'],
    '项目英文名': ['Project English name'],
    '请输入2-32字符的小写字母+数字，以小写字母开头': ['Please enter 2-32 characters of lowercase letters + numbers, starting with a lowercase letter'],
    '项目说明': ['description'],
    '请输入项目描述': ['Please enter a project description'],
    '请输入4-12字符的项目名称': ['Please enter a project name of 4-12 characters'],
    '项目名称': ['project name'],
    '退出': ['Exit'],
    '创建项目': ['Create Project'],
    '输入关键字搜索': ['Enter a keyword search'],
    '创建者': ['Creator'],
    '编辑项目': ['Edit'],
    '申请监控中心': ['Application monitor'],
    '检索关键字': ['Search key'],
    '项目下存在主机申请失败的单据，请联系申请者【{name}】或': ['There is a receipt for host application failure under the item, please contact the applicant {name} or'],
    '系统内置变量，不能删除': ['System variables, can not delete'],
    '{count} 个IP节点': ['{count} Ip nodes'],
    '如果Chart中已经配置命名空间，则会使用Chart中的命名空间，会导致不匹配等问题;建议Chart中不要配置命名空间': ['If the namespace in Chart has been configured, the namespace in Chart will be used, leading to problems such as mismatch.You are advised not to configure namespaces in Chart'],
    'TKEx-IEG 容器平台': ['BCS'],
    '注意: 节点状态以集群中的状态为准；点击【删除】后，节点状态可能会仍然处于不可调度': ['Note: The status of nodes are from the cluster; after clicking [Delete], the node status may still be unschedulable'],
    '产品文档': ['Documentation'],
    '版本日志': ['ChangeLogs'],
    '每页': ['Page'],
    
    "的内容": [
        "Content"
    ],
    "共": [
        "Total"
    ],
    "开通容器服务": [
        "Open bcs service"
    ],
    "请选择关联业务": [
        "Please select related business"
    ],
    "基于mesos框架自研的容器编排引擎": [
        "Container arrangement engine based on the MESOS framework"
    ],
    "申请权限": [
        "Request Permission"
    ],
    "前往iwiki查看": [
        "Go to IWIKI to view"
    ],
    "创建集群后，容器编排类型将不可更改": [
        "After creating a cluster, the type of container orchestration will not be changed"
    ],
    "请联系需要关联的CMDB业务的运维": [
        "Please contact the operation and maintenance of the CMDB business that needs to be associated"
    ],
    "【蓝鲸容器助手】": [
        "【BCS】"
    ],
    "开启容器服务时，请首先在“蓝鲸配置平台”上有进行业务绑定": [
        "When turning on the container service, please first have business binding on the \"Blue Whale Configuration Platform\""
    ],
    "Polaris服务是否已存在": [
        "Does the Polaris service exist"
    ],
    "如服务已存在则必填，若不存在平台会自动申请服务并创建": [
        "If the service already exists, it is necessary to fill in it. If there is no platform, it will automatically apply for service and create"
    ],
    "是否直连Pod": [
        "Whether to directly connect to pod"
    ],
    "生产环境": [
        "Production Environment"
    ],
    "预发布环境": [
        "Pre release environment"
    ],
    "开发环境": [
        "Development environment"
    ],
    "此操作仅移除节点在平台中的记录；如果集群中节点处于正常状态，会再次同步到平台的记录中": [
        "This operation only removes the records of the node in the platform; if the node in the cluster is in normal state, it will be synchronized to the platform's record again"
    ],
    "自有集群不支持通过平台添加节点": [
        "It does not support its own cluster to add nodes through the platform"
    ],
    "静态选择": [
        "Static selection"
    ],
    "自定义输入": [
        "Custom input"
    ],
    "移除所有": [
        "Remove everything"
    ],
    "已选节点": [
        "Selected node"
    ],
    "请输入IP，多IP可使用空格分隔": [
        "Please enter the IP, multi -ip can be separated by spaces"
    ],
    "搜索拓扑节点": [
        "Search topology node"
    ],
    "精确": [
        "accurate"
    ],
    "请在左侧勾选IP或者节点": [
        "Please check the IP or node on the left"
    ],
    "本页全选": [
        "Selected on this page"
    ],
    "跨页全选": [
        "Cross page"
    ],
    "成功复制IP {number} 个": [
        "Successful copy {number}"
    ],
    "查无数据": [
        "No data"
    ],
    "集群网络": [
        "Cluster network"
    ],
    "项目集群": [
        "Project cluster"
    ],
    "配额设置": [
        "Quota settings"
    ],
    "新建集群模板": [
        "New cluster template"
    ],
    "可自定义集群基本信息和集群版本": [
        "Create a cluster in a hosted Kubernetes provider"
    ],
    "支持快速导入已存在的集群": [
        "Import existing Kubernetes cluster"
    ],
    "创建或导入K8S集群": [
        "Create or import K8S cluster"
    ],
    "集群模板": [
        "Cluster Template"
    ],
    "模板名称": [
        "Template Name"
    ],
    "更新者": [
        "updater"
    ],
    "网络错误": [
        "Network Error"
    ],
    "操作失败，请重试": [
        "The operation failed, please try it out"
    ],
    "运行中": [
        "In operation"
    ],
    "成功": [
        "success"
    ],
    "超时": [
        "time out"
    ],
    "未执行": [
        "Not performed"
    ],
    "私有集群": [
        "Private cluster"
    ],
    "私有": [
        "private"
    ],
    "规则: 项目英文名称-自定义名称": [
        "Rules: Project English Name-Custom Name"
    ],
    "共享集群": [
        "Shared cluster"
    ],
    "专用集群": [
        "Dedicated Cluster"
    ],
    "专用": [
        "D"
    ],
    "已删除": [
        "deleted"
    ],
    "您正在尝试删除集群 {clusterName}，此操作不可逆，请谨慎操作": [
        "You are trying to delete the cluster {clustername}, this operation is irreversible, please do it carefully"
    ],
    "该集群创建后单个节点最大允许创建 {num} 个pod（TKE内部需占用3个IP），创建后不允许调整，请慎重确认": [
        "After the cluster is created, a single node allows the creation of {num} a pod (3 IPs internally)."
    ],
    "确认删除节点 {ip}": [
        "Confirm the deletion node {ip}"
    ],
    "确认添加节点 {ip}": [
        "Confirm the added node {ip}"
    ],
    "选择所有 {num} 条": [
        "Choose all {num}"
    ],
    "已选 {num} 条": [
        "Selected {num}"
    ],
    "成功复制 {num} 个IP": [
        "Successful copy {num} IP"
    ],
    "搜索IP，标签、状态": [
        "Search IP, label, status"
    ],
    "多IP用换行符分割": [
        "Multi"
    ],
    "批量": [
        "Batch"
    ],
    "勾选IP": [
        "Checked IP"
    ],
    "当前页IP": [
        "Current Page IP"
    ],
    "所有IP": [
        "All IP"
    ],
    "上架失败": [
        "Failed to be on the shelves"
    ],
    "下架失败": [
        "Failure to get off the shelves"
    ],
    "节点删除后服务器如不再使用请尽快回收，避免产生不必要的成本": [
        "After the node is deleted, the server is recycled as soon as possible if it is not used to avoid unnecessary costs"
    ],
    "未知状态": [
        "Unknown state"
    ],
    "CPU": [
        "CPU"
    ],
    "创建失败，请重试": [
        "Failed to create, please try it out"
    ],
    "请确认已清理该集群下的所有应用与节点": [
        "Please confirm that all applications and nodes have been cleaned up"
    ],
    "集群删除后服务器如不再使用请尽快回收，避免产生不必要的成本": [
        "If the cluster is deleted, the server is recycled as soon as possible if it is not used to avoid unnecessary costs"
    ],
    "创建失败": [
        "Failed to create"
    ],
    "集群删除时会清理集群上的工作负载、服务、路由等集群上的所有资源": [
        "When the cluster deletes, all resources on the cluster will clean up all resources on the cluster, services, and routes."
    ],
    "步骤": [
        "step"
    ],
    "内容": [
        "content"
    ],
    "确认要对 {ip} 等 {num} 个节点上的Pod进行迁移": [
        "Confirm that you need to migrate the pod on the {num} node of {ip}"
    ],
    "注：IP状态为停止调度才能做POD迁移操作": [
        "Note: IP status is to stop scheduling to do POD migration operation"
    ],
    "API密钥与个人账户绑定，使用蓝鲸权限中心做权限控制，点击{0}可以查看与设置您的API密钥权限": [
        "The API key is bound to the personal account, and the permissions control of the Blue Whale Permissions Center can be used. Click {0} to view and set your API key permissions"
    ],
    "{num}天": [
        "{num} Day"
    ],
    "当前集群已添加节点数（含Master） {nodes}，还可添加节点数 {realRemainNodesCount}，当容器网络资源超额使用时，会触发容器网络自动扩容，扩容后最多可以添加 {maxRemainNodesCount} 个节点": [
        "The number of nodes (including Master) {nodes} has been added to the current cluster, and the number of nodes {realRemainNodesCount} can be added. When the container network resources are overused, the container network will be automatically expanded. After the expansion, a maximum of {maxRemainNodesCount} nodes can be added."
    ],
    "更新版本": [
        "updated version"
    ],
    "第{index}组标签的值不符合正则表达式^(([A-Za-z0-9][-A-Za-z0-9_.]*)?[A-Za-z0-9])?$": [
        "The value of the label of the group {index} group does not meet the regular expression^([[a-za-z0-9] [-a-za-z0-9 _.]? [A-Za-Z0-9])? $"
    ],
    "标签值不符合正则表达式^(([A-Za-z0-9][-A-Za-z0-9_.]*)?[A-Za-z0-9])?$": [
        "The label value does not meet the regular expression^([[a-za-z0-9] [-a-za-z0-9 _.]*)? [A-Za-Z0-9]? $"
    ],
    "{name}中路径组：关联的Service【{serviceName}】不存在，请重新绑定！": [
        "{name} Mid -road diameter group: related Service [{serviceName}] does not exist, please rebind!"
    ],
    "当前操作有权限，请刷新界面": [
        "The current operation is permanent, please refresh the interface"
    ],
    "该操作需要以下权限": [
        "This operation requires the following permissions"
    ],
    "系统": [
        "system"
    ],
    "容器管理平台": [
        "Container Service"
    ],
    "需要申请的权限": [
        "Permission required to apply"
    ],
    "关联的资源实例": [
        "Associated resource instance"
    ],
    "开启容器服务时，请首先在”蓝鲸配置平台“查看业务": [
        "When turning on the container service, please first check the business on the \"Blue Whale Configuration Platform\""
    ],
    "缺少必要属性": [
        "Lack of necessary attributes"
    ],
    "外网IP": [
        "Outer network IP"
    ],
    "其他IP": [
        "Other IP"
    ],
    "多个IP以回车为分隔符": [
        "Multiple IP uses Enter as a separator"
    ],
    "IP格式有误或不存在，检查后重试！": [
        "IP format is wrong or does not exist, retry after inspection!"
    ],
    "点击解析": [
        "Click to analyze"
    ],
    "搜索结果": [
        "search results"
    ],
    "取消全选": [
        "Cancel"
    ],
    "点击展开": [
        "Click on"
    ],
    "容器状态不是Running": [
        "The container status is not running"
    ],
    "请点击查看详情": [
        "Please click to view the details"
    ],
    "确认创建": [
        "Confirm the creation"
    ],
    "主机申请提交成功": [
        "The host application is successfully submitted"
    ],
    "云服务商": [
        "Cloud Provider"
    ],
    "附加参数": [
        "Additional parameter"
    ],
    "收起更多设置": [
        "Put more settings"
    ],
    "序列": [
        "sequence"
    ],
    "确定创建集群": [
        "Determine the creation cluster"
    ],
    "请确认以下配置": [
        "Please confirm the following configuration"
    ],
    "集群环境": [
        "Cluster Environment"
    ],
    "集群选项": [
        "Cluster"
    ],
    "仅支持数量为3,5和7个": [
        "Only 3,5 and 7 are supported"
    ],
    "请确认以下配置:": [
        "Please confirm the following configuration:"
    ],
    "集群kubeconfig": [
        "Cluster KubeConfig"
    ],
    "导入前提，请确认": [
        "Import premise, please confirm"
    ],
    "蓝鲸部署服务器到被导入集群APIServer网络连通正常": [
        "The blue whale deployment server is normal"
    ],
    "kubeconfig用户是cluster-admin角色": [
        "Kubeconfig user is a cluster-addmin character"
    ],
    "所属区域": [
        "Area"
    ],
    "集群内Service数量上限": [
        "The max limit of service"
    ],
    "单节点Pod数量上限": [
        "The max limit of pods"
    ],
    "集群可添加节点数（包含Master节点与Node节点）= (IP数量 - Service的数量": [
        "The number of nodes can be added with clusters (including Master nodes and node nodes) = (Number of IP -SERVICE quantity"
    ],
    "修改成功": [
        "Successfully modified"
    ],
    "确认重新删除": [
        "Confirm the deletion"
    ],
    "确认重新添加": [
        "Confirm the re -added"
    ],
    "停止调度成功": [
        "Stop scheduling successfully"
    ],
    "添加节点成功": [
        "Add node successfully"
    ],
    "集群就绪后，您可以创建命名空间、推送项目镜像到仓库，然后通过服务配置模板集部署服务": [
        "After the cluster is ready, you can create a named space, push the project mirror to the warehouse, and then configure the template set deployment service through the service configuration"
    ],
    "导入的集群不允许删除操作": [
        "The imported cluster does not allow delete operations"
    ],
    "导入的集群不允许强制删除操作": [
        "The imported cluster does not allow forced deletion operations"
    ],
    "台": [
        "tower"
    ],
    "请输入要搜索的ip，多个ip以|隔开": [
        "Please enter the IP you want to search, multiple IPs are separated by |"
    ],
    "命令空间": [
        "Command space"
    ],
    "确认取消": [
        "confirm cancel"
    ],
    "确认离开": [
        "Confirm to leave"
    ],
    "名称错误，只能包含：小写字母、数字、连字符(-)，首字母必须是字母，长度小于64个字符": [
        "The name is error, it can only include: lower letters, numbers, and characters (-). The first letter must be a letter, less than 64 characters"
    ],
    "键名错误，只能包含：字母、数字、连字符(-)、点(.)、下划线(_)，长度小于30个字符": [
        "The key name is error, which can only include: letters, numbers, connected characters (-), points (.), Down line (_), less than 30 characters in length"
    ],
    "请选择关联的Service": [
        "Please select the associated service"
    ],
    "变量设置": [
        "Variable settings"
    ],
    "规则: ieg-项目英文名称-自定义名称": [
        "Rules: IEG-Project English Name-Custom Name"
    ],
    "命名空间名称只能包含小写字母、数字以及连字符(-)，连字符（-）后面必须接英文或者数字": [
        "Naming space names can only include lowercase letters, numbers, and joint characters (-), and even characters (-) must be connected in English or numbers later"
    ],
    "请输入业务名称": [
        "Please enter the business name"
    ],
    "请输入DB访问地址": [
        "Please enter the DB access address"
    ],
    "请输入帐号": [
        "please enter your account"
    ],
    "请输入DB名称": [
        "Please enter the DB name"
    ],
    "请输入标签": [
        "Please enter the tag"
    ],
    "Values 内容发生如下变化，请确认后再点击“确定”更新": [
        "The content of value changes the following, please confirm after you click \"OK\" to update"
    ],
    "配置已下发成功": [
        "The configuration has been successfully issued"
    ],
    "启用失败": [
        "Enable failure"
    ],
    "请联系蓝鲸容器助手": [
        "Please contact the blue whale container assistant"
    ],
    "未知": [
        "unknown"
    ],
    "重新启用": [
        "Reopen"
    ],
    "请选择应用类型": [
        "Please select the application type"
    ],
    "应用名称不合法": [
        "Application name illegal"
    ],
    "请输入容器名": [
        "Please enter the container name"
    ],
    "请输入标准采集ID": [
        "Please enter the standard collection ID"
    ],
    "请输入文件采集ID": [
        "Please enter the file collection ID"
    ],
    "匹配标签和匹配表达式不能同时为空": [
        "Matching labels and matching expressions cannot be empty at the same time"
    ],
    "请输入文件路径": [
        "Please enter the file path"
    ],
    "规则创建成功": [
        "Rules successfully"
    ],
    "规则更新成功": [
        "Rule update success"
    ],
    "Polaris命名空间": [
        "Polaris naming space"
    ],
    "此命名空间不存在": [
        "This naming space does not exist"
    ],
    "确定删除该应用?": [
        "OK to delete this application?"
    ],
    "当前版本含有的Release:": [
        "The current version contains Release:"
    ],
    "您需要先删除所有Release，再进行版本删除操作": [
        "You need to delete all the release first, and then delete the operation"
    ],
    "确定要删除Chart": [
        "Determine to delete Chart"
    ],
    "Chart的版本": [
        "Chart's version"
    ],
    "请选择Chart版本": [
        "Please select Chart version"
    ],
    "无项目权限": [
        "No project permissions"
    ],
    "你没有相应项目的访问权限，请前往申请相关项目权限": [
        "You have no access to the corresponding items, please go to apply for relevant project permissions"
    ],
    "更新Metric中，请稍候...": [
        "Update in the metric, please wait ..."
    ],
    "重复": [
        "repeat"
    ],
    "规则：": [
        "rule:"
    ],
    "规则主机名：": [
        "Rules host name:"
    ],
    "名称错误，只能包含：小写字母、数字、连字符(-)，首字母必须是字母": [
        "The name is error, it can only be included: lower letters, numbers, and characters (-), the first letter must be the letter"
    ],
    "请填写路径！": [
        "Please fill in the path!"
    ],
    "请关联服务！": [
        "Please associate the service!"
    ],
    "请关联服务端口！": [
        "Please associate the service port!"
    ],
    "API密钥": [
        "API Key"
    ],
    "使用说明": [
        "Instructions for use"
    ],
    "用户名": [
        "username"
    ],
    "过期时间": [
        "Expiration"
    ],
    "Kubeconfig使用示例": [
        "Kubeconfig use example"
    ],
    "/root/.kube/demo_config内容示例如下": [
        "/root/.kube/demo_config content examples are as follows"
    ],
    "BCS API使用示例": [
        "BCS API use example"
    ],
    "新建API密钥": [
        "New API key"
    ],
    "申请期限": [
        "Application period"
    ],
    "删除该API密钥": [
        "Delete the API key"
    ],
    "此操作无法撤回，请确认": [
        "This operation cannot be withdrawn, please confirm"
    ],
    "所有使用API密钥的 API 接口与 kubeconfig 将无法使用": [
        "All API interfaces with the API key and Kubeconfig will not be available"
    ],
    "请输入内容": [
        "Please enter the content"
    ],
    "请输入合法的JSON格式": [
        "Please enter the legal json format"
    ],
    "kubeconfig导入集群，节点管理功能不可用": [
        "Kubeconfig imports cluster, node management function is unavailable"
    ],
    "不满足需求，请联系蓝鲸容器助手": [
        "Don’t meet the needs,contact BCS"
    ],
    "可用容器网络IP数量不足": [
        "The number of available container network IP is insufficient"
    ],
    "命名空间创建": [
        "Named space creation"
    ],
    "命名空间删除": [
        "Delete of naming space"
    ],
    "命名空间域使用": [
        "Naming Space domain use"
    ],
    "命名空间域创建": [
        "Create named space domain"
    ],
    "命名空间域删除": [
        "Delete in naming space"
    ],
    "命名空间域更新": [
        "Naming Space Domain Update"
    ],
    "命名空间域查看": [
        "View named space domain"
    ],
    "命名空间更新": [
        "Naming space update"
    ],
    "命名空间查看": [
        "Named space view"
    ],
    "容器监控": [
        "Container monitoring"
    ],
    "必填项": [
        "Requiring item"
    ],
    "模板集创建": [
        "Template set creation"
    ],
    "模板集删除": [
        "Template set deletion"
    ],
    "模板集复制": [
        "Template collection copy"
    ],
    "模板集实例化": [
        "Template collection"
    ],
    "模板集更新": [
        "Template set update"
    ],
    "模板集查看": [
        "Template collection"
    ],
    "申请链接不存在": [
        "The application link does not exist"
    ],
    "确定，导入集群": [
        "OK, import cluster"
    ],
    "集群创建": [
        "Cluster creation"
    ],
    "集群删除": [
        "Cluster deletion"
    ],
    "集群可添加节点数（包含Master节点与Node节点）= (IP数量 - Service的数量) / 单节点Pod数量上限": [
        "The number of nodes can be added with clusters (including Master nodes and node nodes) = (Number of IP -quantity of service) / single node POD quantity upper limit"
    ],
    "集群域使用": [
        "Cluster field use"
    ],
    "集群域创建": [
        "Cluster field creation"
    ],
    "集群域删除": [
        "Cluster field deletion"
    ],
    "集群域更新": [
        "Cluster domain update"
    ],
    "集群域查看": [
        "Cluster field view"
    ],
    "集群查看": [
        "Cluster view"
    ],
    "项目创建": [
        "Project creation"
    ],
    "项目删除": [
        "Item delete"
    ],
    "项目查看": [
        "Project View"
    ],
    "项目编辑": [
        "Project editor"
    ],
    "允许调度成功": [
        "Make a successful dispatch"
    ],
    "共享": [
        "S"
    ],
    "取消选择所有数据": [
        "Cancel all data"
    ],
    "如果有使用Ingress及LoadBalancer类型的Service，节点停止调度后，Service Controller会剔除LB到nodePort的映射": [
        "If there is a service that uses Ingress and LoadBARANCER type, after the node stops scheduling, the Service Controller will remove the mapping of LB to NodePort"
    ],
    "确认Pod迁移": [
        "Confirm pod migration"
    ],
    "确认允许调度": [
        "Confirm the allowable scheduling"
    ],
    "确认对节点 {ip} 停止调度": [
        "Confirm stops scheduling {ip} "
    ],
    "确认对节点 {ip} 允许调度": [
        "Confirm allows dispatch  {ip}"
    ],
    "确认要对节点 {ip} 上的Pod进行迁移": [
        "Confirm that you need to migrate the pod on the node {ip}"
    ],
    "容器网络资源有限，请合理分配，当前容器网络配置下，集群最多可以添加 {count} 个节点": [
        "The container network resources are limited, please allocate it reasonably. Under the current container network configuration, the cluster can be added at most {count} individual nodes"
    ],
    "当容器网络资源超额使用时，会触发容器网络自动扩容，扩容后集群最多可以添加 {count} 个节点": [
        "When the container network resources are excessive, the container network will be automatically expanded. After the capacity is expanded, the cluster can be added at most {count}"
    ],
    "请确认是否允许 {ip} 等 {num} 个IP调度": [
        "Please confirm whether {ip} and other {num} individual IP scheduling"
    ],
    "请确认是否停止 {ip} 等 {num} 个IP调度": [
        "Please confirm whether to stop {ip} and other {num} IP scheduling"
    ],
    "请确认是否对 {ip} 等 {num} 个IP进行操作系统初始化和安装容器服务相关组件操作": [
        "Check whether to initialize the operating system and install container service components for {num} IP addresses such as {ip}"
    ],
    "确认是否删除 {ip} 等 {num} 个节点": [
        "Confirm whether to delete {ip} and other {num} nodes"
    ],
    "可用容器网络IP {num} 个": [
        "Available container network IP {num}"
    ],
    "API密钥适用于 BCS API 调用与 kubeconfig": [
        "The API key is suitable for BCS API calls and Kubeconfig"
    ],
    "为了您的应用安全，请妥善保存API密钥，请勿通过任何方式上传或者分享您的API密钥信息": [
        "For your application security, please keep the API key properly. Do not upload or share your API key information in any way"
    ],
    "已过期": [
        "expired"
    ],
    "您暂无当前操作权限，请新建API密钥后继续操作": [
        "You have no current operating permissions, please continue to operate after creating a new API key"
    ],
    "永久": [
        "permanent"
    ],
    "续期": [
        "Renewal"
    ],
    "平台将对所有用户操作进行审计。请勿尝试提权及访问无权限资源，请勿在集群中运行挖矿程序、病毒木马等恶意或者不确定的程序，在未备案情况下，私自利用安全测试等手段对集群发起探测攻击属于违反安全高压线！": [
        "The platform will audit all user operations.Do not try to mention rights and access without authorization. Do not run mining procedures, virus Trojan and other malicious or uncertain procedures in the cluster. Under the condition of not filing, it is violated by the use of safety testing and other means.Safety high -voltage line!"
    ],
    '共享集群体验中 {one} 或 {two}，欢迎随时联系我们进行反馈': ["{one} in the shared cluster experience or {two}, welcome to contact us at any time to feedback"],
    '有优化建议': ['optimization suggestions'],
    '发现问题': ['Finding problems'],
    "共享集群功能当前上线 {one} 版本，仅供用户进行功能体验，应 {two}，非必要应 {three}（如云 API 密钥等），仍需添加请加密后使用": ["Sharing cluster function is currently online {one} version. It is only for users to perform functional experiences. {two}. {three} (such as cloud API key, etc.)."],
    '避免添加敏感配置': ['Formulating formal services should be avoided'],
    '避免部署正式服务': ['It is necessary to avoid adding sensitive configurations'],
    '用户须知': ['User Instructions'],
    '确认删除节点': ['Confirm delete node'],
    "已解锁": ['Unlocked'],
    "已锁定": ['Locked'],
    "确定要删除Service【": ['Confirm delete Service【'],
    "确认重新添加节点": [
        "Confirm the re-added node"
    ],
    "请确认是否批量停止调度": [
        "Confirm batch stop dispatch"
    ],
    "请确认是否批量允许调度": [
        "Confirm batch dispatch"
    ],
    "service对象不存在": [
        "The service object does not exist"
    ],
    "匹配表达式(expressions)": [
        "Matching expression (Expressions)"
    ],
    "无指标信息": [
        "No indicator information"
    ],
    "系统指标无法修改": [
        "System indicators cannot be modified"
    ],
    "系统指标无法删除": [
        "System indicators cannot be deleted"
    ],
    "Docker数据目录": [
        "Docker data directory"
    ],
    "Docker版本": [
        "Docker version"
    ],
    "kubelet数据目录": [
        "Kubelet data directory"
    ],
    "仅支持奇数个服务器": [
        "Only support the strange server"
    ],
    "展开更多设置": [
        "Expand more settings"
    ],
    "集群Pod网段": [
        "Cluster POD network segment"
    ],
    "集群Service网段": [
        "Cluster service network segment"
    ],
    "续期API密钥": [
        "Renewal API key"
    ],
    "复制示例成功": [
        "Copy example success"
    ],
    "导入方式": ['Import Type'],
    'kubeconfig可用性测试': ['kubeconfig usability testing'],
<<<<<<< HEAD
    "云凭证管理": [
        "Cloud voucher management"
    ],
    "关联集群": [
        "Associated cluster"
    ],
    "搜索名称、SecretID、集群ID": [
        "Search name, secretid, cluster ID"
    ],
    "新建凭证": [
        "New voucher"
    ],
    "云凭证": ["Cloud Token"],
    "请先测试kubeconfig可用性": ["please run kubeconfig usability testing"],
    'IP已被 {name}{id} 占用': ['IP is occupied by {name}{id}'],
    '功能特性': ['BCS Features'],
    '功能建设中': ['function under construction'],
    "产品功能特性": [
        "Product features"
    ],
    "功能特性指引": [
        "Functional Characteristic Guidelines"
    ],
    "如需vpc-cni网络，请联系蓝鲸容器助手": [
        "If you need a VPC-CNI network, please contact the blue whale container assistant"
    ],
    "卸载组件": [
        "Uninstall"
    ],
    "变更中...": ['changing'],
    "确定卸载": ['Confirm Uninstall']
=======
    "切换为表单模式将不会保留 Yaml 模式下的修改内容！": [
        "Switching to form mode will not retain the modification content in YAML mode!"
    ],
    "切换为 YAML 模式": [
        "Switch to YAML mode"
    ],
    "确认切换为表单模式？": [
        "Confirm that switching to form mode?"
    ],
    "将执行 Replace 操作，若多人同时编辑可能存在冲突": [
        "The replace operation will be performed. If multiple people edit at the same time, there may be conflicts"
    ],
    "确认资源更新": [
        "Confirm resource update"
    ]
>>>>>>> 7edef7d9
}<|MERGE_RESOLUTION|>--- conflicted
+++ resolved
@@ -2780,7 +2780,6 @@
     ],
     "导入方式": ['Import Type'],
     'kubeconfig可用性测试': ['kubeconfig usability testing'],
-<<<<<<< HEAD
     "云凭证管理": [
         "Cloud voucher management"
     ],
@@ -2811,8 +2810,7 @@
         "Uninstall"
     ],
     "变更中...": ['changing'],
-    "确定卸载": ['Confirm Uninstall']
-=======
+    "确定卸载": ['Confirm Uninstall'],
     "切换为表单模式将不会保留 Yaml 模式下的修改内容！": [
         "Switching to form mode will not retain the modification content in YAML mode!"
     ],
@@ -2828,5 +2826,4 @@
     "确认资源更新": [
         "Confirm resource update"
     ]
->>>>>>> 7edef7d9
 }