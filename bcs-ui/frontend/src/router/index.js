--- conflicted
+++ resolved
@@ -39,11 +39,8 @@
 const Entry = () => import(/* webpackChunkName: entry */'@/views/index')
 const NotFound = () => import(/* webpackChunkName: 'none' */'@/components/exception')
 const ProjectManage = () => import(/* webpackChunkName: 'projectmanage' */'@/views/project/project.vue')
-<<<<<<< HEAD
 const userToken = () => import(/* webpackChunkName: 'token' */'@/views/token/token.vue')
-=======
 const Forbidden = () => import(/* webpackChunkName: 'none' */'@/components/exception/403.vue')
->>>>>>> 1c05f29e
 
 const router = new VueRouter({
     mode: 'history',
@@ -70,11 +67,11 @@
             ]
         },
         {
-<<<<<<< HEAD
             path: '/api_key',
             name: 'token',
             component: userToken
-=======
+        },
+        {
             path: '/projectManage',
             name: 'projectManage',
             component: ProjectManage
@@ -84,7 +81,6 @@
             name: '403',
             props: (route) => ({ ...route.params, ...route.query }),
             component: Forbidden
->>>>>>> 1c05f29e
         },
         // 404
         {
