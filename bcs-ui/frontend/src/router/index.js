/**
 * @file router 配置
 */

import Vue from 'vue'
import VueRouter from 'vue-router'
import store from '@/store'
import http from '@/api'
import resourceRoutes from '@/router/resource'
import nodeRoutes from '@/router/node'
import mcRoutes from '@/router/mc'
import depotRoutes from './depot'
import metricRoutes from './metric'
import clusterRoutes from './cluster'
import appRoutes from './app'
import configurationRoutes from './configuration'
import networkRoutes from './network'
import helmRoutes from './helm'
import HPARoutes from './hpa'
import crdController from './crdcontroller.js'
import storageRoutes from './storage'
import dashboardRoutes from './dashboard'
import menuConfig from '@/store/menu'

Vue.use(VueRouter)

const Entry = () => import(/* webpackChunkName: entry */'@/views/index')
const NotFound = () => import(/* webpackChunkName: 'none' */'@/components/exception')
const ProjectManage = () => import(/* webpackChunkName: 'projectmanage' */'@/views/project/project.vue')
const userToken = () => import(/* webpackChunkName: 'token' */'@/views/token/token.vue')

const router = new VueRouter({
    mode: 'history',
    routes: [
        {
            path: `${SITE_URL}`,
            name: 'entry',
            component: Entry,
            children: [
                ...clusterRoutes,
                ...nodeRoutes,
                ...appRoutes,
                ...configurationRoutes,
                ...networkRoutes,
                ...resourceRoutes,
                ...depotRoutes,
                ...metricRoutes,
                ...mcRoutes,
                ...helmRoutes,
                ...HPARoutes,
                ...crdController,
                ...storageRoutes,
                ...dashboardRoutes
            ]
        },
        {
<<<<<<< HEAD
            path: '/api_key',
            name: 'token',
            component: userToken
=======
            path: '/projectManage',
            name: 'projectManage',
            component: ProjectManage
>>>>>>> 589d9e93
        },
        // 404
        {
            path: '*',
            name: '404',
            component: NotFound
        }
    ]
})

const cancelRequest = async () => {
    const allRequest = http.queue.get()
    const requestQueue = allRequest.filter(request => request.cancelWhenRouteChange)
    await http.cancel(requestQueue.map(request => request.requestId))
}

router.beforeEach(async (to, from, next) => {
    // 设置必填路由参数
    if (!to.params.projectId && store.state.curProjectId) {
        to.params.projectId = store.state.curProjectId
    }
    if (!to.params.projectCode && store.state.curProjectCode) {
        to.params.projectCode = store.state.curProjectCode
    }
    if (!to.params.clusterId && store.state.cluster.curCluster) {
        to.params.clusterId = store.state.cluster.curCluster.cluster_id
    }

    await cancelRequest()
    next()
})

let containerEle = null
router.afterEach((to, from) => {
    if (!containerEle) {
        containerEle = document.getElementsByClassName('container-content')
    }
    if (containerEle && containerEle[0] && containerEle[0].scrollTop !== 0) {
        containerEle[0].scrollTop = 0
    }

    // 设置左侧菜单栏选中项
    let activeMenuId = to.meta?.menuId // 1. 是否指定了菜单ID
    if (!activeMenuId) { // 2. 在菜单配置中查找当前路由对应的菜单ID
        const menuList = to.meta.isDashboard ? menuConfig.dashboardMenuList : menuConfig.k8sMenuList
        menuList.find(menu => {
            if (menu?.routeName === to.name) {
                activeMenuId = menu?.id
                return true
            } else if (menu.children) {
                const child = menu.children.find(child => child.routeName === to.name)
                activeMenuId = child?.id
                return !!activeMenuId
            }
            return false
        })
    }
    if (activeMenuId) {
        store.commit('updateCurMenuId', activeMenuId)
    } else {
        console.warn('找不到当前路由对应的菜单项，请检查', to)
    }
})

export default router<|MERGE_RESOLUTION|>--- conflicted
+++ resolved
@@ -54,15 +54,14 @@
             ]
         },
         {
-<<<<<<< HEAD
             path: '/api_key',
             name: 'token',
             component: userToken
-=======
+        },
+        {
             path: '/projectManage',
             name: 'projectManage',
             component: ProjectManage
->>>>>>> 589d9e93
         },
         // 404
         {
