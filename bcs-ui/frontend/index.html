<!DOCTYPE html>
<html>
    <head>
        <link rel="icon" href="{{ STATIC_URL }}<%= htmlWebpackPlugin.options.staticUrl %>/images/favicon.ico" type="image/x-icon" />
        <link rel="shortcut icon" href="{{ STATIC_URL }}<%= htmlWebpackPlugin.options.staticUrl %>/images/favicon.ico" type="image/x-icon" />
        <meta charset="utf-8">
        <title> index </title>
    </head>
<body>
<div id="app"></div>
<script>
    var LOGIN_FULL = '{{ LOGIN_FULL }}'
    var DEVOPS_HOST = '{{ DEVOPS_HOST }}'
    var DEVOPS_BCS_API_URL = '{{ DEVOPS_BCS_API_URL }}'
    var DEVOPS_BCS_HOST = '{{ DEVOPS_BCS_HOST }}'
    var STATIC_URL = '{{ STATIC_URL }}'
    var VERSION_STATIC_URL = '<%= htmlWebpackPlugin.options.staticUrl %>'
    var RUN_ENV = '{{ RUN_ENV }}'
    var DEVOPS_ARTIFACTORY_HOST = '{{ DEVOPS_ARTIFACTORY_HOST }}'
    var BK_CC_HOST = '{{ BK_CC_HOST }}'
    var REGION = '{{ REGION }}'
    var SITE_URL = '{{ SITE_URL }}'
    var BK_IAM_APP_URL = '{{ BK_IAM_APP_URL }}'

    var PROJECT_MESOS = 2
    var PROJECT_K8S = 1
    var PROJECT_TKE = 3
    // 当前编译发布版本号, 年月日时分秒（eg: 2019212_162010）
    var RELEASE_VERSION = '<%= htmlWebpackPlugin.options.releaseVersion %>'
    var IAM_HOST = '{{ IAM_HOST }}'
    var YUNTI_HOST = '{{ YUNTI_HOST }}'
    var PAAS_HOST = '{{ PAAS_HOST }}'
    var SO_HOST = '{{ SO_HOST }}'
    var UWORK_HOST = '{{ UWORK_HOST }}'
    var SNIPER_HOST = '{{ SNIPER_HOST }}'
    var MIRROR_HOST = '{{ MIRROR_HOST }}'
<<<<<<< HEAD
    var BKMONITOR_URL = '{{ BKMONITOR_URL }}'
=======
    var BCS_API_HOST = '{{ BCS_API_HOST }}'
>>>>>>> 63b3b844

    document.domain = '{{ SESSION_COOKIE_DOMAIN }}'
    // 加载配置文件
    var scriptDom = document.createElement('script')
    scriptDom.src = '{{ STATIC_URL }}<%= htmlWebpackPlugin.options.staticUrl %>/' + REGION +'.config.js'
    var script = document.getElementsByTagName('script')[0]
    script.parentNode.insertBefore(scriptDom, script)
</script>
<script src="{{ STATIC_URL }}<%= htmlWebpackPlugin.options.staticUrl %>/lib.bundle.js"></script>
{% if REGION == "ieod" %}
<script src="http://imgcache.qq.com/ptlogin/ac/v9/js/ptloginout.js"></script>
<script src="{{ PAAS_HOST }}/static_api/v3/analysis_pro.js" charset="utf-8"></script>
<script>
    try {
        if (window.RUN_ENV === 'prod') {
            // siteName 是网站的唯一标识，请不要修改
            BKANALYSIS.init({
                siteName: 'custom:bcs-saas:default:default'
            })
        }
    } catch (e) {
        console.error(e)
    }
</script>
{% endif %}
</body>
</html><|MERGE_RESOLUTION|>--- conflicted
+++ resolved
@@ -34,11 +34,8 @@
     var UWORK_HOST = '{{ UWORK_HOST }}'
     var SNIPER_HOST = '{{ SNIPER_HOST }}'
     var MIRROR_HOST = '{{ MIRROR_HOST }}'
-<<<<<<< HEAD
     var BKMONITOR_URL = '{{ BKMONITOR_URL }}'
-=======
     var BCS_API_HOST = '{{ BCS_API_HOST }}'
->>>>>>> 63b3b844
 
     document.domain = '{{ SESSION_COOKIE_DOMAIN }}'
     // 加载配置文件
