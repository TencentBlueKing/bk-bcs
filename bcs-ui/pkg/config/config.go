/*
 * Tencent is pleased to support the open source community by making Blueking Container Service available.
 * Copyright (C) 2019 THL A29 Limited, a Tencent company. All rights reserved.
 * Licensed under the MIT License (the "License"); you may not use this file except
 * in compliance with the License. You may obtain a copy of the License at
 * http://opensource.org/licenses/MIT
 * Unless required by applicable law or agreed to in writing, software distributed under
 * the License is distributed on an "AS IS" BASIS, WITHOUT WARRANTIES OR CONDITIONS OF ANY KIND,
 * either express or implied. See the License for the specific language governing permissions and
 * limitations under the License.
 *
 */

// Package config xxx
package config

import (
	"github.com/spf13/viper"
	"gopkg.in/yaml.v3"
)

// Configuration 配置
type Configuration struct {
<<<<<<< HEAD
	Viper        *viper.Viper  `yaml:"-"`
	Base         *BaseConf     `yaml:"base_conf"`
	BCS          *BCSConf      `yaml:"bcs_conf"`
	Web          *WebConf      `yaml:"web"`
	FrontendConf *FrontendConf `yaml:"frontend_conf"`
=======
	Viper        *viper.Viper               `yaml:"-"`
	Base         *BaseConf                  `yaml:"base_conf"`
	BCS          *BCSConf                   `yaml:"bcs_conf"`
	BCSEnvConf   []*BCSConf                 `yaml:"bcs_env_conf"`
	BCSEnvMap    map[BCSClusterEnv]*BCSConf `yaml:"-"`
	Web          *WebConf                   `yaml:"web"`
	FrontendConf *FrontendConf              `yaml:"frontend_conf"`
	Tracing      *TracingConf               `yaml:"tracing"`
>>>>>>> ee50739b
}

// init 初始化
func (c *Configuration) init() error {
	if err := c.Web.init(); err != nil {
		return err
	}

	if err := c.BCS.InitJWTPubKey(); err != nil {
		return err
	}

	return nil
}

// newConfiguration s 新增配置
func newConfiguration() (*Configuration, error) {
	c := &Configuration{}

	c.Base = &BaseConf{}
	if err := c.Base.Init(); err != nil {
		return nil, err
	}

	c.Web = defaultWebConf()

	// BCS Config
	c.BCS = &BCSConf{}
	c.BCS.Init()

	c.FrontendConf = defaultFrontendConf()
<<<<<<< HEAD
=======

	c.BCSEnvConf = []*BCSConf{}
	c.BCSEnvMap = map[BCSClusterEnv]*BCSConf{}

	c.Tracing = &TracingConf{}

>>>>>>> ee50739b
	return c, nil
}

// G : Global Configurations
var G *Configuration

// init 初始化
func init() {
	g, err := newConfiguration()
	if err != nil {
		panic(err)
	}
	if err := g.init(); err != nil {
		panic(err)
	}

	G = g
}

// IsDevMode 是否本地开发模式
func (c *Configuration) IsLocalDevMode() bool {
	return c.Base.RunEnv == LocalEnv
}

// ReadFrom : read from file
func (c *Configuration) ReadFrom(content []byte) error {
	if err := yaml.Unmarshal(content, c); err != nil {
		return err
	}
	if err := c.init(); err != nil {
		return err
	}

	if err := c.Base.InitBaseConf(); err != nil {
		return err
	}
	return nil
}

// DebugAPIHost 事件未分离, 在前端分流
func (c *Configuration) BCSDebugAPIHost() string {
	return c.BCS.Host
}

// ReadFromViper : read from viper
func (c *Configuration) ReadFromViper(v *viper.Viper) error {
	// 不支持inline, 需要使用 yaml 库
	content, err := yaml.Marshal(v.AllSettings())
	if err != nil {
		return err
	}
	c.Viper = v
	return c.ReadFrom(content)
}<|MERGE_RESOLUTION|>--- conflicted
+++ resolved
@@ -21,22 +21,12 @@
 
 // Configuration 配置
 type Configuration struct {
-<<<<<<< HEAD
 	Viper        *viper.Viper  `yaml:"-"`
 	Base         *BaseConf     `yaml:"base_conf"`
 	BCS          *BCSConf      `yaml:"bcs_conf"`
 	Web          *WebConf      `yaml:"web"`
 	FrontendConf *FrontendConf `yaml:"frontend_conf"`
-=======
-	Viper        *viper.Viper               `yaml:"-"`
-	Base         *BaseConf                  `yaml:"base_conf"`
-	BCS          *BCSConf                   `yaml:"bcs_conf"`
-	BCSEnvConf   []*BCSConf                 `yaml:"bcs_env_conf"`
-	BCSEnvMap    map[BCSClusterEnv]*BCSConf `yaml:"-"`
-	Web          *WebConf                   `yaml:"web"`
-	FrontendConf *FrontendConf              `yaml:"frontend_conf"`
 	Tracing      *TracingConf               `yaml:"tracing"`
->>>>>>> ee50739b
 }
 
 // init 初始化
@@ -68,15 +58,8 @@
 	c.BCS.Init()
 
 	c.FrontendConf = defaultFrontendConf()
-<<<<<<< HEAD
-=======
-
-	c.BCSEnvConf = []*BCSConf{}
-	c.BCSEnvMap = map[BCSClusterEnv]*BCSConf{}
 
 	c.Tracing = &TracingConf{}
-
->>>>>>> ee50739b
 	return c, nil
 }
 
