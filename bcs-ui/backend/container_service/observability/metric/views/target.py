--- conflicted
+++ resolved
@@ -20,13 +20,9 @@
 from rest_framework.response import Response
 
 from backend.bcs_web.viewsets import SystemViewSet
-<<<<<<< HEAD
 from backend.components.prometheus import get_targets
 from backend.container_service.clusters.base.utils import get_cluster_type, get_shared_cluster_proj_namespaces
 from backend.container_service.clusters.constants import ClusterType
-=======
-from backend.components import bcs_monitor
->>>>>>> 5cf1cbc6
 from backend.container_service.observability.metric.constants import FILTERED_ANNOTATION_PATTERN, JOB_PATTERN
 from backend.container_service.observability.metric.serializers import FetchTargetsSLZ
 from backend.utils.basic import getitems
@@ -40,7 +36,7 @@
     def list(self, request, project_id, cluster_id):
         """按 instance_id 聚合的 targets 列表"""
         params = self.params_validate(FetchTargetsSLZ)
-        result = bcs_monitor.get_targets(project_id, cluster_id).get('data') or []
+        result = get_targets(project_id, cluster_id).get('data') or []
         targets = self._filter_targets(result, params['show_discovered'])
 
         targets_dict = {}
