# -*- coding: utf-8 -*-
"""
Tencent is pleased to support the open source community by making 蓝鲸智云PaaS平台社区版 (BlueKing PaaS Community
Edition) available.
Copyright (C) 2017-2021 THL A29 Limited, a Tencent company. All rights reserved.
Licensed under the MIT License (the "License"); you may not use this file except in compliance with the License.
You may obtain a copy of the License at

    http://opensource.org/licenses/MIT

Unless required by applicable law or agreed to in writing, software distributed under the License is distributed on
an "AS IS" BASIS, WITHOUT WARRANTIES OR CONDITIONS OF ANY KIND, either express or implied. See the License for the
specific language governing permissions and limitations under the License.
"""
from typing import Callable, Dict

from django.utils.translation import ugettext_lazy as _
from rest_framework.decorators import action
from rest_framework.response import Response

from backend.bcs_web.viewsets import SystemViewSet
from backend.components import bcs_monitor as prom
from backend.container_service.clusters.base.utils import get_cluster_nodes
from backend.container_service.observability.metric import constants
from backend.container_service.observability.metric.serializers import BaseMetricSLZ, FetchMetricOverviewSLZ
from backend.utils.error_codes import error_codes
from backend.utils.url_slug import IPV4_REGEX


class NodeMetricViewSet(SystemViewSet):

    lookup_field = 'node_ip'
    # 指定匹配 IPV4 地址
    lookup_value_regex = IPV4_REGEX

    @action(methods=['POST'], url_path='overview', detail=True)
    def overview(self, request, project_id, cluster_id, node_ip):
        """节点指标总览"""
        params = self.params_validate(FetchMetricOverviewSLZ)

        # 默认包含 container_count, pod_count
        response_data = {'container_count': '0', 'pod_count': '0'}

        container_pod_count = prom.get_container_pod_count(cluster_id, node_ip, bk_biz_id=request.project.cc_app_id)
        for count in container_pod_count.get('result') or []:
            for k, v in count['metric'].items():
                if k == 'metric_name' and count['value']:
                    response_data[v] = count['value'][1]

        # 默认使用全维度，若指定则使用指定的维度
        dimensions = params.get('dimensions') or [dim for dim in constants.MetricDimension]

        for dimension in dimensions:
            if dimension not in constants.NODE_DIMENSIONS_FUNC:
                raise error_codes.APIError(_("节点指标维度 {} 不合法").format(dimension))

            dimension_func = constants.NODE_DIMENSIONS_FUNC[dimension]
            response_data[dimension] = dimension_func(cluster_id, node_ip, bk_biz_id=request.project.cc_app_id)

        return Response(response_data)

    @action(methods=['GET'], url_path='info', detail=True)
    def info(self, request, project_id, cluster_id, node_ip):
        """节点基础指标信息"""
        node_list = get_cluster_nodes(request.user.token.access_token, project_id, cluster_id)
        node_ip_list = [node["inner_ip"] for node in node_list]

        if node_ip not in node_ip_list:
            raise error_codes.ValidateError(_('IP {} 不合法或不属于当前集群').format(node_ip))

<<<<<<< HEAD
        response_data = {'provider': 'Prometheus'}
        for info in prom.get_node_info(cluster_id, node_ip).get('result') or []:
=======
        response_data = {'provider': 'Prometheus', 'id': node_ip_map[node_ip]}
        for info in prom.get_node_info(cluster_id, node_ip, bk_biz_id=request.project.cc_app_id).get('result') or []:
>>>>>>> 5cf1cbc6
            for k, v in info['metric'].items():
                if k in constants.NODE_UNAME_METRIC:
                    response_data[k] = v
                elif k == 'metric_name' and v in constants.NODE_USAGE_METRIC:
                    response_data[v] = info['value'][1] if info['value'] else '0'

        return Response(response_data)

    @action(methods=['GET'], url_path='cpu_usage', detail=True)
    def cpu_usage(self, request, project_id, cluster_id, node_ip):
        """节点 CPU 使用率"""
        response_data = self._common_query_handler(prom.get_node_cpu_usage_range, cluster_id, node_ip)
        return Response(response_data)

    @action(methods=['GET'], url_path='memory_usage', detail=True)
    def memory_usage(self, request, project_id, cluster_id, node_ip):
        """节点 内存 使用率"""
        response_data = self._common_query_handler(prom.get_node_memory_usage_range, cluster_id, node_ip)
        return Response(response_data)

    @action(methods=['GET'], url_path='network_receive', detail=True)
    def network_receive(self, request, project_id, cluster_id, node_ip):
        """节点 网络入流量"""
        response_data = self._common_query_handler(prom.get_node_network_receive, cluster_id, node_ip)
        return Response(response_data)

    @action(methods=['GET'], url_path='network_transmit', detail=True)
    def network_transmit(self, request, project_id, cluster_id, node_ip):
        """节点 网络出流量"""
        response_data = self._common_query_handler(prom.get_node_network_transmit, cluster_id, node_ip)
        return Response(response_data)

    @action(methods=['GET'], url_path='diskio_usage', detail=True)
    def diskio_usage(self, request, project_id, cluster_id, node_ip):
        """磁盘 IO 使用情况"""
        response_data = self._common_query_handler(prom.get_node_diskio_usage_range, cluster_id, node_ip)
        return Response(response_data)

    def _common_query_handler(self, query_metric_func: Callable, cluster_id: str, node_ip) -> Dict:
        """
        查询 Node 指标通用逻辑

        :param query_metric_func: 指标查询方法
        :param cluster_id: 集群 ID
        :param node_ip: 节点 IP
        :return: 指标查询结果
        """
        params = self.params_validate(BaseMetricSLZ)
        return query_metric_func(
            cluster_id, node_ip, params['start_at'], params['end_at'], bk_biz_id=self.request.project.cc_app_id
        )<|MERGE_RESOLUTION|>--- conflicted
+++ resolved
@@ -68,13 +68,8 @@
         if node_ip not in node_ip_list:
             raise error_codes.ValidateError(_('IP {} 不合法或不属于当前集群').format(node_ip))
 
-<<<<<<< HEAD
         response_data = {'provider': 'Prometheus'}
         for info in prom.get_node_info(cluster_id, node_ip).get('result') or []:
-=======
-        response_data = {'provider': 'Prometheus', 'id': node_ip_map[node_ip]}
-        for info in prom.get_node_info(cluster_id, node_ip, bk_biz_id=request.project.cc_app_id).get('result') or []:
->>>>>>> 5cf1cbc6
             for k, v in info['metric'].items():
                 if k in constants.NODE_UNAME_METRIC:
                     response_data[k] = v
