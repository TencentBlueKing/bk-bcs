# -*- coding: utf-8 -*-
"""
Tencent is pleased to support the open source community by making 蓝鲸智云PaaS平台社区版 (BlueKing PaaS Community
Edition) available.
Copyright (C) 2017-2021 THL A29 Limited, a Tencent company. All rights reserved.
Licensed under the MIT License (the "License"); you may not use this file except in compliance with the License.
You may obtain a copy of the License at

    http://opensource.org/licenses/MIT

Unless required by applicable law or agreed to in writing, software distributed under the License is distributed on
an "AS IS" BASIS, WITHOUT WARRANTIES OR CONDITIONS OF ANY KIND, either express or implied. See the License for the
specific language governing permissions and limitations under the License.
"""
from backend.packages.blue_krill.data_types.enum import EnumField, StructuredEnum
from backend.utils.basic import ChoicesEnum

# default node count
DEFAULT_NODE_LIMIT = 10000

# no specific resource flag
NO_RES = '**'

# 主机key的映射，便于前端进行展示
CCHostKeyMappings = {
    'bak_operator': 'bk_bak_operator',
    'classify_level_name': 'classify_level_name',
    'device_class': 'svr_device_class',
    'device_type_id': 'bk_svr_type_id',
    'device_type_name': 'svr_type_name',
    'hard_memo': 'hard_memo',
    'host_id': 'bk_host_id',
    'host_name': 'bk_host_name',
    'idc': 'idc_name',
    'idc_area': 'bk_idc_area',
    'idc_area_id': 'bk_idc_area_id',
    'idc_id': 'idc_id',
    'idcunit': 'idc_unit_name',
    'idcunit_id': 'idc_unit_id',
    'inner_ip': 'bk_host_innerip',
    'memo': 'bk_comment',
    'module_name': 'module_name',
    'operator': 'operator',
    'osname': 'bk_os_name',
    'osversion': 'bk_os_version',
    'outer_ip': 'bk_host_outerip',
    'server_rack': 'rack',
    'project_name': 'project_name',
    'cluster_name': 'cluster_name',
    'cluster_id': 'cluster_id',
    'is_used': 'is_used',
    'bk_cloud_id': 'bk_cloud_id',
    "is_valid": "is_valid",
}

# skip namespace
K8S_SKIP_NS_LIST = ['kube-system', 'thanos', 'web-console']
<<<<<<< HEAD

# K8S 系统预留标签的key
# Kubernetes 预留关键字 kubernetes.io, 用于系统的标签和注解
# https://kubernetes.io/docs/concepts/scheduling-eviction/taint-and-toleration/
K8S_RESERVED_KEY_WORDS = ["kubernetes.io"]


class ClusterManagerNodeStatus(str, StructuredEnum):
    """cluster manager 中节点的状态"""

    RUNNING = EnumField("RUNNING", label="正常状态")
    INITIALIZATION = EnumField("INITIALIZATION", label="初始化中")
    DELETING = EnumField("DELETING", label="删除中")
    ADDFAILURE = EnumField("ADD-FAILURE", label="添加节点失败")
    REMOVEFAILURE = EnumField("REMOVE-FAILURE", label="下架节点失败")
    REMOVABLE = EnumField("REMOVABLE", label="可移除状态")
    NOTREADY = EnumField("NOTREADY", label="非正常状态")
    UNKNOWN = EnumField("UNKNOWN", label="未知状态")


# k8s cluster master role
# 参考rancher中定义nodeRoleMaster="node-role.kubernetes.io/master"
K8S_NODE_ROLE_MASTER = "node-role.kubernetes.io/master"

=======

# K8S 系统预留标签的key
# Kubernetes 预留关键字 kubernetes.io, 用于系统的标签和注解
# https://kubernetes.io/docs/concepts/scheduling-eviction/taint-and-toleration/
K8S_RESERVED_KEY_WORDS = ["kubernetes.io"]


class ClusterManagerNodeStatus(str, StructuredEnum):
    """cluster manager 中节点的状态"""

    RUNNING = EnumField("RUNNING", label="正常状态")
    INITIALIZATION = EnumField("INITIALIZATION", label="初始化中")
    DELETING = EnumField("DELETING", label="删除中")
    ADDFAILURE = EnumField("ADD-FAILURE", label="添加节点失败")
    REMOVEFAILURE = EnumField("REMOVE-FAILURE", label="下架节点失败")
    REMOVABLE = EnumField("REMOVABLE", label="可移除状态")
    NOTREADY = EnumField("NOTREADY", label="非正常状态")
    UNKNOWN = EnumField("UNKNOWN", label="未知状态")

>>>>>>> 22d35537

# docker状态排序
# default will be 100
DockerStatusDefaultOrder = 100
DockerStatusOrdering = {"running": 0, "waiting": 1, "lost": 8, "terminated": 9}


class ClusterType(str, StructuredEnum):
    """集群类型"""

    SINGLE = EnumField('SINGLE', label="独立集群")
    SHARED = EnumField('SHARED', label="共享集群")
    FEDERATION = EnumField('FEDERATION', label="联邦集群")
    FEDERATION_SHARED = EnumField('FEDERATION_SHARED', label="共享联邦集群")


# TODO: 待前端整理接口后，清理掉下面内容
IP_LIST_RESERVED_LENGTH = 200


class ClusterNetworkType(ChoicesEnum):
    """集群网络类型"""

    OVERLAY = "overlay"
    UNDERLAY = "underlay"

    _choices_labels = ((OVERLAY, "overlay"), (UNDERLAY, "underlay"))


# BK Agent 默认状态，默认为不在线
DEFAULT_BK_AGENT_ALIVE = 0<|MERGE_RESOLUTION|>--- conflicted
+++ resolved
@@ -55,7 +55,6 @@
 
 # skip namespace
 K8S_SKIP_NS_LIST = ['kube-system', 'thanos', 'web-console']
-<<<<<<< HEAD
 
 # K8S 系统预留标签的key
 # Kubernetes 预留关键字 kubernetes.io, 用于系统的标签和注解
@@ -75,32 +74,6 @@
     NOTREADY = EnumField("NOTREADY", label="非正常状态")
     UNKNOWN = EnumField("UNKNOWN", label="未知状态")
 
-
-# k8s cluster master role
-# 参考rancher中定义nodeRoleMaster="node-role.kubernetes.io/master"
-K8S_NODE_ROLE_MASTER = "node-role.kubernetes.io/master"
-
-=======
-
-# K8S 系统预留标签的key
-# Kubernetes 预留关键字 kubernetes.io, 用于系统的标签和注解
-# https://kubernetes.io/docs/concepts/scheduling-eviction/taint-and-toleration/
-K8S_RESERVED_KEY_WORDS = ["kubernetes.io"]
-
-
-class ClusterManagerNodeStatus(str, StructuredEnum):
-    """cluster manager 中节点的状态"""
-
-    RUNNING = EnumField("RUNNING", label="正常状态")
-    INITIALIZATION = EnumField("INITIALIZATION", label="初始化中")
-    DELETING = EnumField("DELETING", label="删除中")
-    ADDFAILURE = EnumField("ADD-FAILURE", label="添加节点失败")
-    REMOVEFAILURE = EnumField("REMOVE-FAILURE", label="下架节点失败")
-    REMOVABLE = EnumField("REMOVABLE", label="可移除状态")
-    NOTREADY = EnumField("NOTREADY", label="非正常状态")
-    UNKNOWN = EnumField("UNKNOWN", label="未知状态")
-
->>>>>>> 22d35537
 
 # docker状态排序
 # default will be 100
