--- conflicted
+++ resolved
@@ -99,7 +99,6 @@
 IP_LIST_RESERVED_LENGTH = 200
 
 
-<<<<<<< HEAD
 class ClusterNetworkType(ChoicesEnum):
     """集群网络类型"""
 
@@ -107,7 +106,6 @@
     UNDERLAY = "underlay"
 
     _choices_labels = ((OVERLAY, "overlay"), (UNDERLAY, "underlay"))
-=======
+
 # BK Agent 默认状态，默认为不在线
 DEFAULT_BK_AGENT_ALIVE = 0
->>>>>>> fe8a9f68
