# -*- coding: utf-8 -*-
"""
Tencent is pleased to support the open source community by making 蓝鲸智云PaaS平台社区版 (BlueKing PaaS Community
Edition) available.
Copyright (C) 2017-2021 THL A29 Limited, a Tencent company. All rights reserved.
Licensed under the MIT License (the "License"); you may not use this file except in compliance with the License.
You may obtain a copy of the License at

    http://opensource.org/licenses/MIT

Unless required by applicable law or agreed to in writing, software distributed under the License is distributed on
an "AS IS" BASIS, WITHOUT WARRANTIES OR CONDITIONS OF ANY KIND, either express or implied. See the License for the
specific language governing permissions and limitations under the License.
"""
import contextlib
import json
import logging
from dataclasses import dataclass

from django.conf import settings
from django.utils.translation import ugettext_lazy as _
from rest_framework.exceptions import APIException, PermissionDenied

from backend.components import bcs
from backend.container_service.clusters.base.constants import ClusterCOES
from backend.container_service.clusters.base.models import CtxCluster
from backend.container_service.clusters.base.utils import get_cluster_coes
from backend.helm.toolkit.kubehelm.helm import KubeHelmClient
from backend.helm.toolkit.utils import get_kubectl_version
from backend.kube_core.toolkit import kubectl
from backend.resources.client import BcsAPIEnvironmentQuerier
from backend.resources.utils.kube_client import get_dynamic_client

from . import constants

logger = logging.getLogger(__name__)


class BCSClusterNotFound(APIException):
    pass


class BCSClusterCredentialsNotFound(APIException):
    pass


@dataclass
class BCSClusterClient:
    """
    用于访问 bcs server 的client简单封装
    功能
    - 注册集群，同时给集群申请 register token
    - 生成 kubectl 连接信息
    """

    host: str  # rest apis are apigw, other apis are settings.BCS_SERVER_HOST
    access_token: str
    project_id: str
    cluster_id: str

    def get_bcs_cluster(self, bcs_api_client):
        bcs_cluster_data = bcs_api_client.query_cluster()
        code_name = bcs_cluster_data.get('code_name')
        if code_name == constants.CLUSTER_NOT_FOUND_CODE_NAME:
            return {}
        if code_name in constants.CLUSTER_PERM_FAIL_CODE_NAMES:
            raise PermissionDenied(
                bcs_cluster_data.get('message', "You do not have permission to perform this action.")
            )
        # 防止后面更新时, 被替换
        bcs_cluster_data['bcs_cluster_id'] = bcs_cluster_data['id']
        return bcs_cluster_data

    def get_cluster(self):
        bcs_api_client = bcs.k8s.K8SClient(self.access_token, self.project_id, self.cluster_id, None)
        # step-1 get bcs cluster id
        bcs_cluster_data = self.get_bcs_cluster(bcs_api_client)
        if not bcs_cluster_data:
            return None

        # step-2 get bcs register token
        if get_cluster_coes(self.access_token, self.project_id, self.cluster_id) == ClusterCOES.BCS_K8S.value:
            register_token_data = bcs_api_client.get_register_tokens(bcs_cluster_data['bcs_cluster_id'])
            if isinstance(register_token_data, list):
                register_token_data = register_token_data[0]
            if register_token_data.get('code_name') == constants.TOKEN_NOT_FOUND_CODE_NAME:
                return None
        else:
            # tke not use token
            register_token_data = {'token': ''}
        # compose the bcs cluster info
        bcs_cluster_data.update(**register_token_data)
        return bcs_cluster_data

    def register_cluster(self):
        bcs_api_client = bcs.k8s.K8SClient(self.access_token, self.project_id, self.cluster_id, None)
        # get bcs cluster data
        bcs_cluster_data = bcs_api_client.register_cluster()
        if bcs_cluster_data.get('code_name') == constants.CLUSTER_EXIST_CODE_NAME:
            bcs_cluster_data = self.get_bcs_cluster(bcs_api_client)
        if bcs_cluster_data.get('code_name') == constants.CLUSTER_NOT_FOUND_CODE_NAME:
            return APIException(_("集群注册失败, bcs server 数据不一致，{}").format(json.dumps(bcs_cluster_data)))

        # 防止被后面被register token返回值覆盖
        bcs_cluster_data['bcs_cluster_id'] = bcs_cluster_data['id']
        # get register token info
        register_token_data = bcs_api_client.create_register_tokens(bcs_cluster_data['id'])
        register_token_data = register_token_data[0]

        bcs_cluster_data.update(**register_token_data)
        return bcs_cluster_data

    def get_or_register_bcs_cluster(self):
        bcs_cluster_data = self.get_cluster()
        if bcs_cluster_data is None:
            bcs_cluster_data = self.register_cluster()
        # TODO: 如果更改为raise，会导致前端也需要变动，先不调整
        return {'result': True, 'message': 'success', 'data': bcs_cluster_data}

    def get_cluster_credential(self):
        bcs_api_client = bcs.k8s.K8SClient(self.access_token, self.project_id, self.cluster_id, None)
        bcs_cluster_data = self.get_cluster()
        if bcs_cluster_data is None:
            raise BCSClusterNotFound("cluster not found, maybe not regist yet.")

        credentials_data = bcs_api_client.get_client_credentials(bcs_cluster_data['bcs_cluster_id'])
        if credentials_data.get('code_name') == constants.CREDENTIALS_NOT_FOUND_CODE_NAME:
            raise BCSClusterCredentialsNotFound(
                _("bcs-agent还没有上报apiserver信息,请检查集群')}[{}]中的kube-system/bcs-agent日志否正常").format(self.cluster_id)
            )
        # 添加 identifier 信息，web-console使用
        credentials_data['identifier'] = bcs_cluster_data['identifier']
        return credentials_data

    def get_access_cluster_context(self):
        """ 获取访问集群需要的信息 """
<<<<<<< HEAD
        server_address_path = f'/clusters/{self.cluster_id}'
        return {
            'server_address': f'{self.host}{server_address_path}',
=======
        # 获取集群的环境
        # TODO: 这一部分逻辑后续直接放到组装kubeconfig中
        ctx_cluster = CtxCluster.create(id=self.cluster_id, project_id=self.project_id, token=self.access_token)
        env_name = BcsAPIEnvironmentQuerier(ctx_cluster).do()
        return {
            'server_address': f"{settings.BCS_API_SERVER_DOMAIN[env_name]}/clusters/{self.cluster_id}",
>>>>>>> 36b949e1
            'identifier': self.cluster_id,
            'user_token': settings.BCS_API_GW_AUTH_TOKEN,
        }

    def make_kubectl_options(self):
        context = self.get_access_cluster_context()
<<<<<<< HEAD

=======
>>>>>>> 36b949e1
        options = {
            'server': context['server_address'],
            'token': context["user_token"],
            'client-certificate': False,
        }

        # set logs by LOG_LEVEL
        options['v'] = settings.KUBECTL_MAX_VISIBLE_LEVEL

        return options

    @contextlib.contextmanager
    def make_kubectl_client(self):
        options = self.make_kubectl_options()
        cluster = kubectl.Cluster(
            name=self.cluster_id,
            cert=options.pop('client-certificate'),
            server=options.pop('server'),
        )
        user = kubectl.User(name=constants.BCS_USER_NAME, token=options['token'])
        context = kubectl.Context(name=constants.BCS_USER_NAME, user=user, cluster=cluster)
        kubectl_bin_file, version = get_cluster_proper_kubectl(self.access_token, self.project_id, self.cluster_id)
        self.k8s_version = version
        kube_config = kubectl.KubeConfig(contexts=[context])
        with kube_config.as_tempfile() as filename:
            kubectl_client = kubectl.KubectlClusterClient(kubectl_bin=kubectl_bin_file, kubeconfig=filename, **options)
            yield kubectl_client

    @contextlib.contextmanager
    def make_helm_client(self):
        """组装携带kubeconfig的helm client"""
        options = self.make_kubectl_options()
        cluster = kubectl.Cluster(
            name=self.cluster_id,
            cert=options.pop('client-certificate'),
            server=options.pop('server'),
        )
        user = kubectl.User(name=constants.BCS_USER_NAME, token=options['token'])
        context = kubectl.Context(name=constants.BCS_USER_NAME, user=user, cluster=cluster)
        # NOTE: 这里直接使用helm3 client bin
        kube_config = kubectl.KubeConfig(contexts=[context])
        with kube_config.as_tempfile() as filename:
            helm_client = KubeHelmClient(
                helm_bin=settings.HELM3_BIN,
                kubeconfig=filename,
            )
            yield helm_client


def get_cluster_proper_kubectl(access_token, project_id, cluster_id):
    client = get_dynamic_client(access_token, project_id, cluster_id)
    kubectl_version = get_kubectl_version(
        client.version["kubernetes"]["gitVersion"], constants.KUBECTL_VERSION, constants.DEFAULT_KUBECTL_VERSION
    )

    try:
        kubectl_bin = settings.KUBECTL_BIN_MAP[kubectl_version]
    except Exception as err:
        logger.error("get kubectl error, kubectl version: %s, error message: %s", kubectl_version, err)
        kubectl_bin = settings.KUBECTL_BIN_MAP[constants.DEFAULT_KUBECTL_VERSION]

    return kubectl_bin, kubectl_version<|MERGE_RESOLUTION|>--- conflicted
+++ resolved
@@ -134,28 +134,18 @@
 
     def get_access_cluster_context(self):
         """ 获取访问集群需要的信息 """
-<<<<<<< HEAD
-        server_address_path = f'/clusters/{self.cluster_id}'
-        return {
-            'server_address': f'{self.host}{server_address_path}',
-=======
         # 获取集群的环境
         # TODO: 这一部分逻辑后续直接放到组装kubeconfig中
         ctx_cluster = CtxCluster.create(id=self.cluster_id, project_id=self.project_id, token=self.access_token)
         env_name = BcsAPIEnvironmentQuerier(ctx_cluster).do()
         return {
             'server_address': f"{settings.BCS_API_SERVER_DOMAIN[env_name]}/clusters/{self.cluster_id}",
->>>>>>> 36b949e1
             'identifier': self.cluster_id,
             'user_token': settings.BCS_API_GW_AUTH_TOKEN,
         }
 
     def make_kubectl_options(self):
         context = self.get_access_cluster_context()
-<<<<<<< HEAD
-
-=======
->>>>>>> 36b949e1
         options = {
             'server': context['server_address'],
             'token': context["user_token"],
