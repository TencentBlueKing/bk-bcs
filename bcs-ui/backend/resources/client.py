--- conflicted
+++ resolved
@@ -19,14 +19,7 @@
 from kubernetes import client
 from kubernetes.client.configuration import Configuration
 
-<<<<<<< HEAD
-from backend.components.bcs import k8s
-from backend.container_service.clusters.base import CtxCluster
-from backend.utils import exceptions
-from backend.utils.errcodes import ErrorCode
-=======
 from backend.container_service.clusters.base.models import CtxCluster
->>>>>>> 36b949e1
 
 logger = logging.getLogger(__name__)
 
@@ -75,22 +68,8 @@
         return config
 
     def get_client_credentials(self, env_name: str) -> Dict[str, str]:
-<<<<<<< HEAD
-        """获取通过 bcs api gateway 网关访问集群 apiserver 所需的鉴权信息
-
-        :param env_name: 集群所属环境，包含正式环境和测试环境
-        """
-        host = f'{self._get_apiservers_host(env_name)}/clusters/{self.cluster.id}'
-        return {'host': host, 'user_token': settings.BCS_API_GW_AUTH_TOKEN}
-
-    @staticmethod
-    def _get_apiservers_host(api_env_name: str) -> str:
-        """获取 Kubernetes 集群 apiserver 基础地址"""
-        return settings.BCS_SERVER_HOST[api_env_name]
-=======
         """获取访问集群 apiserver 所需的鉴权信息，包含 user_token、server_address_path 等"""
         return {
             "host": f"{settings.BCS_API_SERVER_DOMAIN[env_name]}/clusters/{self.cluster.id}",
             "user_token": settings.BCS_API_GW_AUTH_TOKEN,
-        }
->>>>>>> 36b949e1
+        }