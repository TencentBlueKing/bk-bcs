--- conflicted
+++ resolved
@@ -23,9 +23,6 @@
 class IAMClient:
     """提供基础的 iam client 方法封装"""
 
-<<<<<<< HEAD
-    iam = IAM(settings.APP_ID, settings.APP_TOKEN, settings.BK_IAM_HOST, settings.COMPONENT_HOST)
-=======
     iam = IAM(
         settings.APP_CODE,
         settings.SECRET_KEY,
@@ -33,7 +30,6 @@
         settings.BK_PAAS_INNER_HOST,
         settings.BK_IAM_APIGATEWAY_URL,
     )
->>>>>>> 36b949e1
 
     def resource_type_allowed(self, username: str, action_id: str, use_cache: bool = False) -> bool:
         """
