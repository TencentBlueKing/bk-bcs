--- conflicted
+++ resolved
@@ -37,11 +37,6 @@
     def authenticate_credentials(self, userid: str, password: str, request=None):
         if userid != "bk_iam":
             raise AuthenticationFailed("username is not bk_iam")
-
-<<<<<<< HEAD
-        iam = IAM(settings.APP_ID, settings.APP_TOKEN, settings.BK_IAM_HOST, settings.COMPONENT_HOST)
-        ok, msg, token = iam.get_token(settings.APP_ID)
-=======
         iam = IAM(
             settings.APP_CODE,
             settings.SECRET_KEY,
@@ -50,7 +45,6 @@
             settings.BK_IAM_APIGATEWAY_URL,
         )
         ok, msg, token = iam.get_token(settings.BK_IAM_SYSTEM_ID)
->>>>>>> 36b949e1
         if not ok:
             raise AuthenticationFailed(f"get system token fail: {msg}")
         if password != token:
