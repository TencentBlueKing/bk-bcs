--- conflicted
+++ resolved
@@ -41,17 +41,8 @@
         :return: ListResult 类型的实例列表
         """
         project_id = filter_obj.parent['id']
-<<<<<<< HEAD
-        clusters = get_clusters(get_system_token(), project_id)
-        results = [
-            {'id': cluster['cluster_id'], 'display_name': cluster['name']}
-            for cluster in clusters[page_obj.slice_from : page_obj.slice_to]
-        ]
-        return ListResult(results=results, count=len(clusters))
-=======
         clusters = self._list_clusters_by_project(project_id)
         return ListResult(results=clusters[page_obj.slice_from : page_obj.slice_to], count=len(clusters))
->>>>>>> 22d35537
 
     def fetch_instance_info(self, filter_obj: FancyDict, **options) -> ListResult:
         """
@@ -80,18 +71,6 @@
 
     def search_instance(self, filter_obj: FancyDict, page_obj: Page, **options) -> ListResult:
         """支持模糊搜索集群名"""
-<<<<<<< HEAD
-        project_id = filter_obj.parent['id']
-
-        # 针对搜索关键字过滤集群
-        clusters = [
-            {'id': cluster['cluster_id'], 'display_name': cluster['name']}
-            for cluster in get_clusters(get_system_token(), project_id)
-            if filter_obj.keyword in cluster['name']
-        ]
-
-        return ListResult(results=clusters[page_obj.slice_from : page_obj.slice_to], count=len(clusters))
-=======
         clusters = self._list_clusters_by_project(project_id=filter_obj.parent['id'])
         # 针对搜索关键字过滤集群
         clusters = [cluster for cluster in clusters if filter_obj.keyword in cluster['display_name']]
@@ -109,5 +88,4 @@
         shared_cluster_names = {cluster['cluster_id']: cluster['name'] for cluster in get_shared_clusters()}
         # merge 字典, 目的是去重集群(主要是公共集群)
         cluster_names = {**cluster_names, **shared_cluster_names}
-        return [{'id': cluster_id, 'display_name': cluster_names[cluster_id]} for cluster_id in cluster_names]
->>>>>>> 22d35537
+        return [{'id': cluster_id, 'display_name': cluster_names[cluster_id]} for cluster_id in cluster_names]