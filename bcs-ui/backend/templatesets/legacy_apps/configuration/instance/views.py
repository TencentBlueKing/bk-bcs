# -*- coding: utf-8 -*-
"""
Tencent is pleased to support the open source community by making 蓝鲸智云PaaS平台社区版 (BlueKing PaaS Community
Edition) available.
Copyright (C) 2017-2021 THL A29 Limited, a Tencent company. All rights reserved.
Licensed under the MIT License (the "License"); you may not use this file except in compliance with the License.
You may obtain a copy of the License at

    http://opensource.org/licenses/MIT

Unless required by applicable law or agreed to in writing, software distributed under the License is distributed on
an "AS IS" BASIS, WITHOUT WARRANTIES OR CONDITIONS OF ANY KIND, either express or implied. See the License for the
specific language governing permissions and limitations under the License.

DONE：
- 所有 Model 相关的查询都需要查询是否属于：project_id （没有存储外键关系，需要手动处理相应逻辑）
- service 实例化：添加关联 application 的name 到 selector
- 实例化全部的配置文件（不需要前台传参数）
- 生成配置文件时 去掉前端添加的配置项目(Applicaiotn 实例化配置文件中去掉 imageName ／ imageVersion ／ 调度约束类型)
- 环境变量 & 挂载卷 选择 configmap 和 sercret，实例化时处理前端参数
- 负载均衡的实例化,service 中 关联lb 时，1)前端参数校验，2）service 中添加 BCSGROUP label
- 实例化/更新应用: 根据资源的名称查询依赖项 （configmap 和 sercret）
- service 与 Application 关联时，selector 是或的关系

TODO:
- 实例化失败，再次实例化时，应该更新而不是创建数据
"""
import logging

from django.utils.translation import ugettext_lazy as _
from rest_framework import viewsets
from rest_framework.exceptions import ValidationError
from rest_framework.renderers import BrowsableAPIRenderer
from rest_framework.response import Response

from backend.bcs_web.audit_log.audit.context import AuditContext
from backend.bcs_web.audit_log.constants import ActivityStatus, ActivityType
from backend.components import paas_cc
from backend.iam.permissions.resources.namespace_scoped import NamespaceScopedPermCtx, NamespaceScopedPermission
from backend.iam.permissions.resources.templateset import TemplatesetPermCtx, TemplatesetPermission
from backend.templatesets.legacy_apps.instance.constants import InsState
from backend.templatesets.legacy_apps.instance.models import InstanceConfig, VersionInstance
from backend.templatesets.legacy_apps.instance.serializers import (
    InstanceNamespaceSLZ,
    PreviewInstanceSLZ,
    VersionInstanceCreateOrUpdateSLZ,
)
from backend.templatesets.legacy_apps.instance.utils import (
    handle_all_config,
    preview_config_json,
    validate_instance_entity,
    validate_ns_by_tempalte_id,
    validate_template_id,
    validate_version_id,
)
from backend.uniapps.application.base_views import error_codes
from backend.utils.renderers import BKAPIRenderer

from ..auditor import TemplatesetAuditor
from ..constants import K8sResourceName
from ..models import CATE_SHOW_NAME, MODULE_DICT
from ..tasks import check_instance_status

logger = logging.getLogger(__name__)


def get_ins_by_template_id(template_id):
    # 获取模板集下所有实例化过的 verison
    show_version_name_list = VersionInstance.objects.filter(template_id=template_id, is_deleted=False).values(
        'show_version_name', 'id'
    )

    # 将 instance_id 按 show_version_name 分组
    show_name_ins_dict = {}
    for _show in show_version_name_list:
        show_version_name = _show['show_version_name']
        ins_id = _show['id']
        if show_version_name in show_name_ins_dict:
            ins_id_list = show_name_ins_dict[show_version_name]
            ins_id_list.append(ins_id)
            show_name_ins_dict[show_version_name] = ins_id_list
        else:
            show_name_ins_dict[show_version_name] = [ins_id]

    # 根据 show_version_name 查询所有被实例化的资源
    return show_name_ins_dict


def get_res_by_show_name(template_id, show_version_name):
    show_name_ins_dict = get_ins_by_template_id(template_id)
    ins_id_list = show_name_ins_dict.get(show_version_name)

    _ins_config_list = InstanceConfig.objects.filter(
        instance_id__in=ins_id_list, is_deleted=False, is_bcs_success=True
    )

    data = {}
    for _config in _ins_config_list:
        _cate = _config.category
        _name = _config.name
        if _cate in data:
            res_data_list = data[_cate]

            res_name_list = [_r['name'] for _r in res_data_list]
            if _name not in res_name_list:
                res_data_list.append({'name': _name, 'id': _name})
        else:
            data[_cate] = [{'name': _name, 'id': _name}]
    return data


class TemplateInstView(viewsets.ViewSet):
    renderer_classes = (BKAPIRenderer, BrowsableAPIRenderer)

    def get_exist_showver_name(self, request, project_id, template_id):
        """查询模板集下所有已经实例化过的可见版本名称"""
        validate_template_id(project_id, template_id)
        # 因为没有回滚操作，需要去掉versioninstance中的is_bcs_success为True
        valid_instance = VersionInstance.objects.filter(template_id=template_id, is_deleted=False)
        show_version_names = valid_instance.values('show_version_name', 'show_version_id')

        data = []
        show_version_name_list = []
        for _show in show_version_names:
            _show_name = _show['show_version_name']
            _show_version_id = _show['show_version_id']
            if _show_name not in show_version_name_list:
                show_version_name_list.append(_show_name)
                # 判断版本下是否还有未删除的资源
                _ins_id_list = valid_instance.filter(show_version_name=_show_name).values_list('id', flat=True)
                is_exists = (
                    InstanceConfig.objects.filter(instance_id__in=_ins_id_list, is_deleted=False, is_bcs_success=True)
                    .exclude(ins_state=InsState.NO_INS.value)
                    .exists()
                )
                if is_exists:
                    data.append(
                        {
                            'id': _show_name,
                            'version': _show_name,
                            'template_id': template_id,
                            'show_version_id': _show_version_id,
                        }
                    )
        # 根据 show_version_id（创建时间） 降序排列
        data = sorted(data, key=lambda x: x['show_version_id'], reverse=True)
        return Response({"code": 0, "message": "OK", "data": {"results": data}})

    def get_resource_by_show_name(self, request, project_id, template_id):
        validate_template_id(project_id, template_id)
        show_version_name = request.GET.get('show_version_name')
        data = get_res_by_show_name(template_id, show_version_name)
        # 传给前端的资源类型统一
        new_data = {CATE_SHOW_NAME.get(x, x): data[x] for x in data}
        return Response({"code": 0, "message": "OK", "data": {"data": new_data}})

    def get_exist_version(self, request, project_id, template_id):
        validate_template_id(project_id, template_id)
        show_name_ins_dict = get_ins_by_template_id(template_id)

        # 查询每个版本实例化的数量
        exist_version = {}
        for show_name in show_name_ins_dict:
            ins_id_list = show_name_ins_dict.get(show_name)
            _ins_count = (
                InstanceConfig.objects.filter(instance_id__in=ins_id_list, is_deleted=False, is_bcs_success=True)
                .exclude(ins_state=InsState.NO_INS.value)
                .count()
            )
            if _ins_count > 0:
                exist_version[show_name] = _ins_count
        return Response({"code": 0, "message": "OK", "data": {"exist_version": exist_version}})


class VersionInstanceView(viewsets.ViewSet):
    renderer_classes = (BKAPIRenderer, BrowsableAPIRenderer)

    def preview_config(self, request, project_id):
        project_kind = request.project.kind
        serializer = PreviewInstanceSLZ(data=request.data, context={'project_kind': project_kind})
        serializer.is_valid(raise_exception=True)
        slz_data = serializer.data

        # 验证 version_id 是否属于该项目
        version_id = slz_data['version_id']
        show_version_id = slz_data['show_version_id']

        template, version_entity = validate_version_id(
            project_id, version_id, is_return_all=True, show_version_id=show_version_id
        )

        # 验证用户是否有模板集的实例化权限
        perm_ctx = TemplatesetPermCtx(username=request.user.username, project_id=project_id, template_id=template.id)
        TemplatesetPermission().can_instantiate(perm_ctx)

        template_id = version_entity.template_id
        version = version_entity.version
        tem_instance_entity = version_entity.get_version_instance_resource_ids

        # 验证前端传过了的预览资源是否在该版本的资源
        req_instance_entity = slz_data.get('instance_entity') or {}
        instance_entity = validate_instance_entity(req_instance_entity, tem_instance_entity)

        access_token = self.request.user.token.access_token
        username = self.request.user.username

        namespace_id = slz_data['namespace']
        lb_info = slz_data.get('lb_info', {})
<<<<<<< HEAD
=======

        resp = paas_cc.get_namespace(access_token, project_id, namespace_id)
        if resp.get('code') != 0:
            return Response(
                {
                    'code': 400,
                    'message': f"查询命名空间(namespace_id:{project_id}-{namespace_id})出错:{resp.get('message')}",
                }
            )

        namespace_info = resp['data']
        perm_ctx = NamespaceScopedPermCtx(
            username=username,
            project_id=project_id,
            cluster_id=namespace_info['cluster_id'],
            name=namespace_info['name'],
        )
        NamespaceScopedPermission().can_use(perm_ctx)
>>>>>>> 1835634f

        # 查询当前命名空间的变量信息
        variable_dict = slz_data.get('variable_info', {}).get(namespace_id) or {}
        params = {
            "instance_id": "instanceID",
            "version_id": version_id,
            "show_version_id": show_version_id,
            "template_id": template_id,
            "version": version,
            "project_id": project_id,
            "access_token": access_token,
            "username": username,
            "lb_info": lb_info,
            "variable_dict": variable_dict,
            "is_preview": True,
        }
        data = preview_config_json(namespace_id, instance_entity, **params)
        return Response({"code": 0, "message": "OK", "data": data})

    def get_tmpl_name(self, instance_entity):
        all_tmpl_name_dict = {}
        for category, tmpl_id_list in instance_entity.items():
            # 需要单独处理 Metric, 不需要轮询Metric 的状态
            # 非标准日志采集相关的 configmap\K8sConfigMap 不需要轮询状态
            # secret 相关的也不需要轮询状态
            if category in ['metric', 'configmap', 'K8sConfigMap', 'secret', 'K8sSecret']:
                continue

            if category not in MODULE_DICT:
                raise error_codes.CheckFailed(_("类型只能为{}").format(";".join(MODULE_DICT.keys())))
            tmpl_name = MODULE_DICT[category].objects.filter(id__in=tmpl_id_list).values_list("name", flat=True)
            if category in all_tmpl_name_dict:
                all_tmpl_name_dict[category].extend(list(tmpl_name))
            else:
                all_tmpl_name_dict = {category: list(tmpl_name)}
        return all_tmpl_name_dict

    def post(self, request, project_id):
        """实例化模板"""
        self.project_id = project_id
        version_id = request.data.get('version_id')
        show_version_id = request.data.get('show_version_id')

        template, version_entity = validate_version_id(
            project_id, version_id, is_return_all=True, show_version_id=show_version_id
        )
        # 验证用户是否有模板集实例化权限
        perm_ctx = TemplatesetPermCtx(username=request.user.username, project_id=project_id, template_id=template.id)
        TemplatesetPermission().can_instantiate(perm_ctx)

        self.template_id = version_entity.template_id
        tem_instance_entity = version_entity.get_version_instance_resource_ids

        project_kind = request.project.kind
        self.slz = VersionInstanceCreateOrUpdateSLZ(data=request.data, context={'project_kind': project_kind})
        self.slz.is_valid(raise_exception=True)
        slz_data = self.slz.data

        # 验证前端传过了的预览资源是否在该版本的资源
        req_instance_entity = slz_data.get('instance_entity') or {}
        self.instance_entity = validate_instance_entity(req_instance_entity, tem_instance_entity)

        namespaces = slz_data['namespaces']
        ns_list = namespaces.split(',') if namespaces else []

        access_token = self.request.user.token.access_token
        username = self.request.user.username

        # 判断 template 下 前台传过来的 namespace 是否已经实例化过
        res, ns_name_list, namespace_dict = validate_ns_by_tempalte_id(
            self.template_id, ns_list, access_token, project_id, req_instance_entity
        )
        if not res:
            return Response(
                {
                    "code": 400,
                    "message": _("以下命名空间已经实例化过，不能再实例化\n{}").format("\n".join(ns_name_list)),
                    "data": ns_name_list,
                }
            )

        slz_data['ns_list'] = ns_list
        slz_data['instance_entity'] = self.instance_entity
        slz_data['template_id'] = self.template_id
        slz_data['project_id'] = project_id
        slz_data['version_id'] = version_id
        slz_data['show_version_id'] = show_version_id

        result = handle_all_config(slz_data, access_token, username, project_kind=request.project.kind)
        instance_entity = slz_data.get("instance_entity")
        all_tmpl_name_dict = self.get_tmpl_name(instance_entity)

        # 添加操作记录
        temp_name = version_entity.get_template_name()
        for i in result['success']:
            TemplatesetAuditor(
                audit_ctx=AuditContext(
                    project_id=project_id,
                    user=username,
                    resource=temp_name,
                    resource_id=self.template_id,
                    extra=self.instance_entity,
                    description=_("实例化模板集[{}]命名空间[{}]").format(temp_name, i['ns_name']),
                    activity_type=ActivityType.Add,
                    activity_status=ActivityStatus.Succeed,
                )
            ).log_raw()

        failed_ns_name_list = []
        failed_msg = []
        is_show_failed_msg = False
        # 针对createError的触发后台任务轮训
        if result.get('failed'):
            check_instance_status.delay(
                request.user.token.access_token,
                project_id,
                request.project.get("kind"),
                all_tmpl_name_dict,
                result['failed'],
            )
        for i in result['failed']:
            if i['res_type']:
                description = _("实例化模板集[{}]命名空间[{}]，在实例化{}时失败，错误消息：{}").format(
                    temp_name, i['ns_name'], i['res_type'], i['err_msg']
                )
                failed_ns_name_list.append(_("{}(实例化{}时)").format(i['ns_name'], i['res_type']))
            else:
                description = _("实例化模板集[{}]命名空间[{}]失败，错误消息：{}").format(temp_name, i['ns_name'], i['err_msg'])
                failed_ns_name_list.append(i['ns_name'])
                if i.get('show_err_msg'):
                    failed_msg.append(i['err_msg'])
                    is_show_failed_msg = True

            TemplatesetAuditor(
                audit_ctx=AuditContext(
                    project_id=project_id,
                    user=username,
                    resource=temp_name,
                    resource_id=self.template_id,
                    extra=self.instance_entity,
                    description=description,
                    activity_type=ActivityType.Add,
                    activity_status=ActivityStatus.Failed,
                )
            ).log_raw()

            if is_show_failed_msg:
                msg = '\n'.join(failed_msg)
            else:
                msg = _("以下命名空间实例化失败，\n{}，请联系集群管理员解决").format("\n".join(failed_ns_name_list))
            if failed_ns_name_list:
                return Response({"code": 400, "message": msg, "data": failed_ns_name_list})

        return Response(
            {
                "code": 0,
                "message": "OK",
                "data": {
                    "version_id": version_id,
                    "template_id": self.template_id,
                },
            }
        )


class InstanceNameSpaceView(viewsets.ViewSet):
    renderer_classes = (BKAPIRenderer, BrowsableAPIRenderer)

    def post(self, request, project_id, version_id):
        version_entity = validate_version_id(project_id, version_id, is_version_entity_retrun=True)
        template_id = version_entity.template_id

        project_kind = request.project.kind
        self.slz = InstanceNamespaceSLZ(data=request.data, context={'project_kind': project_kind})
        self.slz.is_valid(raise_exception=True)
        slz_data = self.slz.data

        if 'instance_entity' not in slz_data:
            raise ValidationError(_("请选择要实例化的模板"))
        instance_entity = slz_data['instance_entity']

        # 根据template_id 查询已经被实例化过的 ns
        exist_instance_id = VersionInstance.objects.filter(template_id=template_id, is_deleted=False).values_list(
            'id', flat=True
        )
        filter_ns = InstanceConfig.objects.filter(
            instance_id__in=exist_instance_id, is_deleted=False, is_bcs_success=True
        ).exclude(ins_state=InsState.NO_INS.value)

        exist_ns = []
        # 查询每类资源已经实例化的ns，求合集，这些已经实例化过的ns不能再被实例化
        for cate in instance_entity:
            cate_data = instance_entity[cate]
            cate_name_list = [i.get('name') for i in cate_data if i.get('name')]
            cate_ns = filter_ns.filter(category=cate, name__in=cate_name_list)
            exist_ns.extend(list(cate_ns))

        ns_resources = {}
        for inst_config in exist_ns:
            ns_id = int(inst_config.namespace)

            # HPA只通过模板集管理，可以重试实例化(apply操作)
            if inst_config.category == K8sResourceName.K8sHPA.value:
                continue

            if ns_id not in ns_resources:
                ns_resources[ns_id] = [
                    inst_config.category,
                ]
            else:
                ns_resources[ns_id].append(inst_config.category)

        for ns_id, resources in ns_resources.items():
            ns_resources[ns_id] = list(set(resources))

        return Response({"code": 0, "message": "OK", "data": {"ns_resources": ns_resources}})<|MERGE_RESOLUTION|>--- conflicted
+++ resolved
@@ -206,9 +206,6 @@
 
         namespace_id = slz_data['namespace']
         lb_info = slz_data.get('lb_info', {})
-<<<<<<< HEAD
-=======
-
         resp = paas_cc.get_namespace(access_token, project_id, namespace_id)
         if resp.get('code') != 0:
             return Response(
@@ -226,7 +223,6 @@
             name=namespace_info['name'],
         )
         NamespaceScopedPermission().can_use(perm_ctx)
->>>>>>> 1835634f
 
         # 查询当前命名空间的变量信息
         variable_dict = slz_data.get('variable_info', {}).get(namespace_id) or {}
