--- conflicted
+++ resolved
@@ -19,20 +19,11 @@
 from backend.bcs_web.viewsets import SystemViewSet
 from backend.container_service.clusters.utils import get_cluster_type
 from backend.dashboard.exceptions import ResourceVersionExpired
-<<<<<<< HEAD
-from backend.dashboard.subscribe.constants import (
-    DEFAULT_SUBSCRIBE_TIMEOUT,
-    K8S_API_GONE_STATUS_CODE,
-    KIND_RESOURCE_CLIENT_MAP,
-)
+from backend.dashboard.subscribe.constants import DEFAULT_SUBSCRIBE_TIMEOUT, K8S_API_GONE_STATUS_CODE
 from backend.dashboard.subscribe.permissions import IsSubscribeable
 from backend.dashboard.subscribe.serializers import FetchResourceWatchResultSLZ
+from backend.dashboard.subscribe.utils import get_native_kind_resource_client, is_native_kind
 from backend.resources.constants import K8sResourceKind
-=======
-from backend.dashboard.subscribe.constants import DEFAULT_SUBSCRIBE_TIMEOUT, K8S_API_GONE_STATUS_CODE
-from backend.dashboard.subscribe.serializers import FetchResourceWatchResultSLZ
-from backend.dashboard.subscribe.utils import get_native_kind_resource_client, is_native_kind
->>>>>>> 2c348ab1
 from backend.resources.custom_object import CustomObject
 from backend.resources.custom_object.formatter import CustomObjectCommonFormatter
 from backend.utils.basic import getitems
@@ -61,21 +52,14 @@
             'resource_version': res_version,
             'timeout': DEFAULT_SUBSCRIBE_TIMEOUT,
         }
-<<<<<<< HEAD
-        if res_kind in KIND_RESOURCE_CLIENT_MAP:
+        if is_native_kind(res_kind):
             # 根据 Kind 获取对应的 K8S Resource Client 并初始化
-            Client = KIND_RESOURCE_CLIENT_MAP[res_kind]
-            resource_client = Client(request.ctx_cluster)
+            resource_client = get_native_kind_resource_client(res_kind)(request.ctx_cluster)
             # 对于命名空间，watch_kwargs 需要补充 cluster_type，project_code 以支持公共集群的需求
             if res_kind == K8sResourceKind.Namespace.value:
                 watch_kwargs.update(
                     {'cluster_type': get_cluster_type(cluster_id), 'project_code': request.project.english_name}
                 )
-=======
-        if is_native_kind(res_kind):
-            # 根据 Kind 获取对应的 K8S Resource Client 并初始化
-            resource_client = get_native_kind_resource_client(res_kind)(request.ctx_cluster)
->>>>>>> 2c348ab1
         else:
             # 自定义资源类型走特殊的获取 ResourceClient 逻辑 且 需要指定 Formatter
             resource_client = CustomObject(request.ctx_cluster, kind=res_kind, api_version=params['api_version'])
