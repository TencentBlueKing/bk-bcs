# -*- coding: utf-8 -*-
"""
Tencent is pleased to support the open source community by making 蓝鲸智云PaaS平台社区版 (BlueKing PaaS Community
Edition) available.
Copyright (C) 2017-2021 THL A29 Limited, a Tencent company. All rights reserved.
Licensed under the MIT License (the "License"); you may not use this file except in compliance with the License.
You may obtain a copy of the License at

    http://opensource.org/licenses/MIT

Unless required by applicable law or agreed to in writing, software distributed under the License is distributed on
an "AS IS" BASIS, WITHOUT WARRANTIES OR CONDITIONS OF ANY KIND, either express or implied. See the License for the
specific language governing permissions and limitations under the License.
"""
<<<<<<< HEAD
from backend.dashboard.permissions import DisableCommonClusterRequest
from backend.dashboard.viewsets import NamespaceScopeResViewSet
=======
from backend.dashboard.viewsets import NamespaceScopeViewSet
>>>>>>> 2c348ab1
from backend.resources.storages.persistent_volume_claim import PersistentVolumeClaim


class PersistentVolumeClaimViewSet(NamespaceScopeViewSet):
    """ PersistentVolumeClaim 相关接口 """

    resource_client = PersistentVolumeClaim

    def get_permissions(self):
        # 目前 公共集群 不对用户开放资源视图 PVC 功能
        return [DisableCommonClusterRequest(), *super().get_permissions()]<|MERGE_RESOLUTION|>--- conflicted
+++ resolved
@@ -12,12 +12,8 @@
 an "AS IS" BASIS, WITHOUT WARRANTIES OR CONDITIONS OF ANY KIND, either express or implied. See the License for the
 specific language governing permissions and limitations under the License.
 """
-<<<<<<< HEAD
 from backend.dashboard.permissions import DisableCommonClusterRequest
-from backend.dashboard.viewsets import NamespaceScopeResViewSet
-=======
 from backend.dashboard.viewsets import NamespaceScopeViewSet
->>>>>>> 2c348ab1
 from backend.resources.storages.persistent_volume_claim import PersistentVolumeClaim
 
 
