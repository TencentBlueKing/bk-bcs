# -*- coding: utf-8 -*-
"""
Tencent is pleased to support the open source community by making 蓝鲸智云PaaS平台社区版 (BlueKing PaaS Community
Edition) available.
Copyright (C) 2017-2021 THL A29 Limited, a Tencent company. All rights reserved.
Licensed under the MIT License (the "License"); you may not use this file except in compliance with the License.
You may obtain a copy of the License at

    http://opensource.org/licenses/MIT

Unless required by applicable law or agreed to in writing, software distributed under the License is distributed on
an "AS IS" BASIS, WITHOUT WARRANTIES OR CONDITIONS OF ANY KIND, either express or implied. See the License for the
specific language governing permissions and limitations under the License.
"""
from django.conf import settings

from backend.components.bcs import BCSClientBase
from backend.components.utils import http_delete, http_get, http_post

CLUSTERKEEP_ENDPOINT = "{host_prefix}/v4/clusterkeeper"
# 针对特定接口的超时时间
DEFAULT_TIMEOUT = 20
DEFAULT_K8S_VERSION = "1.8.3"


class BCSClient(BCSClientBase):
    """Mesos和K8S共有的API"""

    @property
    def cluster_keeper_host(self):
        return CLUSTERKEEP_ENDPOINT.format(host_prefix=self.api_host)

    def create_cluster(self, cluster_type, operator, ip_list, data=()):
        url = '{host}/clusters/{cluster_id}'.format(
            host=self.cluster_keeper_host,
            cluster_id=self.cluster_id,
        )
        data = dict(data)
        data.update(
            {
                'project_id': self.project_id,
                'access_token': self.access_token,
                'operator': operator,
                'clusterType': cluster_type,
                'ipList': ip_list,
                'version': DEFAULT_K8S_VERSION,
            }
        )
        return http_post(url, json=data, headers=self.headers, timeout=DEFAULT_TIMEOUT)

    def add_cluster_node(self, cluster_type, operator, ip_list, cc_app_id, need_nat=True, data=()):
        url = '{host}/clusters/{cluster_id}/nodes'.format(
            host=self.cluster_keeper_host,
            cluster_id=self.cluster_id,
        )
        data = dict(data)
        data.update(
            {
                'project_id': self.project_id,
                'access_token': self.access_token,
                'operator': operator,
                'clusterType': cluster_type,
                'ipList': ip_list,
                'ccAppID': str(cc_app_id),
                'needNat': need_nat,
            }
        )
        return http_post(url, json=data, headers=self.headers, timeout=DEFAULT_TIMEOUT)

    def delete_cluster_node(self, cluster_type, operator, ip_list, data=()):
        """删除集群节点"""
        url = '{host}/clusters/{cluster_id}/nodes'.format(
            host=self.cluster_keeper_host,
            cluster_id=self.cluster_id,
        )
        data = dict(data)
        data.update(
            {
                'project_id': self.project_id,
                'access_token': self.access_token,
                'operator': operator,
                'clusterType': cluster_type,
                'ipList': ip_list,
            }
        )
        return http_delete(url, json=data, headers=self.headers, timeout=DEFAULT_TIMEOUT)

    def get_task_result(self, task_id):
        url = '{host}/tasks/{task_id}'.format(
            host=self.cluster_keeper_host,
            task_id=task_id,
        )
        data = {
            'project_id': self.project_id,
        }
        return http_get(url, params=data, headers=self.headers)

    def get_events(self, params):
        """获取事件
        注意需要针对不同的环境进行查询
        """
<<<<<<< HEAD
        host = settings.BCS_SERVER_HOST[self.env]
        url = f"{host}/bcsapi/v4/storage/events"
        headers = {'Authorization': f'Bearer {settings.BCS_API_GW_AUTH_TOKEN}'}
        resp = http_get(url, params=params, headers=headers)
=======
        url = f"{settings.BCS_API_SERVER_DOMAIN[self._bcs_server_stag]}/bcsapi/v4/storage/events"
        resp = http_get(url, params=params, headers=self.headers)
>>>>>>> 36b949e1
        return resp<|MERGE_RESOLUTION|>--- conflicted
+++ resolved
@@ -99,13 +99,6 @@
         """获取事件
         注意需要针对不同的环境进行查询
         """
-<<<<<<< HEAD
-        host = settings.BCS_SERVER_HOST[self.env]
-        url = f"{host}/bcsapi/v4/storage/events"
-        headers = {'Authorization': f'Bearer {settings.BCS_API_GW_AUTH_TOKEN}'}
-        resp = http_get(url, params=params, headers=headers)
-=======
         url = f"{settings.BCS_API_SERVER_DOMAIN[self._bcs_server_stag]}/bcsapi/v4/storage/events"
         resp = http_get(url, params=params, headers=self.headers)
->>>>>>> 36b949e1
         return resp