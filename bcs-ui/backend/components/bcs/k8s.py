# -*- coding: utf-8 -*-
"""
Tencent is pleased to support the open source community by making 蓝鲸智云PaaS平台社区版 (BlueKing PaaS Community
Edition) available.
Copyright (C) 2017-2021 THL A29 Limited, a Tencent company. All rights reserved.
Licensed under the MIT License (the "License"); you may not use this file except in compliance with the License.
You may obtain a copy of the License at
    http://opensource.org/licenses/MIT
Unless required by applicable law or agreed to in writing, software distributed under the License is distributed on
an "AS IS" BASIS, WITHOUT WARRANTIES OR CONDITIONS OF ANY KIND, either express or implied. See the License for the
specific language governing permissions and limitations under the License.
"""
import json
import logging

from django.conf import settings
from django.utils.functional import cached_property
from kubernetes import client
from kubernetes.client.rest import ApiException

from backend.components.bcs import BCSClientBase
from backend.components.utils import http_delete, http_get, http_patch, http_post
from backend.utils.error_codes import error_codes

from . import resources
from .k8s_client import K8SProxyClient

logger = logging.getLogger(__name__)

REST_PREFIX = "{apigw_host}/rest/clusters"


class K8SClient(BCSClientBase):
    """K8S Client"""

    def __init__(self, access_token, project_id, cluster_id, env):
        super().__init__(access_token, project_id, cluster_id, env)
        self.proxy_client = K8SProxyClient(access_token, project_id, cluster_id, env)

    @cached_property
<<<<<<< HEAD
    def context(self):
        """BCS API Context信息"""
        server_address_path = f'/clusters/{self.cluster_id}'
        return {
            'server_address': f'{self._bcs_server_host}{server_address_path}',
            'server_address_path': server_address_path,
            'identifier': self.cluster_id,
            'user_token': settings.BCS_API_GW_AUTH_TOKEN,
        }
=======
    def _context(self):
        context = {}
        cluster_info = self.query_cluster()
        context.update(cluster_info)
        credentials = self.get_client_credentials(cluster_info["id"])
        context.update(credentials)
        context["host"] = f"{self._bcs_server_host}{context['server_address_path']}".rstrip("/")
        return context
>>>>>>> 36b949e1

    @cached_property
    def _context_for_shared_cluster(self):
        return {
            "host": f"{settings.BCS_API_GW_DOMAIN}/{self._bcs_server_stag}/v4/clusters/{self.cluster_id}",
            "user_token": settings.BCS_API_GW_AUTH_TOKEN,
        }

    @cached_property
    def context(self):
        # 因为webcosole现在不能切换，所以先保留两个入口
        if self.cluster_id in [cluster["cluster_id"] for cluster in settings.SHARED_CLUSTERS]:
            return self._context_for_shared_cluster
        return self._context

    @cached_property
    def k8s_raw_client(self):
        configure = client.Configuration()
        configure.verify_ssl = False
        configure.host = self.context["host"]
        configure.api_key = {"authorization": f"Bearer {self.context['user_token']}"}
        api_client = client.ApiClient(
            configure,
            header_name='X-BKAPI-AUTHORIZATION',
            header_value=json.dumps({"access_token": self.access_token}),
        )
        return api_client

    @property
    def hpa_client(self):
        api_client = client.AutoscalingV2beta2Api(self.k8s_raw_client)
        return api_client

    @property
    def version(self):
        """获取k8s版本, 使用git_version字段"""
        _client = client.VersionApi(self.k8s_raw_client)
        code = _client.get_code()
        return code.git_version

    @property
    def rest_host(self):
        # NOTE: 切换回BKE
        # return REST_PREFIX.format(apigw_host=self._bke_server_host)
        return REST_PREFIX.format(apigw_host=self.api_host)

    def create_namespace(self, data):
        """创建namespaces"""
        return self.proxy_client.create_namespace(data)

    def delete_namespace(self, name):
        """删除namespaces"""
        return self.proxy_client.delete_namespace(name)

    def get_namespace(self, params=None):
        """获取namesapce，计算数量使用"""
        return self.proxy_client.get_namespace(params)

    def get_pod(self, host_ips=None, field=None, extra=None, params=None):
        """获取pod，获取docker列表使用
        根据label中不定key的过滤，需要使用extra字段
        比如要过滤data.metadata.labels.app为nginx，则需要如下操作
        filter_data = {"data.metadata.labels.app": "nginx"}
        data_json = json.dumps(filter_data)
        base64.b64encode(data_json)
        """
        return self.proxy_client.get_pod(host_ips, field, extra, params)

    def disable_agent(self, ip):
        """停用，禁止被调度"""
        return self.proxy_client.disable_agent(ip)

    def enable_agent(self, ip):
        """启用agent"""
        return self.proxy_client.enable_agent(ip)

    def create_service(self, namespace, data):
        """创建service"""
        return self.proxy_client.create_service(namespace, data)

    def delete_service(self, namespace, name):
        """删除service"""
        return self.proxy_client.delete_service(namespace, name)

    def update_service(self, namespace, name, data):
        """更新service"""
        return self.proxy_client.update_service(namespace, name, data)

    def get_service(self, params):
        return self.proxy_client.get_service(params)

    def get_endpoints(self, params):
        return self.proxy_client.get_endpoints(params)

    def create_configmap(self, namespace, data):
        """创建configmap"""
        return self.proxy_client.create_configmap(namespace, data)

    def delete_configmap(self, namespace, name):
        """删除configmap"""
        return self.proxy_client.delete_configmap(namespace, name)

    def update_configmap(self, namespace, name, data):
        """更新configmap"""
        return self.proxy_client.update_configmap(namespace, name, data)

    def get_configmap(self, params):
        return self.proxy_client.get_configmap(params)

    def create_secret(self, namespace, data):
        """创建secrets"""
        return self.proxy_client.create_secret(namespace, data)

    def delete_secret(self, namespace, name):
        """删除secrets"""
        return self.proxy_client.delete_secret(namespace, name)

    def update_secret(self, namespace, name, data):
        """更新secrets"""
        return self.proxy_client.update_secret(namespace, name, data)

    def get_secret(self, params):
        return self.proxy_client.get_secret(params)

    def create_ingress(self, namespace, data):
        """创建 ingress"""
        return self.proxy_client.create_ingress(namespace, data)

    def delete_ingress(self, namespace, name):
        """删除 ingress"""
        return self.proxy_client.delete_ingress(namespace, name)

    def update_ingress(self, namespace, name, data):
        """更新 ingress"""
        return self.proxy_client.update_ingress(namespace, name, data)

    def get_ingress(self, params):
        return self.proxy_client.get_ingress(params)

    def scale_instance(self, namespace, name, instance_num):
        """扩缩容"""
        return self.proxy_client.scale_instance(namespace, name, instance_num)

    def delete_pod(self, namespace, name):
        """删除pod"""
        return self.proxy_client.delete_pod(namespace, name)

    def get_rs(self, params):
        """查询rs"""
        return self.proxy_client.get_rs(params)

    def create_deployment(self, namespace, data):
        """创建deployment"""
        return self.proxy_client.create_deployment(namespace, data)

    def delete_deployment(self, namespace, deployment_name):
        """删除deployment"""
        return self.proxy_client.delete_deployment(namespace, deployment_name)

    def deep_delete_deployment(self, namespace, name):
        """删除Deployment，级联删除rs&pod"""
        return self.proxy_client.deep_delete_deployment(namespace, name)

    def update_deployment(self, namespace, deployment_name, data):
        """更新deployment
        包含滚动升级和扩缩容
        """
        return self.proxy_client.update_deployment(namespace, deployment_name, data)

    def patch_deployment(self, namespace, name, params):
        """针对deployment的patch操作"""
        return self.proxy_client.patch_deployment(namespace, name, params)

    def get_deployment(self, params):
        """查询deployment"""
        return self.proxy_client.get_deployment(params)

    def get_deployment_with_post(self, data):
        """通过post方法，查询deployment"""
        return self.proxy_client.get_deployment_with_post(data)

    def create_daemonset(self, namespace, data):
        """创建deamonset"""
        return self.proxy_client.create_daemonset(namespace, data)

    def delete_daemonset(self, namespace, name):
        """删除deamonset"""
        return self.proxy_client.delete_daemonset(namespace, name)

    def deep_delete_daemonset(self, namespace, name):
        return self.proxy_client.deep_delete_daemonset(namespace, name)

    def update_daemonset(self, namespace, name, data):
        """更新daemonset"""
        return self.proxy_client.update_daemonset(namespace, name, data)

    def patch_daemonset(self, namespace, name, params):
        """针对daemonset的patch操作"""
        return self.proxy_client.patch_daemonset(namespace, name, params)

    def get_daemonset(self, params):
        """查询daemonset"""
        return self.proxy_client.get_daemonset(params)

    def get_daemonset_with_post(self, data):
        """通过post方法，查询daemonset"""
        return self.proxy_client.get_daemonset_with_post(data)

    def create_statefulset(self, namespace, data):
        """创建statefulset"""
        return self.proxy_client.create_statefulset(namespace, data)

    def delete_statefulset(self, namespace, name):
        """删除statefulset"""
        return self.proxy_client.delete_statefulset(namespace, name)

    def deep_delete_statefulset(self, namespace, name):
        return self.proxy_client.deep_delete_statefulset(namespace, name)

    def update_statefulset(self, namespace, name, data):
        """更新statefulset"""
        return self.proxy_client.update_statefulset(namespace, name, data)

    def patch_statefulset(self, namespace, name, params):
        """针对statefulset的patch操作"""
        return self.proxy_client.patch_statefulset(namespace, name, params)

    def get_statefulset(self, params):
        """查询statefulset"""
        return self.proxy_client.get_statefulset(params)

    def get_statefulset_with_post(self, data):
        """通过post方法，查询statefulset"""
        return self.proxy_client.get_statefulset_with_post(data)

    def create_job(self, namespace, data):
        """创建job"""
        return self.proxy_client.create_job(namespace, data)

    def delete_job(self, namespace, name):
        """删除job"""
        return self.proxy_client.delete_job(namespace, name)

    def deep_delete_job(self, namespace, name):
        return self.proxy_client.deep_delete_job(namespace, name)

    def update_job(self, namespace, name, data):
        """更新job"""
        return self.proxy_client.update_job(namespace, name, data)

    def patch_job(self, namespace, name, params):
        """针对job的patch操作"""
        return self.proxy_client.patch_job(namespace, name, params)

    def get_job(self, params):
        """查询job"""
        return self.proxy_client.get_job(params)

    def get_job_with_post(self, data):
        """通过post方法，查询job"""
        return self.proxy_client.get_job_with_post(data)

    def create_node_labels(self, ip, labels):
        """添加节点标签"""
        return self.proxy_client.create_node_labels(ip, labels)

    def get_node_detail(self, ip):
        """获取节点详细配置"""
        return self.proxy_client.get_node_detail(ip)

    def create_serviceaccounts(self, namespace, data):
        """创建 serviceaccounts"""
        return self.proxy_client.create_serviceaccounts(namespace, data)

    def create_clusterrolebindings(self, namespace, data):
        """创建 ClusterRoleBinding"""
        return self.proxy_client.create_clusterrolebindings(namespace, data)

    def get_events(self, params):
        # storage可以获取比较长的event信息，因此，通过storage查询event
        url = f"{settings.BCS_API_SERVER_DOMAIN[self._bcs_server_stag]}/bcsapi/v4/storage/events"
        resp = http_get(url, params=params, headers=self.headers)
        return resp

    def get_used_namespace(self):
        """获取已经使用的命名空间名称"""
        params = {"used": 1}
        return self.get_namespace(params=params)

    @property
    def _headers_for_bcs_agent_api(self):
        return {"Authorization": getattr(settings, "BCS_AUTH_TOKEN", ""), "Content-Type": "application/json"}

    def query_cluster(self):
        """获取bke_cluster_id, identifier"""
        url = f"{self.rest_host}/bcs/query_by_id/"
        params = {"access_token": self.access_token, "project_id": self.project_id, "cluster_id": self.cluster_id}
        result = http_get(url, params=params, raise_for_status=False, headers=self._headers_for_bcs_agent_api)
        return result

    def register_cluster(self, data=None):
        url = f"{self.rest_host}/bcs/"

        req_data = {"id": self.cluster_id, "project_id": self.project_id, "access_token": self.access_token}
        if data:
            req_data.update(data)

        params = {"access_token": self.access_token}
        # 已经创建的会返回400, code_name: CLUSTER_ALREADY_EXISTS
        result = http_post(
            url, json=req_data, params=params, raise_for_status=False, headers=self._headers_for_bcs_agent_api
        )

        return result

    def get_client_credentials(self, bke_cluster_id: str) -> dict:
        """获取证书, user_token, server_address_path"""
        url = f"{self.rest_host}/{bke_cluster_id}/client_credentials"

        params = {"access_token": self.access_token}

        result = http_get(url, params=params, raise_for_status=False, headers=self._headers_for_bcs_agent_api)
        return result

    def get_register_tokens(self, bke_cluster_id: str) -> dict:
        url = f"{self.rest_host}/{bke_cluster_id}/register_tokens"

        params = {"access_token": self.access_token}

        result = http_get(url, params=params, raise_for_status=False, headers=self._headers_for_bcs_agent_api)
        return result

    def create_register_tokens(self, bke_cluster_id: str) -> dict:
        url = f"{self.rest_host}/{bke_cluster_id}/register_tokens"

        params = {"access_token": self.access_token}

        # 已经创建的会返回500, code_name: CANNOT_CREATE_RTOKEN
        result = http_post(url, params=params, headers=self._headers_for_bcs_agent_api, raise_for_status=False)
        return result

    def list_hpa(self, namespace=None):
        """获取hpa
        - namespace 为空则获取全部
        """
        try:
            # _preload_content 设置为True, 修复kubernetes condition 异常
            if namespace:
                resp = self.hpa_client.list_namespaced_horizontal_pod_autoscaler(namespace, _preload_content=False)
            else:
                resp = self.hpa_client.list_horizontal_pod_autoscaler_for_all_namespaces(_preload_content=False)
            data = json.loads(resp.data)
        except Exception as error:
            logger.exception("list hpa error, %s", error)
            data = {}
        return data

    def get_hpa(self, namespace, name):
        return self.hpa_client.read_namespaced_horizontal_pod_autoscaler(name, namespace)

    def create_hpa(self, namespace, spec):
        """创建HPA"""
        # _preload_content 设置为True, 修复kubernetes condition 异常
        return self.hpa_client.create_namespaced_horizontal_pod_autoscaler(namespace, spec, _preload_content=False)

    def update_hpa(self, namespace, name, spec):
        """修改HPA"""
        return self.hpa_client.patch_namespaced_horizontal_pod_autoscaler(name, namespace, spec)

    def delete_hpa(self, namespace, name):
        try:
            return self.hpa_client.delete_namespaced_horizontal_pod_autoscaler(name, namespace)
        except client.rest.ApiException as error:
            if error.status == 404:
                return

    def apply_hpa(self, namespace, spec):
        """部署HPA"""
        name = spec["metadata"]["name"]
        try:
            self.get_hpa(namespace, name)
        except client.rest.ApiException as error:
            if error.status == 404:
                result = self.create_hpa(namespace, spec)
                logger.info("hpa not found, create a new hpa, %s", result)
                return result
            else:
                logger.error("get hpa error: %s", error)
                raise error
        except Exception as error:
            logger.exception("get hpa exception: %s", error)
        else:
            logger.info("hpa found, create a new hpa, %s, %s", namespace, spec)
            return self.update_hpa(namespace, name, spec)

    def apply_cidr(self, ip_number: int, vpc: str) -> dict:
        url = f"{self.rest_host}/cidr/apply_cidr"
        params = {"access_token": self.access_token}
        data = {"ip_number": ip_number, "cluster": self.cluster_id, "vpc": vpc}
        return http_post(url, params=params, json=data, raise_for_status=False)

    @cached_property
    def _headers_for_service_monitor(self):
        return {
            "Authorization": f"Bearer {self.context['user_token']}",
            "X-BKAPI-AUTHORIZATION": json.dumps({"access_token": self.access_token, "project_id": self.project_id}),
        }

    def list_service_monitor(self, namespace=None):
        host = self.context["host"]
        if namespace:
            url = f"{host}/apis/monitoring.coreos.com/v1/namespaces/{namespace}/servicemonitors"
        else:
            url = f"{host}/apis/monitoring.coreos.com/v1/servicemonitors"

        return http_get(url, headers=self._headers_for_service_monitor, raise_for_status=False)

    def create_service_monitor(self, namespace, spec):
        url = f"{self.context['host']}/apis/monitoring.coreos.com/v1/namespaces/{namespace}/servicemonitors"
        return http_post(url, json=spec, headers=self._headers_for_service_monitor, raise_for_status=False)

    def get_service_monitor(self, namespace, name):
        url = f"{self.context['host']}/apis/monitoring.coreos.com/v1/namespaces/{namespace}/servicemonitors/{name}"
        return http_get(url, headers=self._headers_for_service_monitor, raise_for_status=False)

    def update_service_monitor(self, namespace, name, spec):
        headers = {
            "Authorization": f"Bearer {self.context['user_token']}",
            "Content-Type": "application/merge-patch+json",  # patch的特殊type
            "X-BKAPI-AUTHORIZATION": json.dumps({"access_token": self.access_token, "project_id": self.project_id}),
        }
        url = f"{self.context['host']}/apis/monitoring.coreos.com/v1/namespaces/{namespace}/servicemonitors/{name}"
        return http_patch(url, json=spec, headers=headers, raise_for_status=False)

    def delete_service_monitor(self, namespace, name):
        url = f"{self.context['host']}/apis/monitoring.coreos.com/v1/namespaces/{namespace}/servicemonitors/{name}"
        return http_delete(url, headers=self._headers_for_service_monitor, raise_for_status=False)

    @property
    def sc_client(self):
        api_client = resources.StorageClass(self.k8s_raw_client)
        return api_client

    def list_sc(self):
        return self.sc_client.list_storage_class()

    @property
    def pv_client(self):
        api_client = resources.PersistentVolume(self.k8s_raw_client)
        return api_client

    def list_pv(self):
        return self.pv_client.list_pv()

    @property
    def pvc_client(self):
        api_client = resources.PersistentVolumeClaim(self.k8s_raw_client)
        return api_client

    def list_pvc(self):
        return self.pvc_client.list_pvc()

    def get_prometheus(self, namespace, name):
        url = f"{self.context['host']}/apis/monitoring.coreos.com/v1/namespaces/{namespace}/prometheuses/{name}"
        return http_get(url, headers=self._headers_for_service_monitor, raise_for_status=False)

    def update_prometheus(self, namespace, name, spec):
        headers = {
            "Authorization": f"Bearer {self.context['user_token']}",
            "Content-Type": "application/merge-patch+json",  # patch的特殊type
            "X-BKAPI-AUTHORIZATION": json.dumps({"access_token": self.access_token, "project_id": self.project_id}),
        }
        url = f"{self.context['host']}/apis/monitoring.coreos.com/v1/namespaces/{namespace}/prometheuses/{name}"
        return http_patch(url, json=spec, headers=headers, raise_for_status=False)

    def list_node(self, label_selector=""):
        api_client = resources.Node(self.k8s_raw_client)
        return api_client.list_node(label_selector=label_selector)


class K8SClientWithJWT(K8SClient):
    def __init__(self, access_token, jwt, project_id, cluster_id, env):
        super().__init__(access_token, project_id, cluster_id, env)
        self.jwt = jwt

    @property
    def headers(self):
        _headers = {
            "BCS-ClusterID": self.cluster_id,
            "X-BKAPI-AUTHORIZATION": json.dumps(
                {"access_token": self.access_token, "project_id": self.project_id, "jwt": self.jwt}
            ),
        }
        return _headers<|MERGE_RESOLUTION|>--- conflicted
+++ resolved
@@ -38,17 +38,6 @@
         self.proxy_client = K8SProxyClient(access_token, project_id, cluster_id, env)
 
     @cached_property
-<<<<<<< HEAD
-    def context(self):
-        """BCS API Context信息"""
-        server_address_path = f'/clusters/{self.cluster_id}'
-        return {
-            'server_address': f'{self._bcs_server_host}{server_address_path}',
-            'server_address_path': server_address_path,
-            'identifier': self.cluster_id,
-            'user_token': settings.BCS_API_GW_AUTH_TOKEN,
-        }
-=======
     def _context(self):
         context = {}
         cluster_info = self.query_cluster()
@@ -57,7 +46,6 @@
         context.update(credentials)
         context["host"] = f"{self._bcs_server_host}{context['server_address_path']}".rstrip("/")
         return context
->>>>>>> 36b949e1
 
     @cached_property
     def _context_for_shared_cluster(self):
