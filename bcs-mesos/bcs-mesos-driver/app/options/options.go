--- conflicted
+++ resolved
@@ -29,24 +29,16 @@
 
 	conf.LogConfig
 	conf.ProcessConfig
-<<<<<<< HEAD
 	SchedDiscvSvr            string `json:"sched_regdiscv" value:"127.0.0.1:2181" usage:"the address to discove schdulers"`
 	Cluster                  string `json:"cluster" value:"" usage:"the cluster ID under bcs"`
 	AdmissionWebhook         bool   `json:"admission_webhook" value:"false" usage:"whether admission webhook"`
 	KubeConfig               string `json:"kubeconfig" value:"" usage:"kube config for custom resource feature and etcd storage"`
 	MesosWebconsoleProxyPort uint   `json:"mesos_webconsole_proxy_port" value:"8083" usage:"Port to connect to mesos webconsole proxy"`
-=======
-	SchedDiscvSvr    string `json:"sched_regdiscv" value:"127.0.0.1:2181" usage:"the address to discove schdulers"`
-	Cluster          string `json:"cluster" value:"" usage:"the cluster ID under bcs"`
-	AdmissionWebhook bool   `json:"admission_webhook" value:"false" usage:"whether admission webhook"`
-	KubeConfig       string `json:"kubeconfig" value:"" usage:"kube config for custom resource feature and etcd storage"`
-
 	// websocket register
 	RegisterWithWebsocket bool   `json:"register-with-websocket" value:"false" usage:"whether register to bcs-api with websocket"`
 	RegisterToken         string `json:"register-token" value:"" usage:"register token to register to bcs-api"`
 	RegisterUrl           string `json:"register-url" value:"" usage:"bcs-api url to register"`
 	InsecureSkipVerify    bool   `json:"insecure-skip-verify" value:"false" usage:"whether insecure skip verify"`
->>>>>>> 1e28e3d9
 }
 
 //MesosDriverOption is option in flags
