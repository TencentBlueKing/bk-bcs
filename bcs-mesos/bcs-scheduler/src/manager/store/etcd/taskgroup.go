/*
 * Tencent is pleased to support the open source community by making Blueking Container Service available.
 * Copyright (C) 2019 THL A29 Limited, a Tencent company. All rights reserved.
 * Licensed under the MIT License (the "License"); you may not use this file except
 * in compliance with the License. You may obtain a copy of the License at
 * http://opensource.org/licenses/MIT
 * Unless required by applicable law or agreed to in writing, software distributed under
 * the License is distributed on an "AS IS" BASIS, WITHOUT WARRANTIES OR CONDITIONS OF ANY KIND,
 * either express or implied. See the License for the specific language governing permissions and
 * limitations under the License.
 *
 */

package etcd

import (
	"github.com/Tencent/bk-bcs/bcs-common/common/blog"
	schStore "github.com/Tencent/bk-bcs/bcs-mesos/bcs-scheduler/src/manager/store"
	"github.com/Tencent/bk-bcs/bcs-mesos/bcs-scheduler/src/types"
	"github.com/Tencent/bk-bcs/bcs-mesos/pkg/apis/bkbcs/v2"
	"k8s.io/apimachinery/pkg/api/errors"
	"time"

	metav1 "k8s.io/apimachinery/pkg/apis/meta/v1"
)

func (store *managerStore) CheckTaskGroupExist(taskGroup *types.TaskGroup) (string, bool) {
	obj, err := store.FetchDBTaskGroup(taskGroup.ID)
	if err == nil {
		return obj.ResourceVersion, true
	}

	return "", false
}

//SaveTaskGroup save task group to store
func (store *managerStore) SaveTaskGroup(taskGroup *types.TaskGroup) error {
	now := time.Now().UnixNano()
	client := store.BkbcsClient.TaskGroups(taskGroup.RunAs)
	v2Taskgroup := &v2.TaskGroup{
		TypeMeta: metav1.TypeMeta{
			Kind:       CrdTaskGroup,
			APIVersion: ApiversionV2,
		},
		ObjectMeta: metav1.ObjectMeta{
			Name:        taskGroup.ID,
			Namespace:   taskGroup.RunAs,
			Labels:      store.filterSpecialLabels(taskGroup.ObjectMeta.Labels),
			Annotations: taskGroup.ObjectMeta.Annotations,
		},
		Spec: v2.TaskGroupSpec{
			TaskGroup: *taskGroup,
		},
	}

	var err error
	rv, exist := store.CheckTaskGroupExist(taskGroup)
	if exist {
		v2Taskgroup.ResourceVersion = rv
		v2Taskgroup, err = client.Update(v2Taskgroup)
	} else {
		v2Taskgroup, err = client.Create(v2Taskgroup)
	}
	if err != nil {
		if store.ObjectNotLatestErr(err) {
			store.syncTaskgroupInCache(taskGroup.ID)
		}
		return err
	}

	taskGroup.ResourceVersion = v2Taskgroup.ResourceVersion
	saveCacheTaskGroup(taskGroup)
	//save task
	if taskGroup.Taskgroup != nil {
		for _, task := range taskGroup.Taskgroup {
			err := store.SaveTask(task)
			if err != nil {
				return err
			}
		}
	}
	delay := (time.Now().UnixNano() - now) / 1000 / 1000
	if delay > 50 {
		blog.Warnf("save taskgroup(%s) delay(%d)", taskGroup.ID, delay)
	}
	return nil
}

<<<<<<< HEAD
func (store *managerStore) syncTaskgroupInCache(taskgroupId string){
	taskgroup,err := store.FetchDBTaskGroup(taskgroupId)
	if err!=nil {
=======
func (store *managerStore) syncTaskgroupInCache(taskgroupId string) {
	taskgroup, err := store.FetchDBTaskGroup(taskgroupId)
	if err != nil {
>>>>>>> 74c33a49
		blog.Errorf("fetch taskgroup(%s) in kube-apiserver failed: %s", taskgroupId, err.Error())
		return
	}

	saveCacheTaskGroup(taskgroup)
}

//list mesos cluster taskgroups, include: application、deployment、daemonset...
func (store *managerStore) ListClusterTaskgroups() ([]*types.TaskGroup, error) {
	return listCacheTaskgroups()
}

func (store *managerStore) listTaskgroupsInDB() ([]*types.TaskGroup, error) {
	client := store.BkbcsClient.TaskGroups("")
	v2Taskgroups, err := client.List(metav1.ListOptions{})
	if err != nil {
		return nil, err
	}

	taskgroups := make([]*types.TaskGroup, 0, len(v2Taskgroups.Items))
	for _, taskgroup := range v2Taskgroups.Items {
		obj := taskgroup.Spec.TaskGroup
		obj.ResourceVersion = taskgroup.ResourceVersion
		//get tasks
		taskIds := make([]string, 0, len(obj.Taskgroup))
		for _, task := range obj.Taskgroup {
			taskIds = append(taskIds, task.ID)
		}
		obj.Taskgroup = make([]*types.Task, len(taskIds))
		for index, taskID := range taskIds {
			task, err := store.FetchDBTask(taskID)
			if err != nil {
				blog.Error("fail to get task by ID(%s), err:%s", taskID, err.Error())
				return nil, err
			}

			obj.Taskgroup[index] = task
		}

		taskgroups = append(taskgroups, &obj)
	}

	return taskgroups, nil
}

//DeleteTaskGroup delete a task group with executor id is taskGroupID
func (store *managerStore) DeleteTaskGroup(taskGroupID string) error {
	taskgroup, err := store.FetchTaskGroup(taskGroupID)
	if err != nil {
		return err
	}

	taskIds := make([]string, 0, len(taskgroup.Taskgroup))
	for _, task := range taskgroup.Taskgroup {
		taskIds = append(taskIds, task.ID)
	}

	//delte tasks
	for _, taskID := range taskIds {
		if err := store.DeleteTask(taskID); err != nil {
			blog.Error("fail to delete task(ID:%s), err:%s", taskID, err.Error())
			return err
		}
	}

	runAs, _ := types.GetRunAsAndAppIDbyTaskGroupID(taskGroupID)
	client := store.BkbcsClient.TaskGroups(runAs)
	err = client.Delete(taskGroupID, &metav1.DeleteOptions{})
	if err != nil && !errors.IsNotFound(err) {
		return err
	}

	deleteCacheTaskGroup(taskGroupID)
	return nil
}

//FetchTaskGroup fetch a types.TaskGroup
func (store *managerStore) FetchTaskGroup(taskGroupID string) (*types.TaskGroup, error) {
	cacheTaskgroup, _ := fetchCacheTaskGroup(taskGroupID)
	if cacheTaskgroup == nil {
		return nil, schStore.ErrNoFound
	}
	return cacheTaskgroup, nil
}

//FetchTaskGroup fetch a types.TaskGroup
func (store *managerStore) FetchDBTaskGroup(taskGroupID string) (*types.TaskGroup, error) {
	runAs, _ := types.GetRunAsAndAppIDbyTaskGroupID(taskGroupID)
	client := store.BkbcsClient.TaskGroups(runAs)
	v2Taskgroup, err := client.Get(taskGroupID, metav1.GetOptions{})
	if err != nil {
		return nil, err
	}

	taskGroup := v2Taskgroup.Spec.TaskGroup
	taskIds := make([]string, 0, len(taskGroup.Taskgroup))
	for _, task := range taskGroup.Taskgroup {
		taskIds = append(taskIds, task.ID)
	}

	taskGroup.Taskgroup = make([]*types.Task, len(taskIds))
	for index, taskID := range taskIds {
		task, err := store.FetchDBTask(taskID)
		if err != nil {
			blog.Error("fail to get task by ID(%s), err:%s", taskID, err.Error())
			return nil, err
		}

		taskGroup.Taskgroup[index] = task
	}
	taskGroup.ResourceVersion = v2Taskgroup.ResourceVersion
	return &taskGroup, nil
}<|MERGE_RESOLUTION|>--- conflicted
+++ resolved
@@ -86,15 +86,9 @@
 	return nil
 }
 
-<<<<<<< HEAD
-func (store *managerStore) syncTaskgroupInCache(taskgroupId string){
-	taskgroup,err := store.FetchDBTaskGroup(taskgroupId)
-	if err!=nil {
-=======
 func (store *managerStore) syncTaskgroupInCache(taskgroupId string) {
 	taskgroup, err := store.FetchDBTaskGroup(taskgroupId)
 	if err != nil {
->>>>>>> 74c33a49
 		blog.Errorf("fetch taskgroup(%s) in kube-apiserver failed: %s", taskgroupId, err.Error())
 		return
 	}
