/*
 * Tencent is pleased to support the open source community by making Blueking Container Service available.
 * Copyright (C) 2019 THL A29 Limited, a Tencent company. All rights reserved.
 * Licensed under the MIT License (the "License"); you may not use this file except
 * in compliance with the License. You may obtain a copy of the License at
 * http://opensource.org/licenses/MIT
 * Unless required by applicable law or agreed to in writing, software distributed under
 * the License is distributed on an "AS IS" BASIS, WITHOUT WARRANTIES OR CONDITIONS OF ANY KIND,
 * either express or implied. See the License for the specific language governing permissions and
 * limitations under the License.
 *
 */

package etcd

import (
	"github.com/Tencent/bk-bcs/bcs-common/common/blog"
	mstore "github.com/Tencent/bk-bcs/bcs-mesos/bcs-scheduler/src/manager/store"
	"github.com/Tencent/bk-bcs/bcs-mesos/bcs-scheduler/src/types"
	"github.com/Tencent/bk-bcs/bcs-mesos/pkg/apis/bkbcs/v2"

	"k8s.io/apimachinery/pkg/api/errors"
	metav1 "k8s.io/apimachinery/pkg/apis/meta/v1"
)

func (store *managerStore) CheckTaskExist(task *types.Task) (string, bool) {
	obj, err := store.FetchDBTask(task.ID)
	if err == nil {
		return obj.ResourceVersion, true
	}

	return "", false
}

func (store *managerStore) SaveTask(task *types.Task) error {
	ns, _ := types.GetRunAsAndAppIDbyTaskID(task.ID)
	client := store.BkbcsClient.Tasks(ns)
	v2Task := &v2.Task{
		TypeMeta: metav1.TypeMeta{
			Kind:       CrdTask,
			APIVersion: ApiversionV2,
		},
		ObjectMeta: metav1.ObjectMeta{
			Name:      task.ID,
			Namespace: ns,
		},
		Spec: v2.TaskSpec{
			Task: *task,
		},
	}

	var err error
	rv, exist := store.CheckTaskExist(task)
	if exist && rv != "" {
		v2Task.ResourceVersion = rv
		v2Task, err = client.Update(v2Task)
	} else {
		v2Task, err = client.Create(v2Task)
	}
	if err != nil {
		if store.ObjectNotLatestErr(err) {
			store.syncTaskInCache(task.ID)
		}
		return err
	}

	task.ResourceVersion = v2Task.ResourceVersion
	saveCacheTask(task)
	return nil
}

<<<<<<< HEAD
func (store *managerStore) syncTaskInCache(taskId string){
	task,err := store.FetchDBTask(taskId)
	if err!=nil {
=======
func (store *managerStore) syncTaskInCache(taskId string) {
	task, err := store.FetchDBTask(taskId)
	if err != nil {
>>>>>>> 74c33a49
		blog.Errorf("fetch task(%s) in kube-apiserver failed: %s", taskId, err.Error())
		return
	}

	saveCacheTask(task)
}

/*func (store *managerStore) ListTasks(runAs, appID string) ([]*types.Task, error) {
	client := store.BkbcsClient.Tasks(runAs)
	v2Tasks, err := client.List(metav1.ListOptions{})
	if err != nil {
		return nil, err
	}

	tasks := make([]*types.Task, 0, len(v2Tasks.Items))
	for _, task := range v2Tasks.Items {
		_, appid := types.GetRunAsAndAppIDbyTaskID(task.Spec.ID)
		if appID == appid {
			task.Spec.Task.ResourceVersion = task.ResourceVersion
			obj := task.Spec.Task
			tasks = append(tasks, &obj)
		}
	}
	return tasks, nil
}*/

func (store *managerStore) DeleteTask(taskId string) error {
	ns, _ := types.GetRunAsAndAppIDbyTaskID(taskId)
	client := store.BkbcsClient.Tasks(ns)
	err := client.Delete(taskId, &metav1.DeleteOptions{})
	if err != nil && !errors.IsNotFound(err) {
		return err
	}

	deleteCacheTask(taskId)
	return nil
}

func (store *managerStore) FetchTask(taskId string) (*types.Task, error) {
	cacheTask, _ := fetchCacheTask(taskId)
	if cacheTask == nil {
		return nil, mstore.ErrNoFound
	}
	return cacheTask, nil
}

func (store *managerStore) FetchDBTask(taskId string) (*types.Task, error) {
	ns, _ := types.GetRunAsAndAppIDbyTaskID(taskId)
	client := store.BkbcsClient.Tasks(ns)
	v2Task, err := client.Get(taskId, metav1.GetOptions{})
	if err != nil {
		if errors.IsNotFound(err) {
			return nil, mstore.ErrNoFound
		}
		return nil, err
	}

	v2Task.Spec.Task.ResourceVersion = v2Task.ResourceVersion
	return &v2Task.Spec.Task, nil
}<|MERGE_RESOLUTION|>--- conflicted
+++ resolved
@@ -69,15 +69,9 @@
 	return nil
 }
 
-<<<<<<< HEAD
-func (store *managerStore) syncTaskInCache(taskId string){
-	task,err := store.FetchDBTask(taskId)
-	if err!=nil {
-=======
 func (store *managerStore) syncTaskInCache(taskId string) {
 	task, err := store.FetchDBTask(taskId)
 	if err != nil {
->>>>>>> 74c33a49
 		blog.Errorf("fetch task(%s) in kube-apiserver failed: %s", taskId, err.Error())
 		return
 	}
