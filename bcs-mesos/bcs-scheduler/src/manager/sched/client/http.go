/*
 * Tencent is pleased to support the open source community by making Blueking Container Service available.
 * Copyright (C) 2019 THL A29 Limited, a Tencent company. All rights reserved.
 * Licensed under the MIT License (the "License"); you may not use this file except
 * in compliance with the License. You may obtain a copy of the License at
 * http://opensource.org/licenses/MIT
 * Unless required by applicable law or agreed to in writing, software distributed under
 * the License is distributed on an "AS IS" BASIS, WITHOUT WARRANTIES OR CONDITIONS OF ANY KIND,
 * either express or implied. See the License for the specific language governing permissions and
 * limitations under the License.
 *
 */

package client

import (
<<<<<<< HEAD
=======
	mesosjson "bk-bcs/bcs-common/pkg/scheduler/mesosproto/json"
>>>>>>> 8d5efa36
	"bytes"
	"encoding/json"
	"fmt"
	mesosjson "github.com/Tencent/bk-bcs/bcs-mesos/bcs-scheduler/src/mesosproto/json"
	"log"
	"net"
	"net/http"
	"time"
)

type Client struct {
	StreamID string
	url      string
	client   *http.Client
}

func New(addr, path string) *Client {
	return &Client{
		url: "http://" + addr + path,
		client: &http.Client{
			Transport: &http.Transport{
				Dial: (&net.Dialer{
					Timeout:   10 * time.Second,
					KeepAlive: 30 * time.Second,
				}).Dial,
			},
		},
	}
}

func (c *Client) Send(payload []byte) (*http.Response, error) {

	httpReq, err := http.NewRequest("POST", c.url, bytes.NewReader(payload))
	if err != nil {
		return nil, err
	}

	httpReq.Header.Set("Content-Type", "application/x-protobuf")
	httpReq.Header.Set("Accept", "application/json")
	httpReq.Header.Set("User-Agent", "bsched/0.1")
	if c.StreamID != "" {
		httpReq.Header.Set("Mesos-Stream-Id", c.StreamID)
	}
	//log.Printf("SENDING:%v", httpReq)

	httpResp, err := c.client.Do(httpReq)
	if err != nil {
		return nil, fmt.Errorf("Unable to do request: %s", err)
	}
	if httpResp.Header.Get("Mesos-Stream-Id") != "" {
		c.StreamID = httpResp.Header.Get("Mesos-Stream-Id")
	}
	return httpResp, nil
}

func (c *Client) SendAsJson(call *mesosjson.Call) (*http.Response, error) {
	payload := new(bytes.Buffer)
	if err := json.NewEncoder(payload).Encode(call); err != nil {
		return nil, err
	}

	httpReq, err := http.NewRequest("POST", c.url, payload)
	if err != nil {
		return nil, err
	}

	httpReq.Header.Set("Content-Type", "application/json")
	httpReq.Header.Set("Accept", "application/json")
	httpReq.Header.Set("User-Agent", "bsched/0.1")

	httpResp, err := c.client.Do(httpReq)
	if err != nil {
		return nil, fmt.Errorf("Unable to do request: %s", err)
	}
	c.StreamID = httpResp.Header.Get("Mesos-Stream-Id")
	log.Println("Stream-ID: ", c.StreamID)
	return httpResp, nil
}<|MERGE_RESOLUTION|>--- conflicted
+++ resolved
@@ -14,18 +14,15 @@
 package client
 
 import (
-<<<<<<< HEAD
-=======
-	mesosjson "bk-bcs/bcs-common/pkg/scheduler/mesosproto/json"
->>>>>>> 8d5efa36
 	"bytes"
 	"encoding/json"
 	"fmt"
-	mesosjson "github.com/Tencent/bk-bcs/bcs-mesos/bcs-scheduler/src/mesosproto/json"
 	"log"
 	"net"
 	"net/http"
 	"time"
+
+	mesosjson "github.com/Tencent/bk-bcs/bcs-common/pkg/scheduler/mesosproto/json"
 )
 
 type Client struct {
