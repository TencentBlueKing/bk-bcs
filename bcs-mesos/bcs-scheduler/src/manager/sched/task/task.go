/*
 * Tencent is pleased to support the open source community by making Blueking Container Service available.
 * Copyright (C) 2019 THL A29 Limited, a Tencent company. All rights reserved.
 * Licensed under the MIT License (the "License"); you may not use this file except
 * in compliance with the License. You may obtain a copy of the License at
 * http://opensource.org/licenses/MIT
 * Unless required by applicable law or agreed to in writing, software distributed under
 * the License is distributed on an "AS IS" BASIS, WITHOUT WARRANTIES OR CONDITIONS OF ANY KIND,
 * either express or implied. See the License for the specific language governing permissions and
 * limitations under the License.
 *
 */

package task

import (
	"encoding/base64"
	"encoding/json"
	"fmt"
	"strconv"
	"strings"
	"time"

	"github.com/Tencent/bk-bcs/bcs-common/common/blog"
	"github.com/Tencent/bk-bcs/bcs-common/common/codec"
	bcstype "github.com/Tencent/bk-bcs/bcs-common/common/types"
	commtypes "github.com/Tencent/bk-bcs/bcs-common/common/types"
	"github.com/Tencent/bk-bcs/bcs-common/pkg/scheduler/mesosproto/mesos"
	offerP "github.com/Tencent/bk-bcs/bcs-mesos/bcs-scheduler/src/manager/sched/offer"
	"github.com/Tencent/bk-bcs/bcs-mesos/bcs-scheduler/src/manager/store"
	"github.com/Tencent/bk-bcs/bcs-mesos/bcs-scheduler/src/types"

	"github.com/golang/protobuf/proto"
)

// Build a new taskgroup ID from an old grouptask ID: the ID format is index.application.namespace.cluster.timestamp
// The new ID is different from old ID in timestamp.
func ReBuildTaskGroupID(taskGroupID string) (string, error) {
	splitID := strings.Split(taskGroupID, ".")
	if len(splitID) < 4 {
		return "", fmt.Errorf("taskGroupID %s format error", taskGroupID)
	}

	appInstances := splitID[0]
	appId := splitID[1]
	appRunAs := splitID[2]
	appClusterId := splitID[3]
	idTime := time.Now().UnixNano()
	newTaskGroupID := fmt.Sprintf("%s.%s.%s.%s.%d", appInstances, appId, appRunAs, appClusterId, idTime)

	return newTaskGroupID, nil
}

// Create a taskgroup for an application, there are two methods to create a taskgroup:
// 1: you can create a taskgroup with the input of version(application definition), ID(taskgroup ID), reason and store
// 2: you can create a taskgroup with the input of version(application definition), appInstances, appClusterID, reason and store.
// taskgroup ID will be appInstances.$appname(version).$namespace(version).appClusterID.$timestamp
func CreateTaskGroup(version *types.Version, ID string, appInstances uint64, appClusterID string, reason string, store store.Store) (*types.TaskGroup, error) {
	appID := version.ID
	runAs := version.RunAs
	var taskgroup types.TaskGroup
	buildID := false
	if ID == "" {
		buildID = true
	}
	idTime := time.Now().UnixNano()
	generateTaskID := func(index int) (taskID, taskInstance string) {
		if buildID {
			taskID = fmt.Sprintf("%d.%d.%d.%s.%s.%s", idTime, index, appInstances, appID, runAs, appClusterID)
			taskInstance = strconv.Itoa(int(appInstances))
		} else {
			splitID := strings.Split(ID, ".")
			appInstances := splitID[0]
			appId := splitID[1]
			appRunAs := splitID[2]
			appClusterId := splitID[3]
			idTimeStr := splitID[4]
			taskID = fmt.Sprintf("%s.%d.%s.%s.%s.%s", idTimeStr, index, appInstances, appId, appRunAs, appClusterId)
			taskInstance = appInstances
		}
		return taskID, taskInstance
	}

	//branch for process or container
	switch version.Kind {
	case commtypes.BcsDataType_PROCESS:
		for index, process := range version.Process {
			var task types.Task
			// basic info
			task.Kind = version.Kind
			taskgroup.Kind = version.Kind
			task.ID, _ = generateTaskID(index)
			task.AppId = version.ID
			task.RunAs = version.RunAs
			task.Name = fmt.Sprintf("%d-%s", idTime, task.ID)
			task.Env = make(map[string]string)
			if process.Env != nil {
				for _, item := range process.Env {
					task.Env[item.Name] = item.Value
				}
			}
			if version.KillPolicy != nil {
				task.KillPolicy = version.KillPolicy
			}
			if version.Labels != nil {
				task.Labels = make(map[string]string)
				if task.Labels == nil {
					blog.Error("task.Labels == nil")
					return nil, fmt.Errorf("task.Labels == nil")
				}
				for k, v := range version.Labels {
					task.Labels[k] = v
				}
			}
			task.Network = "HOST"
			for _, port := range process.Ports {
				task.PortMappings = append(task.PortMappings, &types.PortMapping{
					HostPort: int32(port.HostPort),
					Name:     port.Name,
					Protocol: port.Protocol,
				})
			}
			// resources
			resource := &types.Resource{}
			resource.Cpus, _ = strconv.ParseFloat(process.Resources.Limits.Cpu, 64)
			resource.Mem, _ = strconv.ParseFloat(process.Resources.Limits.Mem, 64)
			resource.Disk, _ = strconv.ParseFloat(process.Resources.Limits.Storage, 64)
			// take new pointer to store uris
			uris := make([]*commtypes.Uri, 0)
			for _, uri := range process.Uris {
				newUri := new(commtypes.Uri)
				*newUri = *uri
				uris = append(uris, newUri)
			}
			// process info
			procInfo := &types.ProcDef{
				ProcName:         process.ProcName,
				WorkPath:         process.WorkPath,
				PidFile:          process.PidFile,
				StartCmd:         process.StartCmd,
				CheckCmd:         process.CheckCmd,
				StopCmd:          process.StopCmd,
				RestartCmd:       process.RestartCmd,
				ReloadCmd:        process.ReloadCmd,
				KillCmd:          process.KillCmd,
				LogPath:          process.LogPath,
				CfgPath:          process.CfgPath,
				StartGracePeriod: process.StartGracePeriod,
				Uris:             uris,
			}

			// dataClass
			task.DataClass = &types.DataClass{
				Resources: resource,
				Msgs:      []*types.BcsMessage{},
				ProcInfo:  procInfo,
			}
			if err := createTaskConfigMaps(&task, process.ConfigMaps, store); err != nil {
				return nil, err
			}
			if err := createTaskSecrets(&task, process.Secrets, store); err != nil {
				return nil, err
			}
			createTaskHealthChecks(&task, process.HealthChecks)
			task.Status = types.TASK_STATUS_STAGING
			task.UpdateTime = time.Now().Unix()

			taskgroup.Taskgroup = append(taskgroup.Taskgroup, &task)
		}
	case commtypes.BcsDataType_APP, "", commtypes.BcsDataType_Daemonset:
		// build container tasks
		for index, container := range version.Container {
			var task types.Task
			var taskInstance string
			if buildID {
				task.ID = fmt.Sprintf("%d.%d.%d.%s.%s.%s", idTime, index, appInstances, appID, runAs, appClusterID)
				taskInstance = strconv.Itoa(int(appInstances))
			} else {
				splitID := strings.Split(ID, ".")
				appInstances := splitID[0]
				appId := splitID[1]
				appRunAs := splitID[2]
				appClusterId := splitID[3]
				idTimeStr := splitID[4]
				task.ID = fmt.Sprintf("%s.%d.%s.%s.%s.%s", idTimeStr, index, appInstances, appId, appRunAs, appClusterId)
				taskInstance = appInstances
			}
			task.Kind = version.Kind
			taskgroup.Kind = version.Kind
			task.AppId = version.ID
			task.RunAs = version.RunAs
			task.Name = fmt.Sprintf("%d-%s", idTime, task.ID)
			task.Hostame = container.Docker.Hostname
			task.Image = container.Docker.Image
			task.ImagePullUser = container.Docker.ImagePullUser
			task.ImagePullPasswd = container.Docker.ImagePullPasswd
			task.Network = container.Docker.Network
			task.NetworkType = container.Docker.NetworkType
			task.NetLimit = container.NetLimit
			//task.Cpuset = container.Cpuset
			if container.Docker.Parameters != nil {
				for _, parameter := range container.Docker.Parameters {
					task.Parameters = append(task.Parameters, &types.Parameter{
						Key:   parameter.Key,
						Value: parameter.Value,
					})
				}
			}
			if container.Docker.PortMappings != nil {
				for _, portMapping := range container.Docker.PortMappings {
					task.PortMappings = append(task.PortMappings, &types.PortMapping{
						ContainerPort: portMapping.ContainerPort,
						HostPort:      portMapping.HostPort,
						Name:          portMapping.Name,
						Protocol:      portMapping.Protocol,
					})
				}
			}
			task.Privileged = container.Docker.Privileged
			task.ForcePullImage = container.Docker.ForcePullImage
			task.Env = container.Docker.Env //version.Env
			task.Volumes = container.Volumes
			task.Command = container.Docker.Command
			task.Arguments = container.Docker.Arguments
			task.DataClass = container.DataClass
<<<<<<< HEAD
			task.DataClass.Msgs = make([]*types.BcsMessage,0)
=======
			task.DataClass.Msgs = make([]*types.BcsMessage, 0)
>>>>>>> 74c33a49
			if err := createTaskConfigMaps(&task, container.ConfigMaps, store); err != nil {
				return nil, err
			}
			if err := createTaskSecrets(&task, container.Secrets, store); err != nil {
				return nil, err
			}
			requestIpLabel := "io.tencent.bcs.netsvc.requestip." + taskInstance
			if version.Labels != nil {
				task.Labels = make(map[string]string)
				if task.Labels == nil {
					blog.Error("task.Labels == nil")
					return nil, fmt.Errorf("task.Labels == nil")
				}
				for k, v := range version.Labels {
					if k == requestIpLabel {
						k = "io.tencent.bcs.netsvc.requestip"
						splitV := strings.Split(v, "|")
						if len(splitV) >= 1 {
							v = splitV[0]
						}

						blog.Info("task(%s) set io.tencent.bcs.netsvc.requestip = %s", task.ID, v)
					}
					task.Labels[k] = v
				}
			}
			if version.ObjectMeta.Annotations != nil {
				if task.Labels == nil {
					task.Labels = make(map[string]string)
				}
				for k, v := range version.ObjectMeta.Annotations {
					if k == requestIpLabel {
						k = "io.tencent.bcs.netsvc.requestip"
						splitV := strings.Split(v, "|")
						if len(splitV) >= 1 {
							v = splitV[0]
						}

						blog.Info("task(%s) set io.tencent.bcs.netsvc.requestip = %s", task.ID, v)
					}
					task.Labels[k] = v
				}
			}

			task.Status = types.TASK_STATUS_STAGING
			task.UpdateTime = time.Now().Unix()
			if version.KillPolicy != nil {
				task.KillPolicy = version.KillPolicy
			}
			createTaskHealthChecks(&task, container.HealthChecks)

			taskgroup.Taskgroup = append(taskgroup.Taskgroup, &task)
		}
	}

	if buildID {
		taskgroup.ID = fmt.Sprintf("%d.%s.%s.%s.%d", appInstances, appID, runAs, appClusterID, idTime)
		taskgroup.InstanceID = appInstances
		taskgroup.Name = fmt.Sprintf("%s-%d", appID, appInstances)
	} else {
		taskgroup.ID = ID
		splitID := strings.Split(ID, ".")
		appInstances, _ := strconv.Atoi(splitID[0])
		taskgroup.InstanceID = uint64(appInstances)
		taskgroup.Name = fmt.Sprintf("%s-%s", splitID[1], splitID[0])
	}

	taskgroup.AppID = appID
	taskgroup.VersionName = version.Name
	taskgroup.RunAs = version.RunAs
	taskgroup.LaunchResource = version.AllResource()
	taskgroup.CurrResource = version.AllResource()
	taskgroup.Status = types.TASKGROUP_STATUS_STAGING
	taskgroup.UpdateTime = time.Now().Unix()
	taskgroup.LastUpdateTime = time.Now().Unix()
	taskgroup.ReschededTimes = 0
	taskgroup.LastReschedTime = 0
	taskgroup.ObjectMeta = version.PodObjectMeta
	taskgroup.ObjectMeta.Name = taskgroup.ID
	if version.KillPolicy != nil {
		taskgroup.KillPolicy = version.KillPolicy
	}

	taskgroup.RestartPolicy = version.RestartPolicy

	return &taskgroup, nil
}

// added  20180806, create configMaps for task
func createTaskConfigMaps(task *types.Task, configMaps []commtypes.ConfigMap, store store.Store) error {
	for _, configMap := range configMaps {
		blog.Info("configmap:%+v", configMap)
		configMapName := configMap.Name
		configMapNs := task.RunAs
		blog.V(3).Infof("to get bcsconfigmap(Namespace:%s Name:%s)", configMapNs, configMapName)
		bcsConfigMap, err := store.FetchConfigMap(configMapNs, configMapName)
		if err != nil {
			blog.Error("get bcsconfigmap(Namespace:%s Name:%s) err: %s", configMapNs, configMapName, err.Error())
			return fmt.Errorf("get bcsconfigmap(Namespace:%s Name:%s) err: %s", configMapNs, configMapName, err.Error())
		}
		if bcsConfigMap == nil {
			blog.Error("bcsconfigmap(Namespace:%s Name:%s) not exist", configMapNs, configMapName)
			return fmt.Errorf("bcsconfigmap(Namespace:%s Name:%s) not exist", configMapNs, configMapName)
		}

		for _, confItem := range configMap.Items {
			blog.Info("configmap item:%+v", confItem)
			bcsConfigItem, ok := bcsConfigMap.Data[confItem.DataKey]
			if ok == false {
				blog.Warn("bcsconfig item(key:%s) not exist in bcsconfig(%s, %s) ", confItem.DataKey, configMapNs, configMapName)
				continue
			}
			msg := new(types.BcsMessage)
			if confItem.Type == bcstype.DataUsageType_FILE {
				if bcsConfigItem.Type == bcstype.BcsConfigMapSourceType_FILE {
					msg.Type = types.Msg_LOCALFILE.Enum()
					msg.Local = new(types.Msg_LocalFile)
					msg.Local.To = proto.String(confItem.KeyOrPath)
					msg.Local.Base64 = proto.String(bcsConfigItem.Content)
					if confItem.ReadOnly == true {
						msg.Local.Right = proto.String("r")
					} else {
						msg.Local.Right = proto.String("rw")
					}
					msg.Local.User = proto.String(confItem.User)
				} else {
					msg.Type = types.Msg_REMOTE.Enum()
					msg.Remote = new(types.Msg_Remote)
					msg.Remote.To = proto.String(confItem.KeyOrPath)
					msg.Remote.From = proto.String(bcsConfigItem.Content)
					if confItem.ReadOnly == true {
						msg.Remote.Right = proto.String("r")
					} else {
						msg.Remote.Right = proto.String("rw")
					}
					msg.Remote.User = proto.String(confItem.User)
					msg.Remote.Type = proto.String(string(bcsConfigItem.Type))
					msg.Remote.RemoteUser = proto.String(bcsConfigItem.RemoteUser)
					msg.Remote.RemotePasswd = proto.String(bcsConfigItem.RemotePasswd)
				}
			} else if confItem.Type == bcstype.DataUsageType_ENV {
				if bcsConfigItem.Type == bcstype.BcsConfigMapSourceType_FILE {
					msg.Type = types.Msg_ENV.Enum()
					msg.Env = new(types.Msg_Env)
					msg.Env.Name = proto.String(confItem.KeyOrPath)
					msg.Env.Value = proto.String(bcsConfigItem.Content)
				} else {
					msg.Type = types.Msg_ENV_REMOTE.Enum()
					msg.EnvRemote = new(types.Msg_EnvRemote)
					msg.EnvRemote.Name = proto.String(confItem.KeyOrPath)
					msg.EnvRemote.From = proto.String(bcsConfigItem.Content)
					msg.EnvRemote.Type = proto.String(string(bcsConfigItem.Type))
					msg.EnvRemote.RemoteUser = proto.String(bcsConfigItem.RemoteUser)
					msg.EnvRemote.RemotePasswd = proto.String(bcsConfigItem.RemotePasswd)
				}
			} else {
				blog.Warn("unkown configmap type:%s for task:%s", confItem.Type, task.ID)
				continue
			}
<<<<<<< HEAD
			by,_ := json.Marshal(msg)
			blog.Info("add task %s configmap message: %s", task.ID, string(by))
			task.DataClass.Msgs = append(task.DataClass.Msgs, msg)
			by,_ = json.Marshal(task.DataClass)
=======
			by, _ := json.Marshal(msg)
			blog.Info("add task %s configmap message: %s", task.ID, string(by))
			task.DataClass.Msgs = append(task.DataClass.Msgs, msg)
			by, _ = json.Marshal(task.DataClass)
>>>>>>> 74c33a49
			blog.Infof("task %s dataclass(%s)", task.ID, string(by))
		}
	}
	return nil
}

// added  20180806, create secrets for task
func createTaskSecrets(task *types.Task, secrets []commtypes.Secret, store store.Store) error {
	for _, secret := range secrets {
		blog.Info("secret:%+v", secret)
		secretName := secret.SecretName
		secretNs := task.RunAs
		blog.V(3).Infof("to get bcssecret(Namespace:%s Name:%s)", secretNs, secretName)
		bcsSecret, err := store.FetchSecret(secretNs, secretName)
		if err != nil {
			blog.Error("get bcssecret(Namespace:%s Name:%s) err: %s", secretNs, secretName, err.Error())
			return fmt.Errorf("get bcssecret(Namespace:%s Name:%s) err: %s", secretNs, secretName, err.Error())
		}
		if bcsSecret == nil {
			blog.Error("bcssecret(Namespace:%s Name:%s) not exist", secretNs, secretName)
			return fmt.Errorf("bcssecret(Namespace:%s Name:%s) not exist", secretNs, secretName)
		}

		for _, secretItem := range secret.Items {
			blog.Info("secret item:%+v", secretItem)
			bcsSecretItem, ok := bcsSecret.Data[secretItem.DataKey]
			if ok == false {
				blog.Warn("bcssecret item(key:%s) not exist in bcssecret(%s, %s) ", secretItem.DataKey, secretNs, secretName)
				continue
			}
			msg := new(types.BcsMessage)
			msg.Type = types.Msg_SECRET.Enum()
			msg.Secret = new(types.Msg_Secret)
			switch secretItem.Type {
			case bcstype.DataUsageType_ENV:
				msg.Secret.Type = types.Secret_Env.Enum()
			case bcstype.DataUsageType_FILE:
				msg.Secret.Type = types.Secret_File.Enum()
			default:
				msg.Secret.Type = types.Secret_Unknown.Enum()
			}
			msg.Secret.Name = proto.String(secretItem.KeyOrPath)
			msg.Secret.Value = proto.String(bcsSecretItem.Content)
			blog.Info("add task secret message:%+v", msg)
			task.DataClass.Msgs = append(task.DataClass.Msgs, msg)
		}
	}
	return nil
}

// added  20180806, create healthChecks for task
func createTaskHealthChecks(task *types.Task, healthChecks []*commtypes.HealthCheck) {
	task.Healthy = true
	task.LocalMaxConsecutiveFailures = 0
	excutorCheckNum := 0
	remoteHttpCheckNum := 0
	remoteTcpCheckNum := 0
	for _, healthCheck := range healthChecks {
		switch healthCheck.Type {
		case bcstype.BcsHealthCheckType_COMMAND:
			excutorCheckNum++
			if excutorCheckNum <= 1 {
				task.HealthChecks = append(task.HealthChecks, healthCheck)
				healthStatus := new(bcstype.BcsHealthCheckStatus)
				healthStatus.Type = healthCheck.Type
				healthStatus.Result = true
				healthStatus.Message = "command check by executor"
				task.HealthCheckStatus = append(task.HealthCheckStatus, healthStatus)
				task.LocalMaxConsecutiveFailures = healthCheck.ConsecutiveFailures
			}
		case bcstype.BcsHealthCheckType_TCP:
			excutorCheckNum++
			if excutorCheckNum <= 1 {
				task.HealthChecks = append(task.HealthChecks, healthCheck)
				healthStatus := new(bcstype.BcsHealthCheckStatus)
				healthStatus.Type = healthCheck.Type
				healthStatus.Result = true
				healthStatus.Message = "tcp check by executor"
				task.HealthCheckStatus = append(task.HealthCheckStatus, healthStatus)
				task.LocalMaxConsecutiveFailures = healthCheck.ConsecutiveFailures
			}
		case bcstype.BcsHealthCheckType_HTTP:
			excutorCheckNum++
			if excutorCheckNum <= 1 {
				task.HealthChecks = append(task.HealthChecks, healthCheck)
				healthStatus := new(bcstype.BcsHealthCheckStatus)
				healthStatus.Type = healthCheck.Type
				healthStatus.Result = true
				healthStatus.Message = "http check by executor"
				task.HealthCheckStatus = append(task.HealthCheckStatus, healthStatus)
				task.LocalMaxConsecutiveFailures = healthCheck.ConsecutiveFailures
			}
		case bcstype.BcsHealthCheckType_REMOTEHTTP:
			remoteHttpCheckNum++
			if remoteHttpCheckNum <= 1 {
				task.HealthChecks = append(task.HealthChecks, healthCheck)
				healthStatus := new(bcstype.BcsHealthCheckStatus)
				healthStatus.Type = healthCheck.Type
				healthStatus.Result = true
				healthStatus.Message = "remote http check, not reported"
				task.HealthCheckStatus = append(task.HealthCheckStatus, healthStatus)
			}
		case bcstype.BcsHealthCheckType_REMOTETCP:
			remoteTcpCheckNum++
			if remoteTcpCheckNum <= 1 {
				task.HealthChecks = append(task.HealthChecks, healthCheck)
				healthStatus := new(bcstype.BcsHealthCheckStatus)
				healthStatus.Type = healthCheck.Type
				healthStatus.Result = true
				healthStatus.Message = "remote tcp check, not reported"
				task.HealthCheckStatus = append(task.HealthCheckStatus, healthStatus)
			}
		default:
			blog.Info("task(%s) healthcheck(%s) not supported", task.ID, healthCheck.Type)
		}
	}
}

//add branch for process task, to do 20180802
// #lizard forgives createContainerTaskInfo
func createContainerTaskInfo(offer *mesos.Offer, resources []*mesos.Resource, task *types.Task, portUsed int) (*mesos.TaskInfo, int) {
	blog.V(3).Infof("Prepared task for launch with offer %s from %s", *offer.GetId().Value, offer.GetHostname())
	taskInfo := mesos.TaskInfo{
		Name: proto.String(task.Name),
		TaskId: &mesos.TaskID{
			Value: proto.String(task.ID),
		},
		AgentId:   offer.AgentId,
		Resources: resources,
		Command: &mesos.CommandInfo{
			Shell:     proto.Bool(false),
			Value:     proto.String(task.Command),
			Arguments: task.Arguments,
		},
		Container: &mesos.ContainerInfo{
			Type: mesos.ContainerInfo_MESOS.Enum(),
			Mesos: &mesos.ContainerInfo_MesosInfo{
				Image: &mesos.Image{
					Type: mesos.Image_DOCKER.Enum(),
					Docker: &mesos.Image_Docker{
						Name: proto.String(task.Image),
					},
				},
			},
			Docker: &mesos.ContainerInfo_DockerInfo{
				Image:        proto.String(task.Image),
				PortMappings: []*mesos.ContainerInfo_DockerInfo_PortMapping{},
				Parameters:   []*mesos.Parameter{},
			},
		},
	}

	taskInfo.Container.Docker.Privileged = &task.Privileged
	taskInfo.Container.Docker.ForcePullImage = &task.ForcePullImage

	if task.Network != "HOST" && task.Hostame != "" {
		hostname := fmt.Sprintf("%s-%d", task.Hostame, time.Now().UnixNano())
		taskInfo.Container.Hostname = &hostname
	}

	if task.KillPolicy != nil && task.KillPolicy.GracePeriod > 0 {
		durationS := time.Second * time.Duration(task.KillPolicy.GracePeriod)

		durationInfo := &mesos.DurationInfo{
			Nanoseconds: proto.Int64(int64(durationS)),
		}

		taskInfo.KillPolicy = &mesos.KillPolicy{
			GracePeriod: durationInfo,
		}
	}

	for _, parameter := range task.Parameters {
		taskInfo.Container.Docker.Parameters = append(taskInfo.Container.Docker.Parameters, &mesos.Parameter{
			Key:   proto.String(parameter.Key),
			Value: proto.String(parameter.Value),
		})
	}

	for _, volume := range task.Volumes {
		mode := mesos.Volume_RO
		if volume.Mode == "RW" {
			mode = mesos.Volume_RW
		}
		taskInfo.Container.Volumes = append(taskInfo.Container.Volumes, &mesos.Volume{
			ContainerPath: proto.String(volume.ContainerPath),
			HostPath:      proto.String(volume.HostPath),
			Mode:          &mode,
		})
	}

	renderAppTaskVarTemplate(task, offer)
	varEnvs := make([]*mesos.Environment_Variable, 0)
	for k, v := range task.Env {
		varEnvs = append(varEnvs, &mesos.Environment_Variable{
			Name:  proto.String(k),
			Value: proto.String(v),
		})
	}

	// add 190114 namespace and application name to container labels
	labelsMap := make(map[string]string)
	for k, v := range task.Labels {
		labelsMap[k] = v
	}
	labelsMap["namespace"] = task.RunAs
	//task.ID = 1536138501685462613.0.0.app-name.namespace.clusterid
	taskids := strings.Split(task.ID, ".")
	labelsMap["pod_name"] = fmt.Sprintf("%s-%s", taskids[3], taskids[2])

	labels := make([]*mesos.Label, 0)
	for k, v := range labelsMap {
		labels = append(labels, &mesos.Label{
			Key:   proto.String(k),
			Value: proto.String(v),
		})
	}
	taskInfo.Labels = &mesos.Labels{
		Labels: labels,
	}

	portNum := 0
	blog.V(3).Infof("task(%s) process Network: %s", task.ID, task.Network)
	switch task.Network {
	case "NONE":
		taskInfo.Container.Docker.Network = mesos.ContainerInfo_DockerInfo_NONE.Enum()
		for _, m := range task.PortMappings {
			envName := "PORT" + "_" + m.Name
			envValue := strconv.Itoa(int(m.HostPort))
			blog.V(3).Infof("task(%s) set env(%s:%s)", task.ID, envName, envValue)
			varEnvs = append(varEnvs, &mesos.Environment_Variable{
				Name:  proto.String(envName),
				Value: proto.String(envValue),
			})
		}
	case "HOST":
		ports := getOfferPorts(offer)
		blog.V(3).Infof("offer(%s)(%s) port num(%d)", *offer.GetId().Value, offer.GetHostname(), len(ports))
		for idx, m := range task.PortMappings {
			blog.V(3).Infof("task(%s) Port setting[%d]: Network(%s), HostPort(%d), ContainerPort(%d), Protocol(%s) ",
				task.ID, idx, task.Network, m.HostPort, m.ContainerPort, m.Protocol)
			if m.ContainerPort < 0 {
				blog.Error("task(%s) Network error: ContainerPort(%d) error under Network(%s)",
					task.ID, m.ContainerPort, task.Network)
				continue
			}
			randomPort := false
			cPort := m.ContainerPort
			hPort := m.HostPort
			//random port, get from offer
			if m.ContainerPort == 0 {
				if len(ports) <= portUsed+portNum {
					blog.Error("task(%s) Port not enough: offerPorts(%d)<=used(%d)+currUsed(%d)", task.ID, len(ports), portUsed, portNum)
					return nil, portNum
				}
				cPort = int32(ports[portUsed+portNum])
				// set hostPort as the same as containerPort
				randomPort = true
				hPort = cPort
				portNum++
				blog.Info("task(%s) under HOST network, containerPort 0, so get Container and Host Port(%d) from offer", task.ID, cPort)
				m.ContainerPort = cPort
				m.HostPort = hPort
			}

			taskInfo.Container.Docker.PortMappings = append(taskInfo.Container.Docker.PortMappings,
				&mesos.ContainerInfo_DockerInfo_PortMapping{
					HostPort:      proto.Uint32(uint32(hPort)),
					ContainerPort: proto.Uint32(uint32(cPort)),
					Protocol:      proto.String(m.Protocol),
				},
			)
			// set environmet PORTn
			envName := "PORT" + "_" + m.Name
			envValue := strconv.Itoa(int(cPort))
			blog.V(3).Infof("task(%s) set env(%s:%s)", task.ID, envName, envValue)
			varEnvs = append(varEnvs, &mesos.Environment_Variable{
				Name:  proto.String(envName),
				Value: proto.String(envValue),
			})

			if randomPort && hPort > 0 {
				taskInfo.Resources = append(taskInfo.Resources, &mesos.Resource{
					Name: proto.String("ports"),
					Type: mesos.Value_RANGES.Enum(),
					Ranges: &mesos.Value_Ranges{
						Range: []*mesos.Value_Range{
							{
								Begin: proto.Uint64(uint64(hPort)),
								End:   proto.Uint64(uint64(hPort)),
							},
						},
					},
				})
			}
		}
		taskInfo.Container.Docker.Network = mesos.ContainerInfo_DockerInfo_HOST.Enum()
	case "USER":
		taskInfo.Container.Docker.Parameters = append(taskInfo.Container.Docker.Parameters,
			&mesos.Parameter{
				Key:   proto.String("net"),
				Value: proto.String(task.RunAs),
			})
		taskInfo.Container.Docker.Network = mesos.ContainerInfo_DockerInfo_USER.Enum()
		for _, m := range task.PortMappings {
			envName := "PORT" + "_" + m.Name
			envValue := strconv.Itoa(int(m.ContainerPort))
			blog.V(3).Infof("task(%s) set env(%s:%s)", task.ID, envName, envValue)
			varEnvs = append(varEnvs, &mesos.Environment_Variable{
				Name:  proto.String(envName),
				Value: proto.String(envValue),
			})
		}

	case "BRIDGE":
		ports := getOfferPorts(offer)
		blog.V(3).Infof("offer(%s)(%s) port num(%d)", *offer.GetId().Value, offer.GetHostname(), len(ports))
		for _, m := range task.PortMappings {
			blog.V(3).Infof("task(%s) Port setting: Network(%s), HostPort(%d), ContainerPort(%d), Protocol(%s) ",
				task.ID, task.Network, m.HostPort, m.ContainerPort, m.Protocol)
			cPort := m.ContainerPort
			hPort := m.HostPort
			randomPort := false
			//random port, get from offer
			if m.HostPort == 0 {
				if len(ports) <= portUsed+portNum {
					blog.Error("task(%s) Port not enough: offerPorts(%d), used(%d), I used(%d)", task.ID, len(ports), portUsed, portNum)
					return nil, portNum
				}
				hPort = int32(ports[portUsed+portNum])
				randomPort = true
				portNum++
				blog.Info("task(%s) under BRIDGE network, HostPort setting is 0, so get HostPort(%d) from offer", task.ID, hPort)

				// set environmet PORTn
				envName := "PORT" + "_" + m.Name
				envValue := strconv.Itoa(int(hPort))
				blog.V(3).Infof("task(%s) set env(%s:%s)", task.ID, envName, envValue)
				varEnvs = append(varEnvs, &mesos.Environment_Variable{
					Name:  proto.String(envName),
					Value: proto.String(envValue),
				})
			}
			if hPort < 0 {
				blog.V(3).Infof("task(%s) HostPort(%d) < 0, set to 0", task.ID, hPort)
				hPort = 0
			}
			//write back data to task
			m.ContainerPort = cPort
			m.HostPort = hPort
			taskInfo.Container.Docker.PortMappings = append(taskInfo.Container.Docker.PortMappings,
				&mesos.ContainerInfo_DockerInfo_PortMapping{
					HostPort:      proto.Uint32(uint32(hPort)),
					ContainerPort: proto.Uint32(uint32(cPort)),
					Protocol:      proto.String(m.Protocol),
				},
			)
			if randomPort && hPort > 0 {
				taskInfo.Resources = append(taskInfo.Resources, &mesos.Resource{
					Name: proto.String("ports"),
					Type: mesos.Value_RANGES.Enum(),
					Ranges: &mesos.Value_Ranges{
						Range: []*mesos.Value_Range{
							{
								Begin: proto.Uint64(uint64(hPort)),
								End:   proto.Uint64(uint64(hPort)),
							},
						},
					},
				})
			}
		}
		taskInfo.Container.Docker.Network = mesos.ContainerInfo_DockerInfo_BRIDGE.Enum()
	default:
		if task.Network == "" {
			taskInfo.Container.Docker.Network = mesos.ContainerInfo_DockerInfo_NONE.Enum()
			for _, m := range task.PortMappings {
				envName := "PORT" /*+strconv.Itoa(int(idx)) */ + "_" + m.Name
				envValue := strconv.Itoa(int(m.HostPort))
				blog.V(3).Infof("task(%s) set env(%s:%s)", task.ID, envName, envValue)
				varEnvs = append(varEnvs, &mesos.Environment_Variable{
					Name:  proto.String(envName),
					Value: proto.String(envValue),
				})
			}
		} else if strings.ToLower(task.NetworkType) == "cnm" {
			ports := getOfferPorts(offer)
			blog.V(3).Infof("offer(%s)(%s) port num(%d)", *offer.GetId().Value, offer.GetHostname(), len(ports))
			for _, m := range task.PortMappings {
				blog.V(3).Infof("task(%s) Port setting: Network(%s), HostPort(%d), ContainerPort(%d), Protocol(%s) ",
					task.ID, task.Network, m.HostPort, m.ContainerPort, m.Protocol)
				cPort := m.ContainerPort
				hPort := m.HostPort
				randomPort := false
				//random port, get from offer
				if m.HostPort == 0 {
					if len(ports) <= portUsed+portNum {
						blog.Error("task(%s) Port not enough: offerPorts(%d), used(%d), I used(%d)", task.ID, len(ports), portUsed, portNum)
						return nil, portNum
					}
					hPort = int32(ports[portUsed+portNum])
					randomPort = true
					portNum++
					blog.Info("task(%s) under BRIDGE network, HostPort setting is 0, so get HostPort(%d) from offer", task.ID, hPort)
					envName := "PORT" + "_" + m.Name
					envValue := strconv.Itoa(int(hPort))
					blog.V(3).Infof("task(%s) set env(%s:%s)", task.ID, envName, envValue)
					varEnvs = append(varEnvs, &mesos.Environment_Variable{
						Name:  proto.String(envName),
						Value: proto.String(envValue),
					})
				}
				if hPort < 0 {
					blog.V(3).Infof("task(%s) HostPort(%d) < 0, set to 0", task.ID, hPort)
					hPort = 0
				}
				m.ContainerPort = cPort
				m.HostPort = hPort
				taskInfo.Container.Docker.PortMappings = append(taskInfo.Container.Docker.PortMappings,
					&mesos.ContainerInfo_DockerInfo_PortMapping{
						HostPort:      proto.Uint32(uint32(hPort)),
						ContainerPort: proto.Uint32(uint32(cPort)),
						Protocol:      proto.String(m.Protocol),
					},
				)
				if randomPort && hPort > 0 {
					taskInfo.Resources = append(taskInfo.Resources, &mesos.Resource{
						Name: proto.String("ports"),
						Type: mesos.Value_RANGES.Enum(),
						Ranges: &mesos.Value_Ranges{
							Range: []*mesos.Value_Range{
								{
									Begin: proto.Uint64(uint64(hPort)),
									End:   proto.Uint64(uint64(hPort)),
								},
							},
						},
					})
				}
			}
			taskInfo.Container.Docker.Parameters = append(taskInfo.Container.Docker.Parameters,
				&mesos.Parameter{
					Key:   proto.String("net"),
					Value: proto.String(task.Network),
				})
			taskInfo.Container.Docker.Network = mesos.ContainerInfo_DockerInfo_USER.Enum()
		} else { // as USER
			taskInfo.Container.Docker.Parameters = append(taskInfo.Container.Docker.Parameters,
				&mesos.Parameter{
					Key:   proto.String("net"),
					Value: proto.String(task.Network),
				})
			taskInfo.Container.Docker.Network = mesos.ContainerInfo_DockerInfo_USER.Enum()
			for _, m := range task.PortMappings {
				envName := "PORT" + "_" + m.Name
				envValue := strconv.Itoa(int(m.ContainerPort))
				blog.V(3).Infof("task(%s) set env(%s:%s)", task.ID, envName, envValue)
				varEnvs = append(varEnvs, &mesos.Environment_Variable{
					Name:  proto.String(envName),
					Value: proto.String(envValue),
				})
			}
		}
	}

	blog.V(3).Infof("task(%s) set Environment num: %d", task.ID, len(varEnvs))
	taskInfo.Command.Environment = &mesos.Environment{
		Variables: varEnvs,
	}

	msgData, err := json.Marshal(task.DataClass)
	blog.V(3).Infof("task %s dataclass %s", task.ID, string(msgData))

	if err == nil {
		taskInfo.Data = []byte(base64.StdEncoding.EncodeToString(msgData))
	} else {
		blog.Warn("Prepared data of taskinfo is err, for %s", err.Error())
	}

	createTaskInfoHealth(task, &taskInfo)

	return &taskInfo, portNum
}

// added  180807, create TaskInfo for process. By default, the process network is always HOST, and the port can be
// specific or given by scheduler when port=0. The var template in Task.DataClass.ProDef and Task.Env will be rendered, and finally
// the taskgroup in zookeeper(or other storage) and the taskinfo down to mesos are all rendered.
func createProcessTaskInfo(offer *mesos.Offer, resources []*mesos.Resource, task *types.Task, portUsed int) (*mesos.TaskInfo, int) {
	blog.V(3).Infof("Prepared task for launch with offer %s from %s", *offer.GetId().Value, offer.GetHostname())
	taskInfo := mesos.TaskInfo{
		Name: proto.String(task.Name),
		TaskId: &mesos.TaskID{
			Value: proto.String(task.ID),
		},
		AgentId:   offer.AgentId,
		Resources: resources,
		Command:   &mesos.CommandInfo{},
	}

	if task.KillPolicy != nil && task.KillPolicy.GracePeriod > 0 {
		durationS := time.Second * time.Duration(task.KillPolicy.GracePeriod)

		durationInfo := &mesos.DurationInfo{
			Nanoseconds: proto.Int64(int64(durationS)),
		}

		taskInfo.KillPolicy = &mesos.KillPolicy{
			GracePeriod: durationInfo,
		}
	}

	if task.Labels != nil {
		labels := make([]*mesos.Label, 0)
		for k, v := range task.Labels {
			labels = append(labels, &mesos.Label{
				Key:   proto.String(k),
				Value: proto.String(v),
			})
		}

		taskInfo.Labels = &mesos.Labels{
			Labels: labels,
		}
	}

	portNum := 0
	portEnvs := make([]*mesos.Environment_Variable, 0)
	ports := getOfferPorts(offer)
	blog.V(3).Infof("offer(%s)(%s) port num(%d)", *offer.GetId().Value, offer.GetHostname(), len(ports))

	for idx, m := range task.PortMappings {
		blog.V(3).Infof("task(%s) Port setting[%d]: Network(%s), HostPort(%d), ContainerPort(%d), Protocol(%s) ",
			task.ID, idx, task.Network, m.HostPort, m.ContainerPort, m.Protocol)

		randomPort := false
		hPort := m.HostPort
		if hPort <= 0 {
			if len(ports) <= portUsed+portNum {
				blog.Error("task(%s) Port not enough: offerPorts(%d)<=used(%d)+currUsed(%d)", task.ID, len(ports), portUsed, portNum)
				return nil, portNum
			}
			hPort = int32(ports[portUsed+portNum])
			randomPort = true
			portNum++
			blog.Info("task(%s) under HOST network, hostPort 0, so get Container and Host Port(%d) from offer", task.ID, hPort)
			// write back data to task
			// set containerPort as the same as hostPort
			m.HostPort = hPort
		}
		m.ContainerPort = hPort

		// set environmet PORTn
		envName := "PORT" + "_" + m.Name
		envValue := strconv.Itoa(int(hPort))
		blog.V(3).Infof("task(%s) set env(%s:%s)", task.ID, envName, envValue)
		portEnvs = append(portEnvs, &mesos.Environment_Variable{
			Name:  proto.String(envName),
			Value: proto.String(envValue),
		})

		if randomPort {
			taskInfo.Resources = append(taskInfo.Resources, &mesos.Resource{
				Name: proto.String("ports"),
				Type: mesos.Value_RANGES.Enum(),
				Ranges: &mesos.Value_Ranges{
					Range: []*mesos.Value_Range{
						{
							Begin: proto.Uint64(uint64(hPort)),
							End:   proto.Uint64(uint64(hPort)),
						},
					},
				},
			})
		}
	}

	// render var templates in process Task data
	renderProcessTaskVarTemplate(task, offer)
	varEnvs := make([]*mesos.Environment_Variable, 0)
	for k, v := range task.Env {
		varEnvs = append(varEnvs, &mesos.Environment_Variable{
			Name:  proto.String(k),
			Value: proto.String(v),
		})
	}
	// added  20180808, append portEnvs after user-specific env, to keep the same sequence as before.
	varEnvs = append(varEnvs, portEnvs...)

	blog.V(3).Infof("task(%s) set Environment num: %d", task.ID, len(varEnvs))
	taskInfo.Command.Environment = &mesos.Environment{
		Variables: varEnvs,
	}

	msgData, err := json.Marshal(task.DataClass)
	blog.V(3).Infof("task %s dataclass %s", task.ID, string(msgData))

	if err == nil {
		taskInfo.Data = []byte(base64.StdEncoding.EncodeToString(msgData))
	} else {
		blog.Warn("Prepared data of taskinfo is err, for %s", err.Error())
	}

	createTaskInfoHealth(task, &taskInfo)

	return &taskInfo, portNum
}

func createTaskInfoHealth(task *types.Task, taskInfo *mesos.TaskInfo) {

	for _, healthCheck := range task.HealthChecks {
		switch healthCheck.Type {
		case bcstype.BcsHealthCheckType_COMMAND:
			if healthCheck.Command == nil {
				blog.Error("task(%s) healthcheck(%s) data is nil", task.ID, healthCheck.Type)
				break
			}
			if healthCheck.Command.Value == "" {
				blog.Error("task(%s) healthcheck MesosCommand.Value empty", task.ID)
				break
			}
			taskInfo.HealthCheck = &mesos.HealthCheck{
				Type: mesos.HealthCheck_COMMAND.Enum(),
				Command: &mesos.CommandInfo{
					Value: proto.String(healthCheck.Command.Value),
				},
				DelaySeconds:        proto.Float64(float64(healthCheck.DelaySeconds)),
				IntervalSeconds:     proto.Float64(float64(healthCheck.IntervalSeconds)),
				TimeoutSeconds:      proto.Float64(float64(healthCheck.TimeoutSeconds)),
				ConsecutiveFailures: proto.Uint32(healthCheck.ConsecutiveFailures),
				GracePeriodSeconds:  proto.Float64(float64(healthCheck.GracePeriodSeconds)),
			}
		case bcstype.BcsHealthCheckType_TCP:
			if healthCheck.Tcp == nil {
				blog.Error("task(%s) healthcheck(%s) data is nil", task.ID, healthCheck.Type)
				break
			}
			checkPort := healthCheck.Tcp.Port
			if checkPort <= 0 {
				checkPort, _ = getTaskHealthCheckPort(task, healthCheck.Tcp.PortName)
				if checkPort <= 0 {
					blog.Error("task(%s) healthcheck(%s) no port", task.ID, healthCheck.Type)
					break
				}
			}
			taskInfo.HealthCheck = &mesos.HealthCheck{
				Type: mesos.HealthCheck_TCP.Enum(),
				Tcp: &mesos.HealthCheck_TCPCheckInfo{
					Port: proto.Uint32(uint32(checkPort)),
				},
				DelaySeconds:        proto.Float64(float64(healthCheck.DelaySeconds)),
				IntervalSeconds:     proto.Float64(float64(healthCheck.IntervalSeconds)),
				TimeoutSeconds:      proto.Float64(float64(healthCheck.TimeoutSeconds)),
				ConsecutiveFailures: proto.Uint32(healthCheck.ConsecutiveFailures),
				GracePeriodSeconds:  proto.Float64(float64(healthCheck.GracePeriodSeconds)),
			}
		case bcstype.BcsHealthCheckType_HTTP:
			if healthCheck.Http == nil {
				blog.Error("task(%s) healthcheck(%s) data is nil", task.ID, healthCheck.Type)
				break
			}
			checkPort := healthCheck.Http.Port
			if checkPort <= 0 {
				checkPort, _ = getTaskHealthCheckPort(task, healthCheck.Http.PortName)
				if checkPort <= 0 {
					blog.Error("task(%s) healthcheck(%s) no port", task.ID, healthCheck.Type)
					break
				}
			}
			taskInfo.HealthCheck = &mesos.HealthCheck{
				Type: mesos.HealthCheck_HTTP.Enum(),
				Http: &mesos.HealthCheck_HTTPCheckInfo{
					Port:   proto.Uint32(uint32(checkPort)),
					Path:   proto.String(healthCheck.Http.Path),
					Scheme: proto.String(healthCheck.Http.Scheme),
				},
				DelaySeconds:        proto.Float64(float64(healthCheck.DelaySeconds)),
				IntervalSeconds:     proto.Float64(float64(healthCheck.IntervalSeconds)),
				TimeoutSeconds:      proto.Float64(float64(healthCheck.TimeoutSeconds)),
				ConsecutiveFailures: proto.Uint32(healthCheck.ConsecutiveFailures),
				GracePeriodSeconds:  proto.Float64(float64(healthCheck.GracePeriodSeconds)),
			}
		default:
			blog.Info("task(%s) healthcheck(%s) is remote check or not supported", task.ID, healthCheck.Type)
		}
	}

	return
}

// added  180807, render the var templates in *types.Task, it will effect taskgroup and the following copy
// operations from taskgroup to taskinfo.
func renderProcessTaskVarTemplate(task *types.Task, offer *mesos.Offer) {
	m := make(map[string]string)

	// set application name
	m[types.TASK_TEMPLATE_KEY_PROCESSNAME] = task.AppId

	// set namespace
	m[types.TASK_TEMPLATE_KEY_NAMESPACE] = task.RunAs

	// set this taskgroup(which this task belong to) index in all instances of application
	m[types.TASK_TEMPLATE_KEY_INSTANCEID] = strings.Split(task.ID, ".")[2]

	// set InnerIP
	ip, ok := offerP.GetOfferIp(offer)
	if ok {
		m[types.TASK_TEMPLATE_KEY_HOSTIP] = ip
	}

	// set port by name
	for _, port := range task.PortMappings {
		key := fmt.Sprintf(types.TASK_TEMPLATE_KEY_PORT_FORMAT, port.Name)
		m[key] = fmt.Sprintf("%d", port.HostPort)
	}

	// render workPath first and then add it into vars for rendering others
	for k, v := range m {
		task.DataClass.ProcInfo.WorkPath = renderString(task.DataClass.ProcInfo.WorkPath, k, v)
		task.DataClass.ProcInfo.PidFile = renderString(task.DataClass.ProcInfo.PidFile, k, v)
	}
	m[types.TASK_TEMPLATE_KEY_WORKPATH] = task.DataClass.ProcInfo.WorkPath
	m[types.TASK_TEMPLATE_KEY_PIDFILE] = task.DataClass.ProcInfo.PidFile

	for k, v := range m {
		// render all keys and values in Env
		for envKey, envVal := range task.Env {
			newKey := renderString(envKey, k, v)
			newVal := renderString(envVal, k, v)
			delete(task.Env, envKey)
			task.Env[newKey] = newVal
		}

		// render process info
		var temp []byte
		_ = codec.EncJson(task.DataClass.ProcInfo, &temp)
		temp = []byte(renderString(string(temp), k, v))
		_ = codec.DecJson(temp, task.DataClass.ProcInfo)

		for _, msg := range task.DataClass.Msgs {
			switch *msg.Type {
			case types.Msg_LOCALFILE:
				*msg.Local.To = renderString(*msg.Local.To, k, v)
			case types.Msg_REMOTE:
				*msg.Remote.To = renderString(*msg.Remote.To, k, v)
			case types.Msg_ENV:
				*msg.Env.Name = renderString(*msg.Env.Name, k, v)
			case types.Msg_ENV_REMOTE:
				*msg.EnvRemote.Name = renderString(*msg.EnvRemote.Name, k, v)
			case types.Msg_SECRET:
				*msg.Secret.Name = renderString(*msg.Secret.Name, k, v)
			default:
				continue
			}
		}
	}
}

func renderAppTaskVarTemplate(task *types.Task, offer *mesos.Offer) {
	//task.ID = 1536138501685462613.0.0.app-name.namespace.clusterid
	taskids := strings.Split(task.ID, ".")
	timestamp := taskids[0]
	instanceid := taskids[2]
	appname := taskids[3]
	namespace := taskids[4]
	clusterid := taskids[5]

	m := make(map[string]string)

	// set application name
	m[types.APP_TASK_TEMPLATE_KEY_APPNAME] = task.AppId

	// set namespace
	m[types.APP_TASK_TEMPLATE_KEY_NAMESPACE] = task.RunAs

	// set this taskgroup(which this task belong to) index in all instances of application
	m[types.APP_TASK_TEMPLATE_KEY_INSTANCEID] = strings.Split(task.ID, ".")[2]

	// set InnerIP
	ip, ok := offerP.GetOfferIp(offer)
	if ok {
		m[types.APP_TASK_TEMPLATE_KEY_HOSTIP] = ip
	}

	//set taskgroup id
	m[types.APP_TASK_TEMPLATE_KEY_PODID] = fmt.Sprintf("%s.%s.%s.%s.%s", instanceid, appname, namespace, clusterid, timestamp)
	//set taskgroup name
	m[types.APP_TASK_TEMPLATE_KEY_PODNAME] = fmt.Sprintf("%s-%s", appname, instanceid)

	// set port by name
	for _, port := range task.PortMappings {
		key := fmt.Sprintf(types.APP_TASK_TEMPLATE_KEY_PORT_FORMAT, port.Name)
		m[key] = fmt.Sprintf("%d", port.HostPort)
	}

	for k, v := range m {
		// render all keys and values in Env
		for envKey, envVal := range task.Env {
			newKey := renderString(envKey, k, v)
			newVal := renderString(envVal, k, v)
			delete(task.Env, envKey)
			task.Env[newKey] = newVal
		}
	}
}

// Replace all K in s with v and return the replaced string r.
// K is the string after formatting k with TASK_TEMPLATE_KEY_FORMAT
func renderString(s, k, v string) (r string) {
	k = fmt.Sprintf(types.TASK_TEMPLATE_KEY_FORMAT, k)
	return strings.Replace(s, k, v, -1)
}

func getTaskHealthCheckPort(task *types.Task, name string) (int32, error) {
	blog.V(3).Infof("get health check port for name:%s, task:%s Network:%s", name, task.ID, task.Network)

	switch task.Network {
	case "NONE":
		for _, m := range task.PortMappings {
			if m.Name == name {
				return m.ContainerPort, nil
			}
		}
		return 0, fmt.Errorf("task(%s) has not portname(%s)", task.ID, name)
	case "HOST":
		for _, m := range task.PortMappings {
			if m.Name == name {
				return m.ContainerPort, nil
			}
		}
		return 0, fmt.Errorf("task(%s) has not portname(%s)", task.ID, name)
	case "USER":
		for _, m := range task.PortMappings {
			if m.Name == name {
				return m.ContainerPort, nil
			}
		}
		return 0, fmt.Errorf("task(%s) has not portname(%s)", task.ID, name)
	case "BRIDGE":
		for _, m := range task.PortMappings {
			if m.Name == name {
				return m.ContainerPort, nil
			}
		}
		return 0, fmt.Errorf("task(%s) has not portname(%s)", task.ID, name)
	default:
		for _, m := range task.PortMappings {
			if m.Name == name {
				return m.ContainerPort, nil
			}
		}
		return 0, fmt.Errorf("task(%s) has not portname(%s)", task.ID, name)
	}
}

// Create taskgroup information with offered resource, the information include: ports, slave attributions, health-check information etc.
func CreateTaskGroupInfo(offer *mesos.Offer, version *types.Version, resources []*mesos.Resource, taskgroup *types.TaskGroup) *mesos.TaskGroupInfo {
	blog.Info("build taskgroup(%s) with offer %s||%s", taskgroup.ID, offer.GetHostname(), *offer.GetId().Value)

	taskgroup.AgentID = *offer.AgentId.Value
	taskgroup.HostName = offer.GetHostname()
	taskgroup.StartTime = time.Now().Unix()
	// build taskgroup's attributes according to version and offer attributes,
	// for UNIQUE and other constraints
	if version.Constraints != nil {
		for _, oneConstraint := range version.Constraints.IntersectionItem {
			if oneConstraint == nil {
				continue
			}
			for _, oneData := range oneConstraint.UnionData {
				if oneData == nil {
					continue
				}
				blog.V(3).Infof("version(RunAs:%s ID:%s), Constraint attribute(%s)", version.RunAs, version.ID, oneData.Name)
				// copy attribute from offer to taskgroup
				isIn := false
				for _, currAttribute := range taskgroup.Attributes {
					if currAttribute.GetName() == oneData.Name {
						isIn = true
						blog.V(3).Infof("attribute(%s) is already in taskgroup", oneData.Name)
						break
					}
				}
				if isIn == false {
					var attribute *mesos.Attribute
					if oneData.Name == "hostname" {
						blog.V(3).Infof("create attribute(%s) for taskgroup", oneData.Name)
						var attr mesos.Attribute
						var attrName = "hostname"
						attr.Name = &attrName
						var attrType mesos.Value_Type = mesos.Value_TEXT
						attr.Type = &attrType
						var attrValue mesos.Value_Text
						var host string = offer.GetHostname()
						attrValue.Value = &host
						attr.Text = &attrValue
						attribute = &attr
					} else {
						attribute, _ = offerP.GetOfferAttribute(offer, oneData.Name)
					}
					if attribute != nil {
						blog.V(3).Infof("add attribute(%s) to taskgroup", oneData.Name)
						taskgroup.Attributes = append(taskgroup.Attributes, attribute)
					} else {
						blog.Warn("get attribute(%s) for taskgroup return nil", oneData.Name)
					}
				}
			}
		}
	}

	if len(taskgroup.Taskgroup) <= 0 {
		blog.Errorf("build taskgroup(%s) failed: taskgroup.Taskgroup is empty", taskgroup.ID)
		return nil
	}

	var taskgroupinfo mesos.TaskGroupInfo

	portTotal := 0
	executorResourceDone := false
	for _, task := range taskgroup.Taskgroup {

		//update task offer info
		task.OfferId = *offer.GetId().Value
		task.AgentId = *offer.AgentId.Value
		task.AgentHostname = *offer.Hostname
		task.AgentIPAddress, _ = offerP.GetOfferIp(offer)
		//if task contains extended resources, then set device plugin socket address int it
		for _, ex := range task.DataClass.ExtendedResources {
			for _, re := range offer.GetResources() {
				if re.GetName() == ex.Name {
					//device plugin socket setted in role parameter
					ex.Socket = re.GetRole()
				}
			}
		}

		resource := *task.DataClass.Resources
		if !executorResourceDone && resource.Cpus >= 10*types.CPUS_PER_EXECUTOR {
			resource.Cpus -= types.CPUS_PER_EXECUTOR + 0.01
			executorResourceDone = true
		}
		taskResource := BuildResources(&resource)

		var taskInfo *mesos.TaskInfo
		var portNum int
		// if task.Kind is Process, make taskInfo by createProcessTaskInfo
		// else(default) make taskInfo by createContainerTaskInfo
		if task.Kind == commtypes.BcsDataType_PROCESS {
			taskInfo, portNum = createProcessTaskInfo(offer, taskResource, task, portTotal)
		} else {
			taskInfo, portNum = createContainerTaskInfo(offer, taskResource, task, portTotal)
		}

		if taskInfo == nil {
			blog.Error("build taskinfo return nil")
			return nil
		}
		portTotal += portNum
		taskgroupinfo.Tasks = append(taskgroupinfo.Tasks, taskInfo)
	}

	return &taskgroupinfo
}

func getOfferCpusetResources(o *mesos.Offer) *mesos.Resource {
	for _, i := range o.GetResources() {
		if i.GetName() == "cpuset" {
			return i
		}
	}

	return nil
}

func GetTaskGroupID(taskGroupInfo *mesos.TaskGroupInfo) *string {
	defID := proto.String("default")
	if len(taskGroupInfo.Tasks) <= 0 {
		return defID
	}

	taskID := taskGroupInfo.Tasks[0].TaskId.Value
	splitID := strings.Split(*taskID, ".")

	if len(splitID) != 6 {
		return defID
	}

	//ID := strings.Join(splitID[2:], ".")

	// appInstances, appID, appRunAs, appClusterId, idTime
	ID := fmt.Sprintf("%s.%s.%s.%s.%s", splitID[2], splitID[3], splitID[4], splitID[5], splitID[0])
	return &ID
}

// IsTaskGroupEnd Whether an taskgroup is in ending statuses
func IsTaskGroupEnd(taskGroup *types.TaskGroup) bool {
	for _, task := range taskGroup.Taskgroup {
		status := task.Status
		if status == types.TASK_STATUS_LOST || status == types.TASK_STATUS_STAGING || status == types.TASK_STATUS_STARTING || status == types.TASK_STATUS_RUNNING || status == types.TASK_STATUS_KILLING { //nolint
			blog.Info("task %s status(%s), not end status", task.ID, status)
			return false
		}
	}

	return true
}

// CanTaskGroupShutdown Whether an taskgroup can be shutdown currently
func CanTaskGroupShutdown(taskGroup *types.TaskGroup) bool {
	for _, task := range taskGroup.Taskgroup {
		status := task.Status
		if status == types.TASK_STATUS_KILLING {
			blog.Info("task %s status(%s), cannot do shutdown now", task.ID, status)
			return false
		}
	}

	return true
}

// Whether an taskgroup can be rescheduled currently
func CanTaskGroupReschedule(taskGroup *types.TaskGroup) bool {

	for _, task := range taskGroup.Taskgroup {
		status := task.Status
		if status == types.TASK_STATUS_STAGING || status == types.TASK_STATUS_STARTING || status == types.TASK_STATUS_RUNNING || status == types.TASK_STATUS_KILLING {
			blog.Info("task %s status(%s), can not reschedule", task.ID, status)
			return false
		}
	}

	return true
}

// Check whether the version definition is correct
func CheckVersion(version *types.Version, store store.Store) error {

	for _, container := range version.Container {
		for _, configMap := range container.ConfigMaps {
			configMapName := configMap.Name
			configMapNs := version.RunAs
			blog.V(3).Infof("to get bcsconfigmap(Namespace:%s Name:%s)", configMapNs, configMapName)
			bcsConfigMap, err := store.FetchConfigMap(configMapNs, configMapName)
			if err != nil {
				blog.Warn("get bcsconfigmap(Namespace:%s Name:%s) err: %s", configMapNs, configMapName, err.Error())
				return fmt.Errorf("get bcsconfigmap(Namespace:%s Name:%s) err: %s", configMapNs, configMapName, err.Error())
			}
			if bcsConfigMap == nil {
				blog.Warn("bcsconfigmap(Namespace:%s Name:%s) not exist", configMapNs, configMapName)
				return fmt.Errorf("bcsconfigmap(Namespace:%s Name:%s) not exist", configMapNs, configMapName)
			}

			for _, confItem := range configMap.Items {
				_, ok := bcsConfigMap.Data[confItem.DataKey]
				if ok == false {
					blog.Warn("bcsconfig item(key:%s) not exist in bcsconfig(%s, %s) ", confItem.DataKey, configMapNs, configMapName)
					return fmt.Errorf("bcsconfig item(key:%s) not exist in bcsconfig(%s, %s) ", confItem.DataKey, configMapNs, configMapName)
				}
			}
		}

		for _, secret := range container.Secrets {
			secretName := secret.SecretName
			secretNs := version.RunAs
			blog.V(3).Infof("to get bcssecret(Namespace:%s Name:%s)", secretNs, secretName)
			bcsSecret, err := store.FetchSecret(secretNs, secretName)
			if err != nil {
				blog.Warn("get bcssecret(Namespace:%s Name:%s) err: %s", secretNs, secretName, err.Error())
				return fmt.Errorf("get bcssecret(Namespace:%s Name:%s) err: %s", secretNs, secretName, err.Error())
			}
			if bcsSecret == nil {
				blog.Warn("bcssecret(Namespace:%s Name:%s) not exist", secretNs, secretName)
				return fmt.Errorf("bcssecret(Namespace:%s Name:%s) not exist", secretNs, secretName)
			}

			for _, secretItem := range secret.Items {
				_, ok := bcsSecret.Data[secretItem.DataKey]
				if ok == false {
					blog.Warn("bcssecret item(key:%s) not exist in bcssecret(%s, %s) ", secretItem.DataKey, secretNs, secretName)
					return fmt.Errorf("bcssecret item(key:%s) not exist in bcssecret(%s, %s) ", secretItem.DataKey, secretNs, secretName)
				}
			}
		}
	}

	//check requestIP labels "io.tencent.bcs.netsvc.requestip.*"
	requestIpLabelNum := 0
	for k := range version.Labels {
		splitK := strings.Split(k, ".")
		if len(splitK) == 6 && splitK[3] == "netsvc" && splitK[4] == "requestip" {
			//if strconv.Itoa(requestIpLabelNum) != splitK[5] {
			//	return fmt.Errorf("label netsvc.requestip.%d not exist or not in correct position", requestIpLabelNum)
			//}
			requestIpLabelNum++
		}
	}
	if requestIpLabelNum > 0 && requestIpLabelNum < int(version.Instances) {
		return fmt.Errorf("label netsvc.requestip count(%d) < version.Instances(%d)", requestIpLabelNum, version.Instances)
	}

	return nil
}

// GetVersionRequestIpCount Get reserve IP number in version definition
func GetVersionRequestIpCount(version *types.Version) int {
	requestIpLabelNum := 0
	for k := range version.Labels {
		splitK := strings.Split(k, ".")
		if len(splitK) == 6 && splitK[3] == "netsvc" && splitK[4] == "requestip" {
			requestIpLabelNum++
		}
	}

	return requestIpLabelNum
}<|MERGE_RESOLUTION|>--- conflicted
+++ resolved
@@ -223,11 +223,7 @@
 			task.Command = container.Docker.Command
 			task.Arguments = container.Docker.Arguments
 			task.DataClass = container.DataClass
-<<<<<<< HEAD
-			task.DataClass.Msgs = make([]*types.BcsMessage,0)
-=======
 			task.DataClass.Msgs = make([]*types.BcsMessage, 0)
->>>>>>> 74c33a49
 			if err := createTaskConfigMaps(&task, container.ConfigMaps, store); err != nil {
 				return nil, err
 			}
@@ -387,17 +383,10 @@
 				blog.Warn("unkown configmap type:%s for task:%s", confItem.Type, task.ID)
 				continue
 			}
-<<<<<<< HEAD
-			by,_ := json.Marshal(msg)
-			blog.Info("add task %s configmap message: %s", task.ID, string(by))
-			task.DataClass.Msgs = append(task.DataClass.Msgs, msg)
-			by,_ = json.Marshal(task.DataClass)
-=======
 			by, _ := json.Marshal(msg)
 			blog.Info("add task %s configmap message: %s", task.ID, string(by))
 			task.DataClass.Msgs = append(task.DataClass.Msgs, msg)
 			by, _ = json.Marshal(task.DataClass)
->>>>>>> 74c33a49
 			blog.Infof("task %s dataclass(%s)", task.ID, string(by))
 		}
 	}
