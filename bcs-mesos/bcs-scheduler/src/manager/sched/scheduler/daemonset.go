/*
 * Tencent is pleased to support the open source community by making Blueking Container Service available.
 * Copyright (C) 2019 THL A29 Limited, a Tencent company. All rights reserved.
 * Licensed under the MIT License (the "License"); you may not use this file except
 * in compliance with the License. You may obtain a copy of the License at
 * http://opensource.org/licenses/MIT
 * Unless required by applicable law or agreed to in writing, software distributed under
 * the License is distributed on an "AS IS" BASIS, WITHOUT WARRANTIES OR CONDITIONS OF ANY KIND,
 * either express or implied. See the License for the specific language governing permissions and
 * limitations under the License.
 *
 */

package scheduler

import (
	"net/http"
	"strings"
	"time"

	"github.com/Tencent/bk-bcs/bcs-common/common/blog"
	commtypes "github.com/Tencent/bk-bcs/bcs-common/common/types"
	"github.com/Tencent/bk-bcs/bcs-common/pkg/scheduler/mesosproto/mesos"
	"github.com/Tencent/bk-bcs/bcs-mesos/bcs-scheduler/src/manager/sched/offer"
	"github.com/Tencent/bk-bcs/bcs-mesos/bcs-scheduler/src/manager/sched/task"
	"github.com/Tencent/bk-bcs/bcs-mesos/bcs-scheduler/src/types"
	"github.com/Tencent/bk-bcs/bcs-mesos/bcs-scheduler/src/util"
)

func (s *Scheduler) startBuildDaemonsets() {
	//start check and build daemonset
	//only master do the function
	s.stopDaemonset = make(chan struct{})
	for {
		time.Sleep(time.Second * 5)
		select {
		case <-s.stopDaemonset:
			blog.Warnf("stop check and build daemonset")
			return
		default:
			//ticker check and build daemonset
		}
		//fetch all daemonsets in cluster
		daemonsets, err := s.store.ListAllDaemonset()
		if err != nil {
			blog.Errorf("ListAllDaemonset failed: %s", err.Error())
			continue
		}
		for _, daemon := range daemonsets {
			switch daemon.Status {
			case types.Daemonset_Status_Deleting:
				s.deleteDaemonset(daemon)
			default:
				s.checkDaemonsetPod(daemon)
			}
		}
	}
}

//stop check and build daemonset
func (s *Scheduler) stopBuildDaemonset() {
	if s.stopDaemonset != nil {
		close(s.stopDaemonset)
	}
}

//checkDaemonsetPod check taskgroup status
//if some offers don't deploy daemonset, then build new taskgroup in the offer
func (s *Scheduler) checkDaemonsetPod(daemon *types.BcsDaemonset) {
	blog.V(3).Infof("start check daemonset(%s) pods, and build taskgroup on new offer", daemon.GetUuid())
	//get current all mesos offers
	offers := s.GetAllOffers()
	if len(offers) == 0 {
		blog.V(3).Infof("the cluster don't have any mesos-slave now")
		return
	}
	for _, inoffer := range offers {
		//get offer hostip
		hostIp, ok := offer.GetOfferIp(inoffer.Offer)
		//if offer don't have InnerIP attribute, then continue
		if !ok {
			blog.Warnf("launch daemonset(%s) offer(%s:%s) don't have attribute InnerIP",
				daemon.GetUuid(), inoffer.Offer.GetId().GetValue(), inoffer.Offer.GetHostname())
			continue
		}

		exist := s.checkofferWhetherBuildPod(daemon, hostIp)
		//if exist==true, then continue
		if exist {
			continue
		}
		blog.Infof("daemonset(%s) don't have taskgroup in agent(%s), then will launch", daemon.GetUuid(), hostIp)
		//the offer don't contain the damonset instance, then build new taskgroup on new pod
		s.doLaunchDaemonset(daemon, inoffer)
	}
	blog.V(3).Infof("check daemonset(%s) pods and build taskgroup on new offer done", daemon.GetUuid())
}

//check daemonset whether build taskgroup in offer(hostIp)
//if build taskgroup return true, then return false
func (s *Scheduler) checkofferWhetherBuildPod(daemon *types.BcsDaemonset, hostIp string) bool {
	var err error
	util.Lock.Lock(types.BcsDaemonset{}, daemon.GetUuid())
	daemon, err = s.store.FetchDaemonset(daemon.NameSpace, daemon.Name)
	util.Lock.UnLock(types.BcsDaemonset{}, daemon.GetUuid())
	if err != nil {
		blog.Errorf("launch daemonset(%s) taskgroup(%s) FetchDaemonset error %s", daemon.GetUuid(), err.Error())
		return true
	}
	//if daemonset don't have any pod, return false
	if len(daemon.Pods) <= 0 {
		return false
	}

	for podId, _ := range daemon.Pods {
		pod, err := s.store.FetchTaskGroup(podId)
		if err != nil {
			blog.Errorf("check daemonset(%s:%s) whether build offer, fetch taskgroup(%s) failed: %s",
				daemon.NameSpace, daemon.Name, podId, err.Error())
<<<<<<< HEAD
			if strings.Contains(err.Error(), "Not Found") {
				blog.Infof("check daemonset(%s:%s) whether build offer, fetch taskgroup(%s) Not Found, then delete it",
					daemon.NameSpace, daemon.Name, podId)
				util.Lock.Lock(types.BcsDaemonset{}, daemon.GetUuid())
				indaemon, err := s.store.FetchDaemonset(daemon.NameSpace, daemon.Name)
				if indaemon!=nil {
					//delete daemonset pods index
					delete(indaemon.Pods, podId)
					err = s.store.SaveDaemonset(indaemon)
					if err != nil {
						blog.Errorf("delete daemonset(%s) TaskGroupIndex(%s), but SaveDaemonset error %s", daemon.GetUuid(), podId, err.Error())
					} else {
						blog.Infof("delete daemonset(%s) TaskGroupIndex(%s) success", daemon.GetUuid(), podId)
					}
				}
				util.Lock.UnLock(types.BcsDaemonset{}, daemon.GetUuid())
			}
=======
>>>>>>> 74c33a49
			continue
		}
		//if taskgroup failed or finished, then delete it
		if pod.Status == types.TASKGROUP_STATUS_FINISH || pod.Status == types.TASKGROUP_STATUS_FAIL {
			util.Lock.Lock(types.BcsDaemonset{}, daemon.GetUuid())
			indaemon, err := s.store.FetchDaemonset(daemon.NameSpace, daemon.Name)
			if err != nil {
				blog.Errorf("Fetch Daemonset(%s) failed: %s", daemon.GetUuid(), err.Error())
				util.Lock.UnLock(types.BcsDaemonset{}, daemon.GetUuid())
				continue
			}
			s.DeleteDaemonsetTaskGroup(indaemon, pod)
			indaemon.Instances = uint64(len(indaemon.Pods))
			err = s.store.SaveDaemonset(indaemon)
			if err != nil {
				blog.Errorf("delete daemonset(%s) TaskGroup(%s), but SaveDaemonset error %s", daemon.GetUuid(), podId, err.Error())
			} else {
				blog.Infof("daemonset(%s) TaskGroup(%s) status(%s), and delete it success", daemon.GetUuid(), podId, pod.Status)
			}
			util.Lock.UnLock(types.BcsDaemonset{}, daemon.GetUuid())
			//if pod.AgentIp == hostIp, show the offer have builded the daemonset taskgroup
		} else if hostIp == pod.GetAgentIp() {
			blog.V(3).Infof("daemonset(%s) have taskgroup(%s) in agent(%s)", daemon.GetUuid(), podId, hostIp)
			return true
		}
	}

	return false
}

func (s *Scheduler) doLaunchDaemonset(o *types.BcsDaemonset, outOffer *offer.Offer) {
	util.Lock.Lock(types.BcsDaemonset{}, o.GetUuid())
	defer util.Lock.UnLock(types.BcsDaemonset{}, o.GetUuid())

	daemon, err := s.store.FetchDaemonset(o.NameSpace, o.Name)
	if err != nil {
		blog.Errorf("launch daemonset(%s) taskgroup(%s) FetchDaemonset error %s", daemon.GetUuid(), err.Error())
		return
	}
	//when daemon.status==deleting, don't launch taskgroup anymore
	if daemon.Status == types.Daemonset_Status_Deleting {
		blog.Infof("Daemonset(%s) status %s, then don't need launch taskgroup", daemon.GetUuid(), daemon.Status)
		return
	}
	//get offer innerip、cpu、mem、dis
	offerIp, _ := offer.GetOfferIp(outOffer.Offer)
	offer := outOffer.Offer
	cpus, mem, disk := s.OfferedResources(offer)

	var taskGroupInfos []*mesos.TaskGroupInfo
	version, err := s.store.GetVersion(daemon.NameSpace, daemon.Name)
	if err != nil {
		blog.Errorf("launch daemonset(%s:%s) with offer(%s), but get version failed:%s",
			daemon.NameSpace, daemon.Name, offerIp, err.Error())
		return
	}
	resources := task.BuildResources(version.AllResource())
	var taskgroupId string
	//check offer resource whether fit launch daemonset
	if s.IsOfferResourceFitLaunch(version.AllResource(), outOffer) && s.IsOfferExtendedResourcesFitLaunch(version.GetExtendedResources(), outOffer) {
		//use the offer to build daemonset taskgroup
		//if others use the offer, the UseOffer will return false
		if !s.UseOffer(outOffer) {
			blog.Warnf("launch daemonset(%s) use offer(%s) failed", daemon.GetUuid(), offerIp)
			return
		}
		blog.Info("launch daemonset(%s.%s) with offer:%s||%s, cpu:%f, mem:%f, disk:%f",
			daemon.NameSpace, daemon.Name, offerIp, *(offer.Id.Value), cpus, mem, disk)
		instanceId := uint64(len(daemon.Pods))
		//create taskgroup base on version
		taskgroup, err := task.CreateTaskGroup(version, "", instanceId, s.ClusterId, "", s.store)
		if err != nil {
			blog.Errorf("launch daemonset(%s) create taskgroup err: %s", daemon.GetUuid(), err.Error())
			s.DeclineResource(offer.Id.Value)
			return
		}
		//save taskgroup
		err = s.store.SaveTaskGroup(taskgroup)
		if err != nil {
			blog.Errorf("launch daemonset(%s) save taskgroup(%s) err: %s", daemon.GetUuid(), taskgroup.ID, err.Error())
			s.DeclineResource(offer.Id.Value)
			return
		}
		//update daemonset information
		taskgroupId = taskgroup.ID
		daemon.Pods[taskgroupId] = struct{}{}
		daemon.Instances = uint64(len(daemon.Pods))
		//create mesos taskgroup base inner taskgroup
		taskGroupInfo := task.CreateTaskGroupInfo(offer, version, resources, taskgroup)
		if taskGroupInfo == nil {
			blog.Errorf("launch daemonset(%s) build taskgroupinfo fail", daemon.GetUuid())
			s.DeleteDaemonsetTaskGroup(daemon, taskgroup)
			s.DeclineResource(offer.Id.Value)
			return
		}

		if err := s.store.SaveTaskGroup(taskgroup); err != nil {
			blog.Errorf("launch daemonset(%s) save taskgroup(%s) err: %s", daemon.GetUuid(), taskgroup.ID, err.Error())
			s.DeleteDaemonsetTaskGroup(daemon, taskgroup)
			s.DeclineResource(offer.Id.Value)
			return
		}
		taskGroupInfos = append(taskGroupInfos, taskGroupInfo)
		//lock agentsetting
		util.Lock.Lock(commtypes.BcsClusterAgentSetting{}, taskgroup.GetAgentIp())
		//update agentsettings taskgroup index info
		agentsetting, _ := s.store.FetchAgentSetting(taskgroup.GetAgentIp())
		if agentsetting != nil {
			agentsetting.Pods = append(agentsetting.Pods, taskgroup.ID)
			err := s.store.SaveAgentSetting(agentsetting)
			if err != nil {
				blog.Errorf("save agentsetting %s pods error %s", agentsetting.InnerIP, err.Error())
			}
		} else {
			blog.Errorf("fetch agentsetting %s Not Found", taskgroup.GetAgentIp())
		}
		util.Lock.UnLock(commtypes.BcsClusterAgentSetting{}, taskgroup.GetAgentIp())
	} else {
		blog.Warnf("launch daemonset(%s) with offer:%s||%s, cpu:%f, mem:%f, disk:%f not fit resources",
			daemon.GetUuid(), offerIp, *(offer.Id.Value), cpus, mem, disk)
		s.DeclineResource(offer.Id.Value)
		return
	}

	//launch taskgroup to mesos cluster
	resp, err := s.LaunchTaskGroups(offer, taskGroupInfos, version)
	if err != nil {
		blog.Errorf("launch daemonset(%s) taskgroup(%s) err:%s", daemon.GetUuid(), taskgroupId, err.Error())
		s.DeclineResource(offer.Id.Value)
		return
	}
	if resp != nil && resp.StatusCode != http.StatusAccepted {
		blog.Error("launch daemonset(%s) taskgroup(%s) resp status err code : %d", daemon.GetUuid(), taskgroupId, resp.StatusCode)
		s.DeclineResource(offer.Id.Value)
		return
	}

	//launch taskgroup success, and metrics
	reportScheduleTaskgroupMetrics(daemon.NameSpace, daemon.Name, taskgroupId, LaunchTaskgroupType, time.Now())
	//update daemonset info
	daemon.LastUpdateTime = time.Now().Unix()
	err = s.store.SaveDaemonset(daemon)
	if err != nil {
		blog.Errorf("launch daemonset(%s) taskgroup(%s) SaveDaemonset error %s", daemon.GetUuid(), taskgroupId, err.Error())
	}
	blog.Infof("launch daemonset(%s) taskgroup(%s) on agent(%s) success", daemon.GetUuid(), taskgroupId, offerIp)
	return
}

//check taskgroup't status, update daemonset status
func (s *Scheduler) updateDaemonsetStatus(namespace, name string) {
	daemon, err := s.store.FetchDaemonset(namespace, name)
	if err != nil {
		blog.Errorf("update daemonset(%s:%s) status, but FetchDaemonset error %s", namespace, name, err.Error())
		return
	}
	now := time.Now().Unix()
	updateTime := now - MAX_DATA_UPDATE_INTERVAL
	//when daemonset.status==deleting, not need change daemonset status
	if daemon.Status == types.Daemonset_Status_Deleting {
		blog.V(3).Infof("daemonset(%s) status %s, then not need change it", daemon.GetUuid(), daemon.Status)
		return
	}

	var nowStatus string
	var runningInstance uint64
	var failedInstance uint64
	var startingInstance uint64
	updated := false
	for podId, _ := range daemon.Pods {
		pod, err := s.store.FetchTaskGroup(podId)
		if err != nil {
			blog.Errorf("update daemonset(%s:%s) status, fetch taskgroup(%s) failed: %s",
				daemon.NameSpace, daemon.Name, podId, err.Error())
			continue
		}

		//when any pod exit, then daemonset.status==abnormal
		if pod.Status == types.TASKGROUP_STATUS_FINISH || pod.Status == types.TASKGROUP_STATUS_FAIL ||
			pod.Status == types.TASKGROUP_STATUS_LOST {
			failedInstance += 1
		}
		if pod.Status == types.TASKGROUP_STATUS_RUNNING {
			runningInstance += 1
		}
		if pod.Status == types.TASKGROUP_STATUS_STAGING || pod.Status == types.TASKGROUP_STATUS_STARTING {
			startingInstance += 1
		}
	}
	//if some  taskgroup failed
	if failedInstance > 0 {
		blog.V(3).Infof("daemonset(%s) have failed(%d), running(%d), starting(%d) taskgroups", daemon.GetUuid(), failedInstance, runningInstance, startingInstance)
		nowStatus = types.Daemonset_Status_Abnormal
	} else if startingInstance > 0 {
		blog.V(3).Infof("daemonset(%s) have failed(%d), running(%d), starting(%d) taskgroups", daemon.GetUuid(), failedInstance, runningInstance, startingInstance)
		nowStatus = types.Daemonset_Status_Starting
	} else {
		blog.V(3).Infof("daemonset(%s) have failed(%d), running(%d), starting(%d) taskgroups", daemon.GetUuid(), failedInstance, runningInstance, startingInstance)
		nowStatus = types.Daemonset_Status_Running
	}

	//if daemonset information changed
	if nowStatus != daemon.Status {
		blog.Infof("update daemonset(%s) status from(%s)->to(%s)", daemon.GetUuid(), daemon.Status, nowStatus)
		daemon.LastStatus = daemon.Status
		daemon.Status = nowStatus
		updated = true
	}
	if daemon.RunningInstances != runningInstance {
		daemon.RunningInstances = runningInstance
		updated = true
	}

	//daemonset status not changed, then return
	if !updated && daemon.LastUpdateTime > updateTime {
		return
	}
	daemon.LastUpdateTime = now
	err = s.store.SaveDaemonset(daemon)
	if err != nil {
		blog.Errorf("update daemonset(%s) status, but SaveDaemonset failed: %s", daemon.GetUuid(), err.Error())
	} else {
		blog.V(3).Infof("update daemonset(%s) lastStatus(%s) Status(%s) success", daemon.GetUuid(), daemon.LastStatus, daemon.Status)
	}
}

//delete daemonset
func (s *Scheduler) deleteDaemonset(daemon *types.BcsDaemonset) {
	//lock
	util.Lock.Lock(types.BcsDaemonset{}, daemon.GetUuid())
	defer util.Lock.UnLock(types.BcsDaemonset{}, daemon.GetUuid())
	blog.Infof("check daemonset(%s) taskgroup status and force(%t) delete it", daemon.GetUuid(), daemon.ForceDeleting)
	//whether have running taskgroup
	hasRunning := false
	//check taskgroup whether exit, if taskgroup is running, then kill it
	for podId, _ := range daemon.Pods {
		taskgroup, err := s.store.FetchTaskGroup(podId)
		if err != nil {
			hasRunning = true
			blog.Errorf("delete daemonset(%s) Fetch TaskGroup(%s) error %s", daemon.GetUuid(), podId, err.Error())
			continue
		}

		//if running, kill it
		if !task.IsTaskGroupEnd(taskgroup) {
			hasRunning = true
			if task.CanTaskGroupShutdown(taskgroup) {
				blog.Info("delete daemonset(%s): taskGroup(%s) not end status(%s), kill it", daemon.GetUuid(), taskgroup.ID, taskgroup.Status)
				s.KillTaskGroup(taskgroup)
			} else {
				blog.Info("delete daemonset(%s): taskGroup(%s) not end status(%s) at current", daemon.GetUuid(), taskgroup.ID, taskgroup.Status)
			}
<<<<<<< HEAD
		}else {
			blog.Infof("delete daemonset(%s): taskGroup(%s) in end status(%s)",daemon.GetUuid(), taskgroup.ID, taskgroup.Status)
=======
		} else {
			blog.Infof("delete daemonset(%s): taskGroup(%s) in end status(%s)", daemon.GetUuid(), taskgroup.ID, taskgroup.Status)
>>>>>>> 74c33a49
		}
	}

	//if have running taskgroup and not force deleting daemonset, waiting for taskgroup exit
	if hasRunning && !daemon.ForceDeleting {
		blog.Infof("daemonset(%s) have some running taskgroups, then waiting for taskgroup exit", daemon.GetUuid())
		return
	}

	//delete damonset taskgroup and daemonset definition
	//first delete taskgroup
	for podId, _ := range daemon.Pods {
		taskgroup, err := s.store.FetchTaskGroup(podId)
		if err != nil {
			blog.Errorf("delete daemonset(%s) Fetch TaskGroup(%s) error %s", daemon.GetUuid(), podId, err.Error())
			continue
		}
		s.DeleteDaemonsetTaskGroup(daemon, taskgroup)
		blog.Infof("delete daemonset(%s) TaskGroup(%s) success", daemon.GetUuid(), podId)
	}
	//delete versions
	versions, err := s.store.ListVersions(daemon.NameSpace, daemon.Name)
	if err != nil {
		blog.Errorf("delete daemonset(%s) Fetch versions failed %s", daemon.GetUuid(), err.Error())
	}
	for _, no := range versions {
		err = s.store.DeleteVersion(daemon.NameSpace, daemon.Name, no)
		if err != nil {
			blog.Errorf("delete daemonset(%s) version(%s) failed %s", daemon.GetUuid(), no, err.Error())
			continue
		}
		blog.Infof("delete daemonset(%s) version(%s) success", daemon.GetUuid(), no)
	}
	if err = s.store.DeleteVersionNode(daemon.NameSpace, daemon.Name); err != nil {
		blog.Error("delete daemonset(%s) versionNode err:%s", daemon.GetUuid(), err.Error())
	}
	//delete daemonset
	err = s.store.DeleteDaemonset(daemon.NameSpace, daemon.Name)
	if err != nil {
		blog.Errorf("delete daemonset(%s) error %s", daemon.GetUuid(), err.Error())
		return
	}
	blog.Infof("delete daemonset(%s) success", daemon.GetUuid())
}

// Delete a taskgroup:
// the taskgroup will delete from DB, application and service
<<<<<<< HEAD
func (s *Scheduler) DeleteDaemonsetTaskGroup(daemon *types.BcsDaemonset, taskGroup *types.TaskGroup){
=======
func (s *Scheduler) DeleteDaemonsetTaskGroup(daemon *types.BcsDaemonset, taskGroup *types.TaskGroup) {
>>>>>>> 74c33a49
	//delete daemonset pods index
	delete(daemon.Pods, taskGroup.ID)
	s.deleteTaskGroup(taskGroup)
}<|MERGE_RESOLUTION|>--- conflicted
+++ resolved
@@ -117,7 +117,6 @@
 		if err != nil {
 			blog.Errorf("check daemonset(%s:%s) whether build offer, fetch taskgroup(%s) failed: %s",
 				daemon.NameSpace, daemon.Name, podId, err.Error())
-<<<<<<< HEAD
 			if strings.Contains(err.Error(), "Not Found") {
 				blog.Infof("check daemonset(%s:%s) whether build offer, fetch taskgroup(%s) Not Found, then delete it",
 					daemon.NameSpace, daemon.Name, podId)
@@ -135,8 +134,6 @@
 				}
 				util.Lock.UnLock(types.BcsDaemonset{}, daemon.GetUuid())
 			}
-=======
->>>>>>> 74c33a49
 			continue
 		}
 		//if taskgroup failed or finished, then delete it
@@ -389,13 +386,8 @@
 			} else {
 				blog.Info("delete daemonset(%s): taskGroup(%s) not end status(%s) at current", daemon.GetUuid(), taskgroup.ID, taskgroup.Status)
 			}
-<<<<<<< HEAD
-		}else {
-			blog.Infof("delete daemonset(%s): taskGroup(%s) in end status(%s)",daemon.GetUuid(), taskgroup.ID, taskgroup.Status)
-=======
 		} else {
 			blog.Infof("delete daemonset(%s): taskGroup(%s) in end status(%s)", daemon.GetUuid(), taskgroup.ID, taskgroup.Status)
->>>>>>> 74c33a49
 		}
 	}
 
@@ -443,11 +435,7 @@
 
 // Delete a taskgroup:
 // the taskgroup will delete from DB, application and service
-<<<<<<< HEAD
-func (s *Scheduler) DeleteDaemonsetTaskGroup(daemon *types.BcsDaemonset, taskGroup *types.TaskGroup){
-=======
 func (s *Scheduler) DeleteDaemonsetTaskGroup(daemon *types.BcsDaemonset, taskGroup *types.TaskGroup) {
->>>>>>> 74c33a49
 	//delete daemonset pods index
 	delete(daemon.Pods, taskGroup.ID)
 	s.deleteTaskGroup(taskGroup)
