/*
 * Tencent is pleased to support the open source community by making Blueking Container Service available.
 * Copyright (C) 2019 THL A29 Limited, a Tencent company. All rights reserved.
 * Licensed under the MIT License (the "License"); you may not use this file except
 * in compliance with the License. You may obtain a copy of the License at
 * http://opensource.org/licenses/MIT
 * Unless required by applicable law or agreed to in writing, software distributed under
 * the License is distributed on an "AS IS" BASIS, WITHOUT WARRANTIES OR CONDITIONS OF ANY KIND,
 * either express or implied. See the License for the specific language governing permissions and
 * limitations under the License.
 *
 */

package scheduler

import (
	"encoding/json"
	"fmt"
	"net/http"
	"net/url"
	"os"
	"reflect"
	"strconv"
	"strings"
	"sync"
	"time"

	rd "github.com/Tencent/bk-bcs/bcs-common/common/RegisterDiscover"
	alarm "github.com/Tencent/bk-bcs/bcs-common/common/bcs-health/api"
	"github.com/Tencent/bk-bcs/bcs-common/common/blog"
	"github.com/Tencent/bk-bcs/bcs-common/common/metric"
	typesplugin "github.com/Tencent/bk-bcs/bcs-common/common/plugin"
	"github.com/Tencent/bk-bcs/bcs-common/common/static"
	commtype "github.com/Tencent/bk-bcs/bcs-common/common/types"
	"github.com/Tencent/bk-bcs/bcs-common/common/version"
	"github.com/Tencent/bk-bcs/bcs-common/pkg/scheduler/mesosproto/mesos"
	master "github.com/Tencent/bk-bcs/bcs-common/pkg/scheduler/mesosproto/mesos/master"
	"github.com/Tencent/bk-bcs/bcs-common/pkg/scheduler/mesosproto/sched"
	"github.com/Tencent/bk-bcs/bcs-mesos/bcs-scheduler/src/manager/sched/client"
	"github.com/Tencent/bk-bcs/bcs-mesos/bcs-scheduler/src/manager/sched/misc"
	"github.com/Tencent/bk-bcs/bcs-mesos/bcs-scheduler/src/manager/sched/offer"
	"github.com/Tencent/bk-bcs/bcs-mesos/bcs-scheduler/src/manager/sched/operator"
	"github.com/Tencent/bk-bcs/bcs-mesos/bcs-scheduler/src/manager/sched/servermetric"
	"github.com/Tencent/bk-bcs/bcs-mesos/bcs-scheduler/src/manager/sched/task"
	"github.com/Tencent/bk-bcs/bcs-mesos/bcs-scheduler/src/manager/store"
	"github.com/Tencent/bk-bcs/bcs-mesos/bcs-scheduler/src/pluginManager"
	"github.com/Tencent/bk-bcs/bcs-mesos/bcs-scheduler/src/types"
	"github.com/Tencent/bk-bcs/bcs-mesos/bcs-scheduler/src/util"

	"github.com/andygrunwald/megos"
	"github.com/golang/protobuf/proto"
	"github.com/prometheus/client_golang/prometheus/promhttp"
)

// Interval for update task, taskgroup, application in ZK
const MAX_DATA_UPDATE_INTERVAL = 180

// Interval for checking ZK data
const DATA_CHECK_INTERVAL = 1200

// HeartBeat timeout between scheduler and mesos master
const MESOS_HEARTBEAT_TIMEOUT = 120

const MAX_STAGING_UPDATE_INTERVAL = 180

const (
	SchedulerRoleMaster = "master"
	SchedulerRoleSlave  = "slave"
)

// Scheduler represents a Mesos scheduler
type Scheduler struct {
	master    string
	framework *mesos.FrameworkInfo
	store     store.Store

	client         *client.Client
	operatorClient *client.Client

	// Scheduler Listen IP
	IP string
	// Scheduler Listen Port
	Port int

	// Current Schedulers in the cluster
	Schedulers []*commtype.SchedulerServInfo
	// Current Mesos Masters in the cluster
	Memsoses []*commtype.MesosServInfo

	mesosHeartBeatTime int64
	mesosMasterID      string
	currMesosMaster    string
	currMesosResp      *http.Response
	// Current Role: master, slave, none
	Role        string
	serviceLock sync.Mutex

	slaveLock sync.RWMutex

	agentSchedInofLock sync.RWMutex

	lostSlave map[string]int64

	// Cluster ID from mesos master
	ClusterId  string
	config     util.Scheduler
	clientCert *commtype.CertConfig

	// BCS Cluster ID
	BcsClusterId string

	eventManager *bcsEventManager

	oprMgr      *operator.OperatorMgr
	dataChecker *DataCheckMgr

	// Service Manager
	ServiceMgr *ServiceMgr

	offerPool offer.OfferPool

	pluginManager *pluginManager.PluginManager

	//stop daemonset signal
	stopDaemonset chan struct{}
}

// NewScheduler returns a pointer to new Scheduler
func NewScheduler(config util.Scheduler, store store.Store) *Scheduler {
	s := &Scheduler{
		config:       config,
		store:        store,
		eventManager: newBcsEventManager(config),
		lostSlave:    make(map[string]int64),
	}

	para := &offer.OfferPara{Sched: s, Store: store}
	s.offerPool = offer.NewOfferPool(para)

	//if config.ClientCertDir != "" {
	s.clientCert = &commtype.CertConfig{
		CertFile:   config.ClientCertFile,
		KeyFile:    config.ClientKeyFile,
		CAFile:     config.ClientCAFile,
		CertPasswd: static.ClientCertPwd,
	}
	//}
	//init executor info
	task.InitExecutorInfo(s.config.ContainerExecutor, s.config.ProcessExecutor, s.config.CniDir, s.config.NetImage)

	s.eventManager.Run()

	s.store.InitLockPool()
	s.store.InitDeploymentLockPool()
	s.store.InitCmdLockPool()

	// TODO, the follow statements are only used for passing test,
	// should resovled to make sure test pass
	s.client = client.New("foobar", "make test pass")
	s.operatorClient = client.New("foobar", "make test pass")

	var err error

	if s.config.Plugins != "" {
		blog.Infof("start init plugin manager")
		plugins := strings.Split(s.config.Plugins, ",")

		s.pluginManager, err = pluginManager.NewPluginManager(plugins, s.config.PluginDir)
		if err != nil {
			blog.Errorf("NewPluginManager error %s", err.Error())
		}
	}

	return s
}

func (s *Scheduler) runPrometheusMetrics() {
	http.Handle("/metrics", promhttp.Handler())
	addr := s.IP + ":" + strconv.Itoa(int(s.config.MetricPort))
	blog.Infof("scheduler listen metrics %s", addr)
	go http.ListenAndServe(addr, nil)
}

func (s *Scheduler) runMetric() {

	blog.Infof("run metric: port(%d)", s.config.MetricPort)

	conf := metric.Config{
		RunMode:     metric.Master_Slave_Mode,
		ModuleName:  commtype.BCS_MODULE_SCHEDULER,
		MetricPort:  s.config.MetricPort,
		IP:          s.IP,
		ClusterID:   s.BcsClusterId,
		SvrCaFile:   s.config.ServerCAFile,
		SvrCertFile: s.config.ServerCertFile,
		SvrKeyFile:  s.config.ServerKeyFile,
		SvrKeyPwd:   static.ServerCertPwd,
	}

	healthFunc := func() metric.HealthMeta {
		ok, msg := servermetric.IsHealthy()
		role := servermetric.GetRole()
		return metric.HealthMeta{
			CurrentRole: role,
			IsHealthy:   ok,
			Message:     msg,
		}
	}

	if err := metric.NewMetricController(
		conf,
		healthFunc); nil != err {
		blog.Errorf("run metric fail: %s", err.Error())
	}

	blog.Infof("run metric ok")
}

// for mesos master and scheduler changing
func (s *Scheduler) lockService() {
	s.serviceLock.Lock()
}
func (s *Scheduler) unlockService() {
	s.serviceLock.Unlock()
}

// start starts the scheduler and subscribes to event stream
func (s *Scheduler) Start() error {
	if s.config.Cluster == "" {
		blog.Errorf("scheduler cluster unknown")
		return fmt.Errorf("scheduler cluster unknown")
	}
	blog.Info("scheduler run for cluster %s", s.config.Cluster)
	s.BcsClusterId = s.config.Cluster

	var alarmConfig alarm.TLSConfig
	//if s.config.ClientCertDir == "" {
	//	s.config.ClientCertDir = "./cert"
	//}
	alarmConfig.CaFile = s.config.ClientCAFile
	alarmConfig.CertFile = s.config.ClientCertFile
	alarmConfig.KeyFile = s.config.ClientKeyFile
	//alarmConfig.PassWord = static.ClientCertPwd
	blog.Info("NewBcsHealth with %s, %s, %s, %s",
		s.config.BcsZK, alarmConfig.CaFile, alarmConfig.CertFile, alarmConfig.KeyFile)
	err := alarm.NewBcsHealth(s.config.BcsZK, alarmConfig)
	if err != nil {
		blog.Error("NewBcsHealth err:%s", err.Error())
		return err
	}

	s.ServiceMgr = NewServiceMgr(s)
	if s.ServiceMgr == nil {
		return fmt.Errorf("new serviceMgr(%s:/blueking) error", s.config.ZK)
	}
	go s.ServiceMgr.Worker()

	// get Host and Port
	splitID := strings.Split(s.config.Address, ":")
	if len(splitID) < 2 {
		return fmt.Errorf("listen adress %s format error", s.config.Address)
	}
	s.IP = splitID[0]
	port, err := strconv.Atoi(splitID[1])
	if err != nil {
		return fmt.Errorf("can not get port from %s", s.config.Address)
	}
	s.Port = port
	blog.Info("scheduler run address(%s:%d)", s.IP, s.Port)

	s.runPrometheusMetrics()
	//s.runMetric()

	s.Role = "unknown"
	s.currMesosMaster = ""
	go s.discvMesos()

	time.Sleep(3 * time.Second)
	go s.regDiscove()

	// register to BCS
	go s.registerBCS()

	blog.Info("scheduler Start end")

	return nil
}

// create frameworkInfo on initial start
// OR load preexisting frameworkId make mesos believe it's a RESTART of framework
func createOrLoadFrameworkInfo(config util.Scheduler, store store.Store) (*mesos.FrameworkInfo, error) {
	fw := &mesos.FrameworkInfo{
		//User:            proto.String(config.MesosFrameworkUser),
		User:            proto.String(""),
		Name:            proto.String("bcs"),
		Hostname:        proto.String(config.Hostname),
		FailoverTimeout: proto.Float64(60 * 60 * 24 * 7),
		Checkpoint:      proto.Bool(true),
		Capabilities: []*mesos.FrameworkInfo_Capability{
			&mesos.FrameworkInfo_Capability{
				Type: mesos.FrameworkInfo_Capability_PARTITION_AWARE.Enum(),
			},
		},
	}

	frameworkId, err := store.FetchFrameworkID()
	if err != nil {
		if strings.ToLower(err.Error()) != "zk: node does not exist" && !strings.Contains(err.Error(), "not found") {
			blog.Error("Fetch framework id failed: %s", err.Error())
			return nil, err
		}

		blog.Warn("Fetch framework id failed: %s, will create a new framework", err.Error())
		frameworkId = ""
	}
	blog.Info("fetch frameworkId %s from DB", frameworkId)
	if frameworkId != "" {
		fw.Id = &mesos.FrameworkID{
			Value: proto.String(frameworkId),
		}
	}

	return fw, nil
}

func (s *Scheduler) discvMesos() {
	blog.Info("scheduler begin to discover mesos master from (%s)", s.config.MesosMasterZK)
	servermetric.SetMesosMaster("")

	MesosDiscv := s.config.MesosMasterZK
	regDiscv := rd.NewRegDiscover(MesosDiscv)
	if regDiscv == nil {
		blog.Error("new mesos discover(%s) return nil", MesosDiscv)
		time.Sleep(3 * time.Second)
		go s.discvMesos()
		return
	}
	blog.Info("new mesos discover(%s) succ", MesosDiscv)

	err := regDiscv.Start()
	if err != nil {
		blog.Error("mesos discover start error(%s)", err.Error())
		time.Sleep(3 * time.Second)
		go s.discvMesos()
		return
	}
	blog.Info("mesos discover start succ")
	defer regDiscv.Stop()

	discvPath := "/mesos"
	discvMesosEvent, err := regDiscv.DiscoverService(discvPath)
	if err != nil {
		blog.Error("watch mesos master under (%s: %s) error(%s)", MesosDiscv, discvPath, err.Error())
		time.Sleep(3 * time.Second)
		go s.discvMesos()
		return
	}
	blog.Info("watch mesos master under (%s: %s)", MesosDiscv, discvPath)

	tick := time.NewTicker(120 * time.Second)
	for {
		select {
		//case <-rdCxt.Done():
		//blog.Warn("scheduler worker to exit")
		//regDiscv.Stop()
		//return	nil
		case <-tick.C:
			blog.Info("mesos discove(%s:%s), curr mesos master:%s", MesosDiscv, discvPath, s.currMesosMaster)
			// add mesos heartbeat check
			if s.Role == SchedulerRoleMaster {
				s.lockService()
				heartbeat := s.mesosHeartBeatTime
				now := time.Now().Unix()
				s.unlockService()
				if now-heartbeat > MESOS_HEARTBEAT_TIMEOUT {
					s.SendHealthMsg(alarm.WarnKind, "", "mesos heartbeat timeout, master:"+s.currMesosMaster, "", nil)
					blog.Warn("mesos master(%s) heartbeat timeout, redo discovering ", s.currMesosMaster)
					s.lockService()
					s.currMesosMaster = ""
					s.mesosMasterID = ""
					s.unlockService()
					go s.discvMesos()
					return
				}
			}
		case event := <-discvMesosEvent:
			blog.Info("discover event for mesos master")
			if event.Err != nil {
				blog.Error("get mesos discover event err:%s", event.Err.Error())
				time.Sleep(3 * time.Second)
				go s.discvMesos()
				return
			}
			currMaster := ""
			MasterID := ""
			blog.Info("get mesos master node num(%d)", len(event.Server))
			s.Memsoses = make([]*commtype.MesosServInfo, 0)
			for i, server := range event.Server {
				blog.Info("get mesos master: server[%d]: %s %s", i, event.Key, server)

				var serverInfo types.ReschedMesosInfo
				if err = json.Unmarshal([]byte(server), &serverInfo); err != nil {
					blog.Error("fail to unmarshal mesos master(%s), err:%s", string(server), err.Error())
					continue
				}

				masterInfo := new(commtype.MesosServInfo)
				masterInfo.ServerInfo.IP = serverInfo.Address.IP
				masterInfo.ServerInfo.Port = uint(serverInfo.Address.Port)
				masterInfo.ServerInfo.HostName = serverInfo.Hostname
				//masterInfo.ServerInfo.Pid = serverInfo.Pid
				masterInfo.ServerInfo.Scheme = "http"
				masterInfo.ServerInfo.Version = serverInfo.Version
				s.Memsoses = append(s.Memsoses, masterInfo)
				if i == 0 {
					currMaster = serverInfo.Address.IP + ":" + strconv.Itoa(serverInfo.Address.Port)
					MasterID = serverInfo.Id
				}
			}
			if currMaster == "" {
				blog.Error("get mesos master list empty")
				s.lockService()
				s.currMesosMaster = ""
				s.mesosMasterID = ""
				s.unlockService()
				servermetric.SetMesosMaster("")
				continue
			}

			blog.Info("get mesos master leader: %s:%s", currMaster, MasterID)
			err = s.checkMesosChange(currMaster, MasterID)
			if err != nil {
				blog.Errorf("check mesos change err: %s, to rediscover after 3 second ... ", err.Error())
				time.Sleep(3 * time.Second)
				go s.discvMesos()
				return
			}
		} // select
	} // for
}

func (s *Scheduler) checkMesosChange(currMaster, MasterID string) error {
	blog.Info("scheduler check mesos change begin")
	s.lockService()
	defer func() {
		blog.Info("scheduler check mesos change end")
		s.unlockService()
	}()

	if currMaster == s.currMesosMaster && s.mesosMasterID == MasterID {
		blog.Info("mesos master leader: %s not changed", currMaster)
		return nil
	}

	blog.Info("mesos master leader change: %s --> %s", s.currMesosMaster, currMaster)
	s.currMesosMaster = currMaster
	s.mesosMasterID = MasterID
	servermetric.SetMesosMaster(s.currMesosMaster)

	if s.Role != SchedulerRoleMaster {
		blog.Info("mesos master leader changed to %s, but scheduler's role is %s, do nothing", currMaster, s.Role)
		return nil
	}

	blog.Info("mesos master leader changed to %s, scheduler is master, do change", currMaster)

	// we should use better end way, ex. use context , to do
	if s.currMesosResp != nil {
		blog.Info("close current http ...")
		s.currMesosResp.Body.Close()
		s.currMesosResp = nil
	}
	time.Sleep(3 * time.Second)

	// start new
	state, err := stateFromMasters([]string{s.currMesosMaster})
	if err != nil {
		return fmt.Errorf("get state from mesos master(%s) err:%s ", s.currMesosMaster, err.Error())
	}

	blog.Info("get mesos master state: Leader(%s) Cluster(%s)", state.Leader, state.Cluster)
	s.master = state.Leader
	cluster := state.Cluster
	if cluster == "" {
		cluster = "Unnamed"
	}
	s.ClusterId = cluster
	s.client = client.New(state.Leader, "/api/v1/scheduler")

	s.framework, err = createOrLoadFrameworkInfo(s.config, s.store)
	if err != nil {
		return fmt.Errorf("load framworkinfo err:%s ", err.Error())
	}
	if err = s.subscribe(); err != nil {
		return fmt.Errorf("subscribe mesos master(%s) err:%s ", state.Leader, err.Error())
	}
	blog.Info("subscribe to mesos master(%s) succ", state.Leader)
	if s.dataChecker == nil {
		blog.Info("to create data checker")
		s.dataChecker, _ = CreateDataCheckMgr(s.store, s)
		go func() {
			DataCheckManage(s.dataChecker, s.config.DoRecover)
		}()
	}
	if s.dataChecker != nil {
		var msg DataCheckMsg
		msg.MsgType = "opencheck"
		s.dataChecker.SendMsg(&msg)
		blog.Info("after open data checker")
	}

	return nil
}

func (s *Scheduler) regDiscove() {

	blog.Info("scheduler to do registe and discove...")

	servermetric.SetRole(metric.UnknownRole)

	// register service
	regDiscv := rd.NewRegDiscoverEx(s.config.RegDiscvSvr, time.Second*10)
	if regDiscv == nil {
		blog.Error("new scheduler regDiscv(%s) return nil, redo after 3 second ...", s.config.RegDiscvSvr)
		time.Sleep(3 * time.Second)
		go s.regDiscove()
		return
	}
	blog.Info("new scheduler regDiscv(%s) succ", s.config.RegDiscvSvr)

	err := regDiscv.Start()
	if err != nil {
		blog.Error("scheduler regDiscv(%s) start error(%s), redo after 3 second ...", s.config.RegDiscvSvr, err.Error())
		time.Sleep(3 * time.Second)
		go s.regDiscove()
		return
	}
	blog.Info("scheduler regDiscv(%s) start succ", s.config.RegDiscvSvr)

	defer regDiscv.Stop()

	host, err := os.Hostname()
	if err != nil {
		blog.Error("mesos scheduler get hostname err: %s", err.Error())
		host = "UNKOWN"
	}

	var regInfo commtype.SchedulerServInfo
	regInfo.ServerInfo.Cluster = s.ClusterId
	regInfo.ServerInfo.Pid = os.Getpid()
	regInfo.ServerInfo.Version = version.GetVersion()
	regInfo.ServerInfo.IP = s.IP
	regInfo.ServerInfo.Port = uint(s.Port)
	regInfo.ServerInfo.MetricPort = s.config.MetricPort
	regInfo.ServerInfo.HostName = host
	regInfo.ServerInfo.Scheme = s.config.Scheme
	key := commtype.BCS_SERV_BASEPATH + "/" + commtype.BCS_MODULE_SCHEDULER + "/" + s.IP + ":" + strconv.Itoa(s.Port)
	data, err := json.Marshal(regInfo)
	if err != nil {
		blog.Error("scheduler regDiscv json Marshal error(%s)", err.Error())
		time.Sleep(3 * time.Second)
		go s.regDiscove()
		return
	}

	err = regDiscv.RegisterService(key, []byte(data))
	if err != nil {
		blog.Error("scheduler RegisterService(%s) error(%s), redo after 3 second ...", key, err.Error())
		time.Sleep(3 * time.Second)
		go s.regDiscove()
		return
	}

	blog.Info("scheduler RegisterService(%s:%s) succ", key, data)

	discvPath := commtype.BCS_SERV_BASEPATH + "/" + commtype.BCS_MODULE_SCHEDULER
	discvEvent, err := regDiscv.DiscoverService(discvPath)
	if err != nil {
		blog.Error("scheduler DiscoverService(%s:%s) error(%s), redo after 3 second ...",
			s.config.RegDiscvSvr, discvPath, err.Error())
		time.Sleep(3 * time.Second)
		go s.regDiscove()
		return
	}
	blog.Info("scheduler DiscoverService(%s:%s) succ", s.config.RegDiscvSvr, discvPath)

	tick := time.NewTicker(180 * time.Second)
	for {
		select {
		case <-tick.C:
			blog.Info("scheduler(%s:%d-%s) is running, discove(%s-%s)",
				s.IP, s.Port, s.Role, s.config.RegDiscvSvr, discvPath)
		case event := <-discvEvent:
			blog.Info("get scheduler discover event")
			if event.Err != nil {
				blog.Error("get scheduler discover event err:%s,  redo after 3 second ...", event.Err.Error())
				time.Sleep(3 * time.Second)
				go s.regDiscove()
				return
			}
			isMaster := false
			isRegstered := false
			s.Schedulers = make([]*commtype.SchedulerServInfo, 0)
			for i, server := range event.Server {
				blog.Info("discoved : server[%d]: %s %s", i, event.Key, server)
				if server == string(data) {
					blog.Info("discoved : server[%d] is myself", i)
					isRegstered = true
				}
				if i == 0 && server == string(data) {
					isMaster = true
					blog.Info("discoved : I am master")
				}

				serverInfo := new(commtype.SchedulerServInfo)
				if err = json.Unmarshal([]byte(server), serverInfo); err != nil {
					blog.Error("fail to unmarshal scheduler(%s), err:%s", string(server), err.Error())
					continue
				}
				s.Schedulers = append(s.Schedulers, serverInfo)
			}
			if isRegstered == false {
				blog.Warn("scheduler is not regestered in zk, do register after 3 second ...")
				time.Sleep(3 * time.Second)
				go s.regDiscove()
				return
			}
			if isMaster {
				err = s.checkRoleChange(SchedulerRoleMaster)
				servermetric.SetRole(metric.MasterRole)
			} else {
				err = s.checkRoleChange(SchedulerRoleSlave)
				servermetric.SetRole(metric.SlaveRole)
			}
			if err != nil {
				blog.Error("scheduler check role change err:%s", err.Error())
				time.Sleep(3 * time.Second)
				go s.regDiscove()
				return
			}
		} // end select
	} // end for
}

func (s *Scheduler) registerBCS() {

	blog.Info("BCS register run ...")

	if s.BcsClusterId == "" {
		blog.Error("no cluster information, BCS register redo after 3 second ...")
		time.Sleep(3 * time.Second)
		go s.registerBCS()
		return
	}

	// register service
	regDiscv := rd.NewRegDiscoverEx(s.config.BcsZK, time.Second*10)
	if regDiscv == nil {
		blog.Error("prepare register schedulr to BCS(%s) return nil, redo after 3 second ...", s.config.BcsZK)
		time.Sleep(3 * time.Second)
		go s.registerBCS()
		return
	}
	blog.Info("prepare register scheduler to BCS(%s) succ", s.config.BcsZK)

	err := regDiscv.Start()
	if err != nil {
		blog.Error("BCS register start error(%s), redo after 3 second ...", err.Error())
		time.Sleep(3 * time.Second)
		go s.registerBCS()
		return
	}
	blog.Info("BCS register start succ")

	defer regDiscv.Stop()

	host, err := os.Hostname()
	if err != nil {
		blog.Error("mesos scheduler get hostname err: %s", err.Error())
		host = "UNKOWN"
	}
	var regInfo commtype.SchedulerServInfo
	regInfo.ServerInfo.Cluster = s.BcsClusterId
	regInfo.ServerInfo.Pid = os.Getpid()
	regInfo.ServerInfo.Version = version.GetVersion()
	regInfo.ServerInfo.IP = s.IP
	regInfo.ServerInfo.Port = uint(s.Port)
	regInfo.ServerInfo.MetricPort = s.config.MetricPort
	regInfo.ServerInfo.HostName = host
	regInfo.ServerInfo.Scheme = s.config.Scheme

	key := commtype.BCS_SERV_BASEPATH + "/" + commtype.BCS_MODULE_SCHEDULER + "/" + s.BcsClusterId + "/" + s.IP
	data, err := json.Marshal(regInfo)
	if err != nil {
		blog.Error("json Marshal error(%s)", err.Error())
		return
	}
	err = regDiscv.RegisterService(key, []byte(data))
	if err != nil {
		blog.Error("BCS register(%s) error(%s), redo after 3 second ...", key, err.Error())
		time.Sleep(3 * time.Second)
		go s.registerBCS()
		return
	}
	blog.Info("BCS register(%s:%s) succ", key, data)

	discvPath := commtype.BCS_SERV_BASEPATH + "/" + commtype.BCS_MODULE_SCHEDULER + "/" + s.BcsClusterId
	discvEvent, err := regDiscv.DiscoverService(discvPath)
	if err != nil {
		blog.Error("BCS register discove path(%s) error(%s), redo after 3 second ...", discvPath, err.Error())
		time.Sleep(3 * time.Second)
		go s.registerBCS()
		return
	}
	blog.Info("BCS register discove path(%s) succ", discvPath)

	tick := time.NewTicker(180 * time.Second)
	for {
		select {
		case <-tick.C:
			blog.Info("BCS register: scheduler(%s:%d-%s) is running, discove path(%s-%s)",
				s.IP, s.Port, s.Role, s.config.BcsZK, discvPath)

		case event := <-discvEvent:
			blog.Info("BCS register get event")
			if event.Err != nil {
				blog.Error("BCS register get event err:%s,  redo after 3 second ...", event.Err.Error())
				time.Sleep(3 * time.Second)
				go s.registerBCS()
				return
			}

			isRegstered := false
			for i, server := range event.Server {
				blog.Info("BCS register discove : server[%d]: %s %s", i, event.Key, server)
				if server == string(data) {
					blog.Info("BCS register discove: server[%d] is myself", i)
					isRegstered = true
				}
			}

			if isRegstered == false {
				blog.Warn("scheduler is not regestered in BCS, do register after 3 second ...")
				time.Sleep(3 * time.Second)
				go s.registerBCS()
				return
			}
		} // end select
	} // end for
}

func (s *Scheduler) checkRoleChange(currRole string) error {
	blog.Info("scheduler check role change begin")
	s.lockService()
	defer func() {
		blog.Info("scheduler check role change end")
		s.unlockService()
	}()

	if currRole == s.Role {
		blog.Info("scheduler role: %s not changed", s.Role)
		return nil
	}

	blog.Info("scheduler role change: %s --> %s", s.Role, currRole)
	if currRole != SchedulerRoleMaster {
		if s.currMesosResp != nil {
			blog.Info("close current http ...")
			s.currMesosResp.Body.Close()
			s.currMesosResp = nil
		}
		/*if s.oprMgr != nil {
			blog.Info("close current operator manager ...")
			var msgOp operator.OperatorMsg
			msgOp.MsgType = "stop"
			s.oprMgr.SendMsg(&msgOp)
			s.oprMgr = nil
		}*/

		if s.ServiceMgr != nil {
			var msgOpen ServiceMgrMsg
			msgOpen.MsgType = "close"
			s.ServiceMgr.SendMsg(&msgOpen)
			blog.Info("after close service manager")
		}

		if s.dataChecker != nil {
			var msg DataCheckMsg
			msg.MsgType = "closecheck"
			s.dataChecker.SendMsg(&msg)
			blog.Info("after close data check goroutine")
		}
		//s.store.StopStoreMetrics()
		s.store.UnInitCacheMgr()
		//stop check and build daemonset
		s.stopBuildDaemonset()
		return nil
	}
	//init cache
	err := s.store.InitCacheMgr(s.config.UseCache)
	if err != nil {
		blog.Errorf("InitCacheMgr failed: %s, and exit", err.Error())
		os.Exit(1)
	}
	//sync agent pods index
	err = s.syncAgentsettingPods()
	if err != nil {
		blog.Errorf("syncAgentsettingPods failed: %s, and exit", err.Error())
		os.Exit(1)
	}
	//current role is master
	s.Role = currRole
	go s.store.StartStoreObjectMetrics()
	go s.startCheckDeployments()
	if s.ServiceMgr != nil {
		var msgOpen ServiceMgrMsg
		msgOpen.MsgType = "open"
		s.ServiceMgr.SendMsg(&msgOpen)
		blog.Info("after open service manager")
	}

	if s.currMesosMaster == "" {
		blog.Info("scheduler changed to %s, but curr mesos is nil, do nothing", s.Role)
		return nil
	}

	// start new
	state, err := stateFromMasters([]string{s.currMesosMaster})
	if err != nil {
		return fmt.Errorf("get state from mesos master(%s) err:%s ", s.currMesosMaster, err.Error())
	}

	blog.Info("get mesos master state: Leader(%s) Cluster(%s)", state.Leader, state.Cluster)
	s.master = state.Leader
	cluster := state.Cluster
	if cluster == "" {
		cluster = "Unnamed"
	}
	s.ClusterId = cluster
	s.client = client.New(state.Leader, "/api/v1/scheduler")

	s.framework, err = createOrLoadFrameworkInfo(s.config, s.store)
	if err != nil {
		return fmt.Errorf("load framworkinfo err:%s ", err.Error())
	}
	if err := s.subscribe(); err != nil {
		return fmt.Errorf("subscribe mesos master(%s) err:%s ", state.Leader, err.Error())
	}
	blog.Info("subscribe to mesos master(%s) succ", state.Leader)

	if s.oprMgr == nil {
		// create operator manager
		blog.Info("to create operator manager")
		s.operatorClient = client.New(state.Leader, "/api/v1")
		s.oprMgr, _ = operator.CreateOperatorMgr(s.store, s.operatorClient)
	}
	s.oprMgr.UpdateMesosAgents()

	if s.dataChecker == nil {
		// create data checker
		blog.Info("to create data checker")
		s.dataChecker, _ = CreateDataCheckMgr(s.store, s)
		go func() {
			DataCheckManage(s.dataChecker, s.config.DoRecover)
		}()
	}
	if s.dataChecker != nil {
		var msg DataCheckMsg
		msg.MsgType = "opencheck"
		s.dataChecker.SendMsg(&msg)
		blog.Info("after open data checker")
	}
	//start check and build daemonset
	go s.startBuildDaemonsets()

	return nil

}

func stateFromMasters(masters []string) (*megos.State, error) {
	masterUrls := make([]*url.URL, 0)
	for _, master := range masters {
		masterUrl, _ := url.Parse(fmt.Sprintf("http://%s", master))
		blog.Info("mesos master Url: %s", masterUrl)
		masterUrls = append(masterUrls, masterUrl)
	}

	mesosClient := megos.NewClient(masterUrls, nil)
	return mesosClient.GetStateFromCluster()
}

<<<<<<< HEAD
func (s *Scheduler) UpdateMesosAgents(){
=======
func (s *Scheduler) UpdateMesosAgents() {
>>>>>>> 74c33a49
	s.oprMgr.UpdateMesosAgents()
}

//for build pod index in agent
func (s *Scheduler) syncAgentsettingPods() error {
	taskg, err := s.store.ListClusterTaskgroups()
	if err != nil {
		blog.Infof("ListClusterTaskgroups failed: %s", err.Error())
		return err
	}
	//empty agentsetting pods
	settings, err := s.store.ListAgentsettings()
	if err != nil {
		blog.Errorf("ListAgentsettings failed: %s", err.Error())
		return err
	}
	for _, setting := range settings {
		setting.Pods = make([]string, 0)
		err = s.store.SaveAgentSetting(setting)
		if err != nil {
			blog.Errorf("SaveAgentSetting %s failed: %s", setting.InnerIP, err.Error())
			return err
		}
	}

	//save agentsetting pods
	for _, taskgroup := range taskg {
		nodeIp := taskgroup.GetAgentIp()
		if nodeIp == "" {
			blog.Errorf("taskgroup %s GetAgentIp failed.", taskgroup.ID)
			continue
		}

		setting, err := s.store.FetchAgentSetting(nodeIp)
		if err != nil {
			blog.Errorf("FetchAgentSetting %s failed: %s", nodeIp, err.Error())
			return err
		}
		if setting == nil {
			setting = &commtype.BcsClusterAgentSetting{
				InnerIP: nodeIp,
				Pods:    make([]string, 0),
			}
		}
		setting.Pods = append(setting.Pods, taskgroup.ID)
		err = s.store.SaveAgentSetting(setting)
		if err != nil {
			blog.Errorf("SaveAgentSetting %s failed: %s", setting.InnerIP, err.Error())
			return err
		}
	}

	return nil
}

func (s *Scheduler) Stop() {
	blog.Info("scheduler Stop ...")
}

func (s *Scheduler) send(call *sched.Call) (*http.Response, error) {
	payload, err := proto.Marshal(call)
	if err != nil {
		return nil, err
	}
	//blog.V(3).Infof("send pkg to master: %s", string(payload))
	return s.client.Send(payload)
}

// Subscribe subscribes the scheduler to the Mesos cluster.
// It keeps the http connection opens with the Master to stream
// subsequent events.
func (s *Scheduler) subscribe() error {
	blog.Info("Subscribe with mesos master %s", s.master)
	call := &sched.Call{
		Type: sched.Call_SUBSCRIBE.Enum(),
		Subscribe: &sched.Call_Subscribe{
			FrameworkInfo: s.framework,
		},
	}
	if s.framework.Id != nil {
		call.FrameworkId = &mesos.FrameworkID{
			Value: proto.String(s.framework.Id.GetValue()),
		}
	}

	resp, err := s.send(call)
	if err != nil {
		return err
	}

	if resp.StatusCode != http.StatusOK {
		return fmt.Errorf("Subscribe with unexpected response status: %d", resp.StatusCode)
	}

	blog.Info("client for mesos master streamID:%s", s.client.StreamID)
	s.currMesosResp = resp
	go s.handleEvents(resp)

	return nil
}

// main loop of a scheduler module
// if error, maybe need resubsribe in scheduler master state
func (s *Scheduler) handleEvents(resp *http.Response) {
	r := misc.NewReader(resp.Body)
	dec := json.NewDecoder(r)
	for {
		event := new(sched.Event)
		if err := dec.Decode(event); err != nil {
			blog.Error("Decode mesos event failed: %s", err)
			return
		}

		switch event.GetType() {
		case sched.Event_SUBSCRIBED:
			sub := event.GetSubscribed()
			blog.Info("subscribe mesos successful with frameworkId %s", sub.FrameworkId.GetValue())
			if registered, _ := s.store.HasFrameworkID(); !registered {
				if err := s.store.SaveFrameworkID(sub.FrameworkId.GetValue()); err != nil {
					blog.Error("save frameworkId to DB failed: %s", sub.FrameworkId.GetValue(), err)
					return
				}
				blog.Info("save frameworkId %s to DB succeed", sub.FrameworkId.GetValue())
			}

			if s.framework.Id == nil {
				s.framework.Id = sub.FrameworkId
			}
			s.lockService()
			s.mesosHeartBeatTime = time.Now().Unix()
			s.unlockService()

		case sched.Event_OFFERS:
			for _, offer := range event.Offers.Offers {
				by, _ := json.Marshal(offer)
				blog.V(3).Infof("mesos report offer %s", string(by))

				cpus, mem, disk := s.OfferedResources(offer)
				blog.Infof("mesos report offer %s||%s: cpu(%f) mem(%f) disk(%f)", offer.GetHostname(), *(offer.Id.Value), cpus, mem, disk)
			}
			s.offerPool.AddOffers(event.Offers.Offers)

		case sched.Event_RESCIND:
			blog.Info("mesos report rescind offers event")

		case sched.Event_UPDATE:
			blog.V(3).Infof("mesos report update event")
			status := event.GetUpdate().GetStatus()
			go func() {
				s.StatusReport(status)
			}()

		case sched.Event_MESSAGE:
			message := event.GetMessage()
			blog.V(3).Infof("receive message(%s)", message.String())
			data := message.GetData()
			var bcsMsg *types.BcsMessage
			err := json.Unmarshal(data, &bcsMsg)
			if err != nil {
				blog.Error("unmarshal bcsmessage(%s) err:%s", data, err.Error())
				continue
			}
			switch *bcsMsg.Type {
			case types.Msg_Res_COMMAND_TASK:
				go s.ProcessCommandMessage(bcsMsg)
			case types.Msg_TASK_STATUS_UPDATE:
				go s.UpdateTaskStatus(message.GetAgentId().GetValue(), message.GetExecutorId().GetValue(), bcsMsg)
			default:
				blog.Error("unknown message type(%s)", *bcsMsg.Type)
			}

		case sched.Event_FAILURE:
			//blog.Warn("Received failure event")
			fail := event.GetFailure()
			if fail.ExecutorId != nil {
				blog.Info("Executor(%s) terminated with status(%d) on agent(%s)",
					fail.ExecutorId.GetValue(), fail.GetStatus(), fail.GetAgentId().GetValue())
			} else {
				if fail.GetAgentId() != nil {
					blog.Info("Agent " + fail.GetAgentId().GetValue() + " failed ")
				}
			}

		case sched.Event_ERROR:
			err := event.GetError().GetMessage()
			blog.Error("mesos report error event. err:%s", err)

		case sched.Event_HEARTBEAT:
			blog.V(3).Infof("mesos report heartbeat event")
			s.lockService()
			s.mesosHeartBeatTime = time.Now().Unix()
			s.unlockService()
		default:
			blog.Warn("unkown mesos event type(%d)", event.GetType())
		}

	}
}

// Send health message
func (s *Scheduler) SendHealthMsg(kind alarm.MessageKind, RunAs, message string, alarmID string, convergenceSeconds *uint16) {

	if convergenceSeconds == nil {
		blog.Warn("send health message(%s): ns(%s), alarmID(%s) ", message, RunAs, alarmID)
	} else {
		blog.Warn("send health message(%s): ns(%s), alarmID(%s), convergenceSeconds(%d)", message, RunAs, alarmID, *convergenceSeconds)
	}

	currentTime := time.Now().Local()

	health := alarm.HealthInfo{
		Module:             commtype.BCS_MODULE_SCHEDULER,
		AlarmName:          "scheduler",
		Kind:               kind,
		AlarmID:            alarmID,
		ConvergenceSeconds: convergenceSeconds,

		IP:         s.IP,
		ClusterID:  s.BcsClusterId,
		Namespace:  RunAs,
		Message:    message,
		Version:    version.GetVersion(),
		ReportTime: currentTime.Format("2006-01-02 15:04:05.000"),
	}

	if err := alarm.SendHealthInfo(&health); nil != err {
		blog.Warn("send health message(%s) err:%s", message, err.Error())
	}

	return
}

func (s *Scheduler) produceEvent(object interface{}) error {
	btype := reflect.TypeOf(object)

	if btype.Kind() != reflect.Struct {
		return fmt.Errorf("object type must be struct")
	}

	var event *commtype.BcsStorageEventIf

	switch btype.Name() {
	case reflect.TypeOf(types.Task{}).Name():
		task := object.(types.Task)
		event = s.newTaskEvent(&task)

	default:
		return fmt.Errorf("object type %s is invalid", btype.Name())
	}

	go s.eventManager.syncEvent(event)
	return nil
}

func (s *Scheduler) newTaskEvent(task *types.Task) *commtype.BcsStorageEventIf {
	event := &commtype.BcsStorageEventIf{
		ID:        task.ID,
		Env:       commtype.Event_Env_Mesos,
		Kind:      commtype.TaskEventKind,
		Component: commtype.Event_Component_Scheduler,
		Type:      task.Status,
		EventTime: task.UpdateTime,
		Describe:  task.Message,
		ClusterId: s.BcsClusterId,
		ExtraInfo: commtype.EventExtraInfo{
			Namespace: task.RunAs,
			Name:      task.AppId,
			Kind:      commtype.ApplicationExtraKind,
		},
	}

	if task.Status == types.TASK_STATUS_ERROR || task.Status == types.TASK_STATUS_FAIL ||
		task.Status == types.TASK_STATUS_LOST {
		event.Level = commtype.Event_Level_Warning
	} else {
		event.Level = commtype.Event_Level_Normal
	}

	return event
}

// DeclineResource is used to send DECLINE request to mesos to release offer. This
// is very important, otherwise resource will be taked until framework exited.
func (s *Scheduler) DeclineResource(offerId *string) (*http.Response, error) {
	call := &sched.Call{
		FrameworkId: s.framework.GetId(),
		Type:        sched.Call_DECLINE.Enum(),
		Decline: &sched.Call_Decline{
			OfferIds: []*mesos.OfferID{
				{
					Value: offerId,
				},
			},
			Filters: &mesos.Filters{
				RefuseSeconds: proto.Float64(1),
			},
		},
	}

	return s.send(call)
}

// Decline offer from mesos master
func (s *Scheduler) DeclineOffers(offers []*mesos.Offer) error {
	for _, offer := range offers {
		_, err := s.DeclineResource(offer.Id.Value)
		if err != nil {
			blog.Error("fail to decline offer(%s), err:%s", *(offer.Id.Value), err.Error())
			return err
		}
	}

	return nil
}

// Get offered resource from mesos master
func (s *Scheduler) OfferedResources(offer *mesos.Offer) (cpus, mem, disk float64) {
	for _, res := range offer.GetResources() {
		if res.GetName() == "cpus" {
			cpus += *res.GetScalar().Value
		}
		if res.GetName() == "mem" {
			mem += *res.GetScalar().Value
		}
		if res.GetName() == "disk" {
			disk += *res.GetScalar().Value
		}
	}

	return
}

// Get agent attributes
func (s *Scheduler) GetHostAttributes(para *typesplugin.HostPluginParameter) (map[string]*typesplugin.HostAttributes, error) {
	if s.pluginManager == nil {
		return nil, fmt.Errorf("pluginManager is nil")
	}

	return s.pluginManager.GetHostAttributes(para)
}

// Get agent setting by IP
func (s *Scheduler) FetchAgentSetting(ip string) (*commtype.BcsClusterAgentSetting, error) {
	return s.store.FetchAgentSetting(ip)
}

// Get agent schedInfo by hostname
func (s *Scheduler) FetchAgentSchedInfo(hostname string) (*types.AgentSchedInfo, error) {
	s.agentSchedInofLock.RLock()
	defer s.agentSchedInofLock.RUnlock()

	return s.store.FetchAgentSchedInfo(hostname)
}

// Update agent schedinfo by hostname
func (s *Scheduler) UpdateAgentSchedInfo(hostname, taskGroupID string, deltaResource *types.Resource) error {
	s.agentSchedInofLock.Lock()
	defer s.agentSchedInofLock.Unlock()

	agent, err := s.store.FetchAgentSchedInfo(hostname)
	if err != nil {
		blog.Errorf("get host(%s) schedinfo err(%s)", hostname, err.Error())
		return err
	}

	if agent == nil {
		if deltaResource == nil {
			blog.V(3).Infof("get host(%s) schedinfo return empty when delete taskgroup(%s) delta resource", hostname, taskGroupID)
			return nil
		}

		blog.Infof("get host(%s) schedinfo return empty, create it", hostname)
		agent = &types.AgentSchedInfo{
			HostName:   hostname,
			DeltaCPU:   0,
			DeltaMem:   0,
			DeltaDisk:  0,
			Taskgroups: make(map[string]*types.Resource),
		}
	}
	if agent.Taskgroups == nil {
		blog.Warnf("get host(%s) schedinfo ,create taskroup map", hostname)
		agent.Taskgroups = make(map[string]*types.Resource)
	}

	//delete taskgroup delta info
	if deltaResource == nil {
		blog.Infof("delete taskgroup(%s) from host(%s) schedinfo", taskGroupID, hostname)
		delete(agent.Taskgroups, taskGroupID)
	} else {
		//add or update taskgroup delta info
		blog.Infof("set taskgroup(%s)(delta: %f | %f | %f) in host(%s) schedinfo list",
			taskGroupID, deltaResource.Cpus, deltaResource.Mem, deltaResource.Disk, hostname)
		agent.Taskgroups[taskGroupID] = deltaResource
	}

	//computer total delta resource for agent
	agent.DeltaCPU = 0
	agent.DeltaMem = 0
	agent.DeltaDisk = 0
	for id, data := range agent.Taskgroups {
		blog.V(3).Infof("delta resource for host(%s) taskgroup(%s) : %f | %f  | %f ",
			hostname, id, data.Cpus, data.Mem, data.Disk)
		agent.DeltaCPU += data.Cpus
		agent.DeltaMem += data.Mem
		agent.DeltaDisk += data.Disk
	}
	blog.Info("delta resource for host(%s): %f | %f | %f ",
		hostname, agent.DeltaCPU, agent.DeltaMem, agent.DeltaDisk)

	err = s.store.SaveAgentSchedInfo(agent)
	if err != nil {
		blog.Info("save host(%s) schedinfo err(%s)", hostname, err.Error())
		return err
	}

	return nil
}

// Get Cluster ID
func (s *Scheduler) GetClusterId() string {
	return s.BcsClusterId
}

// Get current first offer from pool
func (s *Scheduler) GetFirstOffer() *offer.Offer {
	return s.offerPool.GetFirstOffer()
}

// Get next offer from pool
func (s *Scheduler) GetNextOffer(offer *offer.Offer) *offer.Offer {
	return s.offerPool.GetNextOffer(offer)
}

// Get current all offers
func (s *Scheduler) GetAllOffers() []*offer.Offer {
	return s.offerPool.GetAllOffers()
}

// Get the first offer which ID is large the id
/*func (s *Scheduler) GetOfferGreaterThan(id int64) *offer.Offer {
	return s.offerPool.GetOfferGreaterThan(id)
}*/

// Use offer
func (s *Scheduler) UseOffer(o *offer.Offer) bool {
	return s.offerPool.UseOffer(o)
}

// Get cluster resources
func (s *Scheduler) GetClusterResource() (*commtype.BcsClusterResource, error) {

	blog.Info("get cluster resource from mesos master")
	if s.currMesosMaster == "" {
		blog.Error("get cluster resource error: no mesos master")
		return nil, fmt.Errorf("system error: no mesos master")
	}

	return s.GetMesosResourceIn(s.operatorClient)
}

// Get cluster current resource information from mesos master
func (s *Scheduler) GetMesosResourceIn(mesosClient *client.Client) (*commtype.BcsClusterResource, error) {

	if mesosClient == nil {
		blog.Error("get cluster resource error: mesos Client is nil")
		return nil, fmt.Errorf("system error: mesos client is nil")
	}

	call := &master.Call{
		Type: master.Call_GET_AGENTS.Enum(),
	}
	req, err := proto.Marshal(call)
	if err != nil {
		blog.Error("get cluster resource: query agentInfo proto.Marshal err: %s", err.Error())
		return nil, fmt.Errorf("system error: proto marshal error")
	}
	resp, err := mesosClient.Send(req)
	if err != nil {
		blog.Error("get cluster resource: query agentInfo Send err: %s", err.Error())
		return nil, fmt.Errorf("send request to mesos error: %s", err.Error())
	}
	defer resp.Body.Close()

	if resp.StatusCode != http.StatusOK {
		blog.Error("get cluster resource: query agentInfo unexpected response statusCode: %d", resp.StatusCode)
		return nil, fmt.Errorf("mesos response statuscode: %d", resp.StatusCode)
	}

	var response master.Response
	if err := json.NewDecoder(resp.Body).Decode(&response); err != nil {
		blog.Error("get cluster resource: Decode response failed: %s", err.Error())
		return nil, fmt.Errorf("mesos response decode err: %s", err.Error())
	}
	blog.V(3).Infof("get cluster resource: response msg type(%d)", response.GetType())
	agentInfo := response.GetGetAgents()
	if agentInfo == nil {
		blog.Warn("get cluster resource: response Agents == nil")
	}

	clusterRes := new(commtype.BcsClusterResource)
	cpuTotal := 0.0
	cpuUsed := 0.0
	memTotal := 0.0
	memUsed := 0.0
	diskTotal := 0.0
	diskUsed := 0.0
	for _, oneAgent := range agentInfo.Agents {
		agent := new(commtype.BcsClusterAgentInfo)
		//blog.V(3).Infof("get agents: ===>agent[%d]: %+v", index, oneAgent)
		agent.HostName = oneAgent.GetAgentInfo().GetHostname()

		szSplit := strings.Split(oneAgent.GetPid(), "@")
		if len(szSplit) == 2 {
			agent.IP = szSplit[1]
		} else {
			agent.IP = oneAgent.GetPid()
		}
		if strings.Contains(agent.IP, ":") {
			agent.IP = strings.Split(agent.IP, ":")[0]
		}

		totalRes := oneAgent.GetTotalResources()
		for _, resource := range totalRes {
			if resource.GetName() == "cpus" {
				agent.CpuTotal = resource.GetScalar().GetValue()
				cpuTotal += agent.CpuTotal
			}
			if resource.GetName() == "mem" {
				agent.MemTotal = resource.GetScalar().GetValue()
				memTotal += agent.MemTotal
			}
			if resource.GetName() == "disk" {
				agent.DiskTotal = resource.GetScalar().GetValue()
				diskTotal += agent.DiskTotal
			}
		}

		//get delta resources for this agent
		agentDeltaCPU := 0.0
		agentDeltaMem := 0.0
		agentDeltaDisk := 0.0
		agentSchedInfo, _ := s.FetchAgentSchedInfo(agent.HostName)
		if agentSchedInfo != nil {
			if agentSchedInfo.DeltaCPU > 0 {
				agentDeltaCPU = agentSchedInfo.DeltaCPU
			}
			if agentSchedInfo.DeltaMem > 0 {
				agentDeltaMem = agentSchedInfo.DeltaMem
			}
			if agentSchedInfo.DeltaDisk > 0 {
				agentDeltaDisk = agentSchedInfo.DeltaDisk
			}
		}

		usedRes := oneAgent.GetAllocatedResources()
		for _, resource := range usedRes {
			if resource.GetName() == "cpus" {
				agent.CpuUsed = resource.GetScalar().GetValue() + agentDeltaCPU
				cpuUsed += agent.CpuUsed
			}
			if resource.GetName() == "mem" {
				agent.MemUsed = resource.GetScalar().GetValue() + agentDeltaMem
				memUsed += agent.MemUsed
			}
			if resource.GetName() == "disk" {
				agent.DiskUsed = resource.GetScalar().GetValue() + agentDeltaDisk
				diskUsed += agent.DiskUsed
			}
		}

		// added  20180929, add attributes into agent info
		// HostAttributes is set in mesos slave
		// Attributes is HostAttributes + AgentSettings, which are the exact attributes that matters while scheduling.
		agent.HostAttributes = mesosAttribute2commonAttribute(oneAgent.AgentInfo.Attributes)
		agent.Attributes = agent.HostAttributes
		settings, err := s.FetchAgentSetting(agent.IP)
		if err != nil && err != store.ErrNoFound {
			blog.Errorf("get cluster resource: query ageng settings failed IP(%s): %v", agent.IP, err)
			return nil, err
		}

		if settings != nil {
			agent.Disabled = settings.Disabled
			for key, value := range settings.AttrStrings {
				agent.Attributes = append(agent.Attributes, &commtype.BcsAgentAttribute{
					Name: key,
					Type: commtype.MesosValueType_Text,
					Text: &commtype.MesosValue_Text{
						Value: value.Value,
					},
				})
			}
			for key, value := range settings.AttrScalars {
				agent.Attributes = append(agent.Attributes, &commtype.BcsAgentAttribute{
					Name: key,
					Type: commtype.MesosValueType_Scalar,
					Scalar: &commtype.MesosValue_Scalar{
						Value: value.Value,
					},
				})
			}
		}

		if oneAgent.RegisteredTime != nil && oneAgent.RegisteredTime.Nanoseconds != nil {
			agent.RegisteredTime = *oneAgent.RegisteredTime.Nanoseconds
		}
		if oneAgent.ReregisteredTime != nil && oneAgent.ReregisteredTime.Nanoseconds != nil {
			agent.ReRegisteredTime = *oneAgent.ReregisteredTime.Nanoseconds
		}

		clusterRes.Agents = append(clusterRes.Agents, *agent)
	}

	clusterRes.CpuTotal = cpuTotal
	clusterRes.MemTotal = memTotal
	clusterRes.DiskTotal = diskTotal
	clusterRes.CpuUsed = cpuUsed
	clusterRes.MemUsed = memUsed
	clusterRes.DiskUsed = diskUsed

	blog.Info("get cluster resource: cpu %f/%f  || mem %f/%f || disk %f/%f",
		cpuUsed, cpuTotal, memUsed, memTotal, diskUsed, diskTotal)

	blog.V(3).Infof("get cluster resource: %+v", clusterRes)

	return clusterRes, nil
}

func (s *Scheduler) GetCurrentOffers() []*mesos.Offer {
	offers := s.offerPool.GetAllOffers()

	inOffers := make([]*mesos.Offer, 0)
	for _, o := range offers {
		inOffers = append(inOffers, o.Offer)
	}

	return inOffers
}

//convert mesos.Attribute to commtype.BcsAgentAttribute
func mesosAttribute2commonAttribute(oldAttributeList []*mesos.Attribute) []*commtype.BcsAgentAttribute {
	if oldAttributeList == nil {
		return nil
	}

	attributeList := make([]*commtype.BcsAgentAttribute, 0)

	for _, oldAttribute := range oldAttributeList {
		if oldAttribute == nil {
			continue
		}

		attribute := new(commtype.BcsAgentAttribute)
		if oldAttribute.Name != nil {
			attribute.Name = *oldAttribute.Name
		}
		if oldAttribute.Type != nil {
			switch *oldAttribute.Type {
			case mesos.Value_SCALAR:
				attribute.Type = commtype.MesosValueType_Scalar
				if oldAttribute.Scalar != nil && oldAttribute.Scalar.Value != nil {
					attribute.Scalar = &commtype.MesosValue_Scalar{
						Value: *oldAttribute.Scalar.Value,
					}
				}
			case mesos.Value_RANGES:
				attribute.Type = commtype.MesosValueType_Ranges
				if oldAttribute.Ranges != nil {
					rangeList := make([]*commtype.MesosValue_Ranges, 0)
					for _, oldRange := range oldAttribute.Ranges.Range {
						newRange := &commtype.MesosValue_Ranges{}
						if oldRange.Begin != nil {
							newRange.Begin = *oldRange.Begin
						}
						if oldRange.End != nil {
							newRange.End = *oldRange.End
						}
						rangeList = append(rangeList, newRange)
					}
				}
			case mesos.Value_SET:
				attribute.Type = commtype.MesosValueType_Set
				if oldAttribute.Set != nil {
					attribute.Set = &commtype.MesosValue_Set{
						Item: oldAttribute.Set.Item,
					}
				}
			case mesos.Value_TEXT:
				attribute.Type = commtype.MesosValueType_Text
				if oldAttribute.Text != nil && oldAttribute.Text.Value != nil {
					attribute.Text = &commtype.MesosValue_Text{
						Value: *oldAttribute.Text.Value,
					}
				}
			}
		}
		attributeList = append(attributeList, attribute)
	}
	return attributeList
}

func (s *Scheduler) FetchTaskGroup(taskGroupID string) (*types.TaskGroup, error) {
	return s.store.FetchTaskGroup(taskGroupID)
}

//check taskgroup whether belongs to daemonset
func (s *Scheduler) CheckPodBelongDaemonset(taskgroupId string) bool {
	namespace, name := types.GetRunAsAndAppIDbyTaskGroupID(taskgroupId)
	version, err := s.store.GetVersion(namespace, name)
	if err != nil {
		blog.Errorf("Fetch taskgroup(%s) version(%s.%s) error %s", taskgroupId, namespace, name, err.Error())
		return false
	}
	if version == nil {
		blog.Errorf("Fetch taskgroup(%s) version(%s.%s) is empty", taskgroupId, namespace, name)
		return false
	}

	if version.Kind == commtype.BcsDataType_Daemonset {
		return true
	}
	return false
}<|MERGE_RESOLUTION|>--- conflicted
+++ resolved
@@ -889,11 +889,7 @@
 	return mesosClient.GetStateFromCluster()
 }
 
-<<<<<<< HEAD
-func (s *Scheduler) UpdateMesosAgents(){
-=======
 func (s *Scheduler) UpdateMesosAgents() {
->>>>>>> 74c33a49
 	s.oprMgr.UpdateMesosAgents()
 }
 
