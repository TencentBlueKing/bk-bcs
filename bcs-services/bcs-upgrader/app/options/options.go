/*
 * Tencent is pleased to support the open source community by making Blueking Container Service available.
 * Copyright (C) 2019 THL A29 Limited, a Tencent company. All rights reserved.
 * Licensed under the MIT License (the "License"); you may not use this file except
 * in compliance with the License. You may obtain a copy of the License at
 * http://opensource.org/licenses/MIT
 * Unless required by applicable law or agreed to in writing, software distributed under
 * the License is distributed on an "AS IS" BASIS, WITHOUT WARRANTIES OR CONDITIONS OF ANY KIND,
 * either express or implied. See the License for the specific language governing permissions and
 * limitations under the License.
 *
 */

package options

import (
	"flag"

	"github.com/Tencent/bk-bcs/bcs-common/common/conf"
	"github.com/Tencent/bk-bcs/bcs-common/common/static"
)

//CertConfig is configuration of Cert
type CertConfig struct {
	CAFile   string
	CertFile string
	KeyFile  string
	CertPwd  string
	IsSSL    bool
}

//UpgraderOptions is options in flags
type UpgraderOptions struct {
	conf.FileConfig
	conf.ServiceConfig
	conf.ServerOnlyCertConfig
	conf.LogConfig
	conf.ProcessConfig
	MongoConfig
	HttpCliRequestConfig
	ServerCert *CertConfig
	DebugMode  bool `json:"debug_mode" value:"false" usage:"Debug mode, use pprof."`
}

// MongoConfig option for mongo
type MongoConfig struct {
	MongoAuthMechanism  string `json:"mongo_authmechanism" value:"" usage:"the mechanism to use for authentication"`
	MongoAddress        string `json:"mongo_address" value:"127.0.0.1:27017" usage:"mongo server address"`
	MongoConnectTimeout uint   `json:"mongo_connecttimeout"  value:"3" usage:"mongo server connnect timeout"`
	MongoDatabase       string `json:"mongo_database" value:"bcs" usage:"database in mongo for cluster manager"`
	MongoUsername       string `json:"mongo_username"  value:"" usage:"mongo username for cluster manager"`
	MongoPassword       string `json:"mongo_password" value:"" usage:"mongo passsword for cluster manager"`
	MongoMaxPoolSize    uint   `json:"mongo_maxpoolsize" value:"0" usage:"mongo client connection pool max size"`
	MongoMinPoolSize    uint   `json:"mongo_minpoolsize" value:"0" usage:"mongo client connection pool min size"`
<<<<<<< HEAD
}

// HttpCliRequestConfig option for HttpCliRequestConfig
type HttpCliRequestConfig struct {
	CcHOST             string `json:"cc_host" value:"" usage:"request bcs saas cc host"`
	BkAppSecret        string `json:"bk_app_secret" value:"" usage:"request ssm for http header"`
	SsmHost            string `json:"ssm_host" value:"" usage:"request ssm host"`
	SsmAccessToken     string `json:"ssm_access_token" value:"" usage:"ssm access token"`
	ClusterManagerHost string `json:"cluster_manager_host"  value:"" usage:"request cluster manager host"`
	BcsApiGatewayToken string `json:"bcs_api_gateway_token" value:"" usage:"bcs api gateway token"`
=======
>>>>>>> d21321bc
}

// AddFlags add cmdline flags
func AddFlags() {
	// mongo config
	flag.String("mongo_address", "127.0.0.1:27017", "mongo server address")
	flag.Uint("mongo_connecttimeout", 3, "mongo server connnect timeout")
	flag.String("mongo_database", "", "database in mongo for cluster manager")
	flag.String("mongo_username", "", "mongo username for cluster manager")
	flag.String("mongo_password", "", "mongo passsword for cluster manager")
	flag.Uint("mongo_maxpoolsize", 0, "mongo client connection pool max size, 0 means not set")
	flag.Uint("mongo_minpoolsize", 0, "mongo client connection pool min size, 0 means not set")
}

//NewUpgraderOptions create UpgraderOptions object
func NewUpgraderOptions() *UpgraderOptions {
	return &UpgraderOptions{
		ServerCert: &CertConfig{
			CertPwd: static.ServerCertPwd,
			IsSSL:   false,
		},
	}
}<|MERGE_RESOLUTION|>--- conflicted
+++ resolved
@@ -37,7 +37,6 @@
 	conf.LogConfig
 	conf.ProcessConfig
 	MongoConfig
-	HttpCliRequestConfig
 	ServerCert *CertConfig
 	DebugMode  bool `json:"debug_mode" value:"false" usage:"Debug mode, use pprof."`
 }
@@ -52,19 +51,6 @@
 	MongoPassword       string `json:"mongo_password" value:"" usage:"mongo passsword for cluster manager"`
 	MongoMaxPoolSize    uint   `json:"mongo_maxpoolsize" value:"0" usage:"mongo client connection pool max size"`
 	MongoMinPoolSize    uint   `json:"mongo_minpoolsize" value:"0" usage:"mongo client connection pool min size"`
-<<<<<<< HEAD
-}
-
-// HttpCliRequestConfig option for HttpCliRequestConfig
-type HttpCliRequestConfig struct {
-	CcHOST             string `json:"cc_host" value:"" usage:"request bcs saas cc host"`
-	BkAppSecret        string `json:"bk_app_secret" value:"" usage:"request ssm for http header"`
-	SsmHost            string `json:"ssm_host" value:"" usage:"request ssm host"`
-	SsmAccessToken     string `json:"ssm_access_token" value:"" usage:"ssm access token"`
-	ClusterManagerHost string `json:"cluster_manager_host"  value:"" usage:"request cluster manager host"`
-	BcsApiGatewayToken string `json:"bcs_api_gateway_token" value:"" usage:"bcs api gateway token"`
-=======
->>>>>>> d21321bc
 }
 
 // AddFlags add cmdline flags
