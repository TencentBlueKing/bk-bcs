--- conflicted
+++ resolved
@@ -102,11 +102,7 @@
 	}
 	//new mesos platform
 	conf := &mesosdriver.Config{
-<<<<<<< HEAD
-		ZkAddr: n.conf.BcsZk,
-=======
 		ZkAddr:     n.conf.BcsZk,
->>>>>>> 74c33a49
 		ClientCert: n.conf.ClientCert,
 	}
 	n.platform, err = mesosdriver.NewMesosDriverClient(conf)
