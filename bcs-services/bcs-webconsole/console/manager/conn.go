--- conflicted
+++ resolved
@@ -60,11 +60,8 @@
 	inputMsgChan  <-chan wsMessage
 	outputMsgChan chan []byte
 	hideBanner    bool
-<<<<<<< HEAD
 	replayInfo    *terminalRecord.ReplyInfo
-=======
 	cmdParser     *audit.CmdParse
->>>>>>> a4bdcca4
 }
 
 // NewRemoteStreamConn :
@@ -77,11 +74,8 @@
 		resizeMsgChan: make(chan *TerminalSize, 1), // 放入初始宽高
 		outputMsgChan: make(chan []byte),
 		hideBanner:    hideBanner,
-<<<<<<< HEAD
 		replayInfo:    &terminalRecord.ReplyInfo{},
-=======
 		cmdParser:     audit.NewCmdParse(),
->>>>>>> a4bdcca4
 	}
 
 	// 初始化命令行宽和高
