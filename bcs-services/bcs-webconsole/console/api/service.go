/*
 * Tencent is pleased to support the open source community by making Blueking Container Service available.
 * Copyright (C) 2019 THL A29 Limited, a Tencent company. All rights reserved.
 * Licensed under the MIT License (the "License"); you may not use this file except
 * in compliance with the License. You may obtain a copy of the License at
 * http://opensource.org/licenses/MIT
 * Unless required by applicable law or agreed to in writing, software distributed under
 * the License is distributed on an "AS IS" BASIS, WITHOUT WARRANTIES OR CONDITIONS OF ANY KIND,
 * either express or implied. See the License for the specific language governing permissions and
 * limitations under the License.
 *
 */

package api

import (
	"fmt"
	"net/http"
	"net/url"
	"path"
<<<<<<< HEAD
	"strconv"
	"syscall"
	"time"
=======
>>>>>>> 84800d5a

	"github.com/Tencent/bk-bcs/bcs-services/bcs-webconsole/console/components/bcs"
	"github.com/Tencent/bk-bcs/bcs-services/bcs-webconsole/console/config"
	"github.com/Tencent/bk-bcs/bcs-services/bcs-webconsole/console/i18n"
<<<<<<< HEAD
	"github.com/Tencent/bk-bcs/bcs-services/bcs-webconsole/console/manager"
	"github.com/Tencent/bk-bcs/bcs-services/bcs-webconsole/console/metrics"
=======
>>>>>>> 84800d5a
	"github.com/Tencent/bk-bcs/bcs-services/bcs-webconsole/console/podmanager"
	"github.com/Tencent/bk-bcs/bcs-services/bcs-webconsole/console/sessions"
	"github.com/Tencent/bk-bcs/bcs-services/bcs-webconsole/console/types"
	"github.com/Tencent/bk-bcs/bcs-services/bcs-webconsole/route"

	"github.com/gin-gonic/gin"
	"github.com/google/uuid"
)

type service struct {
	opts *route.Options
}

func NewRouteRegistrar(opts *route.Options) route.Registrar {
	return service{opts: opts}
}

func (s service) RegisterRoute(router gin.IRoutes) {
	api := router.Use(route.APIAuthRequired())

	permAPI := api.Use(route.PermissionRequired())

	gp := metrics.New(s.opts.Router)
	api.Use(gp.Middleware())

	// 用户登入态鉴权, session鉴权
	permAPI.GET("/api/projects/:projectId/clusters/:clusterId/session/", s.CreateWebConsoleSession)
	permAPI.GET("/api/projects/:projectId/clusters/", s.ListClusters)

	api.GET("/api/open_session/", s.CreateOpenSession)

	// 蓝鲸API网关鉴权 & App鉴权
	api.POST("/api/projects/:projectId/clusters/:clusterId/open_session/", s.CreateOpenWebConsoleSession)

	// websocket协议, session鉴权
	api.GET("/ws/projects/:projectId/clusters/:clusterId/", s.BCSWebSocketHandler)
}

func (s *service) ListClusters(c *gin.Context) {
	projectId := c.Param("projectId")
	clusters, err := bcs.ListClusters(c.Request.Context(), config.G.BCS, projectId)
	if err != nil {
		APIError(c, i18n.GetMessage(err.Error()))
		return
	}
	data := types.APIResponse{
		Data:      clusters,
		Code:      types.NoError,
		Message:   i18n.GetMessage("获取集群成功"),
		RequestID: uuid.New().String(),
	}
	c.JSON(http.StatusOK, data)
}

// CreateWebConsoleSession 创建websocket session
func (s *service) CreateWebConsoleSession(c *gin.Context) {
	projectId := c.Param("projectId")
	clusterId := c.Param("clusterId")
	consoleQuery := new(podmanager.ConsoleQuery)
	c.BindQuery(consoleQuery)

	authCtx, err := route.GetAuthContext(c)
	if err != nil {
		APIError(c, i18n.GetMessage(err.Error()))
		return
	}

	podCtx, err := podmanager.QueryAuthPodCtx(c.Request.Context(), clusterId, authCtx.Username, consoleQuery)
	if err != nil {
		APIError(c, i18n.GetMessage(err.Error()))
		return
	}

	podCtx.ProjectId = projectId
	podCtx.Source = consoleQuery.Source

	store := sessions.NewRedisStore(projectId, clusterId)
	sessionId, err := store.Set(c.Request.Context(), podCtx)
	if err != nil {
		msg := i18n.GetMessage("获取session失败{}", err)
		APIError(c, msg)
		return
	}

	query := url.Values{}
	query.Set("session_id", sessionId)
	if consoleQuery.Lang != "" {
		query.Set("lang", consoleQuery.Lang)
	}

	wsUrl := path.Join(s.opts.RoutePrefix, fmt.Sprintf("/ws/projects/%s/clusters/%s/?%s",
		projectId, clusterId, query.Encode()))

	data := types.APIResponse{
		Data: map[string]string{
			"session_id": sessionId,
			"ws_url":     wsUrl,
		},
		Code:      types.NoError,
		Message:   i18n.GetMessage("获取session成功"),
		RequestID: uuid.New().String(),
	}
	c.JSON(http.StatusOK, data)
}

func (s *service) CreateOpenSession(c *gin.Context) {
	sessionId := c.Query("session_id")

	store := sessions.NewRedisStore("open-session", "open-session")
	podCtx, err := store.Get(c.Request.Context(), sessionId)
	if err != nil {
		msg := i18n.GetMessage("sessin_id不正确", err)
		APIError(c, msg)
		return
	}

	newStore := sessions.NewRedisStore(podCtx.ProjectId, podCtx.ClusterId)
	NewSessionId, err := newStore.Set(c.Request.Context(), podCtx)
	if err != nil {
		msg := i18n.GetMessage("获取session失败{}", err)
		APIError(c, msg)
		return
	}

	wsUrl := path.Join(s.opts.RoutePrefix, fmt.Sprintf("/ws/projects/%s/clusters/%s/?session_id=%s",
		podCtx.ProjectId, podCtx.ClusterId, NewSessionId))

	data := types.APIResponse{
		Data: map[string]string{
			"session_id": sessionId,
			"ws_url":     wsUrl,
		},
		Code:      types.NoError,
		Message:   i18n.GetMessage("获取session成功"),
		RequestID: uuid.New().String(),
	}
	c.JSON(http.StatusOK, data)
}

<<<<<<< HEAD
// BCSWebSocketHandler WebSocket 连接处理函数
func (s *service) BCSWebSocketHandler(c *gin.Context) {
	// 还未建立 WebSocket 连接, 使用 Json 返回
	errResp := types.APIResponse{
		Code: 400,
		Data: map[string]string{},
	}

	if !websocket.IsWebSocketUpgrade(c.Request) {
		errResp.Message = "invalid websocket connection"
		c.AbortWithStatusJSON(http.StatusBadRequest, errResp)
		return
	}

	ws, err := upgrader.Upgrade(c.Writer, c.Request, nil)
	if err != nil {
		errResp.Message = fmt.Sprintf("upgrade websocket connection error, %s", err)
		c.AbortWithStatusJSON(http.StatusBadRequest, errResp)
		return
	}
	defer ws.Close()

	// 监听 Ctrl-C 信号
	ctx, stop := signal.NotifyContext(c.Request.Context(), syscall.SIGINT, syscall.SIGTERM)
	defer stop()

	eg, ctx := errgroup.WithContext(ctx)

	// 已经建立 WebSocket 连接, 下面所有的错误返回, 需要使用 GracefulCloseWebSocket
	projectId := c.Param("projectId")
	clusterId := c.Param("clusterId")
	sessionId := c.Query("session_id")

	rows, _ := strconv.Atoi(c.Query("rows"))
	cols, _ := strconv.Atoi(c.Query("cols"))

	initTerminalSize := &manager.TerminalSize{
		Rows: uint16(rows),
		Cols: uint16(cols),
	}

	connected := false
	store := sessions.NewRedisStore(projectId, clusterId)
	podCtx, err := store.Get(c.Request.Context(), sessionId)
	if err != nil {
		manager.GracefulCloseWebSocket(ctx, ws, connected, errors.Wrap(err, "获取session失败"))
		return
	}

	start := time.Now()
	metrics.CollectWsConnection(podCtx.Namespace, podCtx.PodName, start)
	defer metrics.CollectCloseWs(podCtx.Namespace, podCtx.PodName)

	consoleMgr := manager.NewConsoleManager(ctx, podCtx)
	remoteStreamConn := manager.NewRemoteStreamConn(ctx, ws, consoleMgr, initTerminalSize)
	connected = true

	// kubectl 容器， 需要定时上报心跳
	if podCtx.Mode == types.ClusterExternalMode || podCtx.Mode == types.ClusterInternalMode {
		podCleanUpMgr := podmanager.NewCleanUpManager(ctx)
		consoleMgr.AddMgrFunc(podCleanUpMgr.Heartbeat)
	}

	eg.Go(func() error {
		// 定时检查任务等
		return consoleMgr.Run()
	})

	eg.Go(func() error {
		// 定时发送心跳等, 保持连接的活跃
		return remoteStreamConn.Run()
	})

	eg.Go(func() error {
		defer remoteStreamConn.Close()
		defer logger.Infof("Close %s WaitStreamDone done", podCtx.PodName)

		// 远端错误, 一般是远端 Pod 被关闭或者使用 Exit 命令主动退出
		// 关闭需要主动发送 Ctrl-D 命令
		bcsConf := podmanager.GetBCSConfByClusterId(podCtx.AdminClusterId)
		return remoteStreamConn.WaitStreamDone(bcsConf, podCtx)
	})

	if err := eg.Wait(); err != nil {
		manager.GracefulCloseWebSocket(ctx, ws, connected, errors.Wrap(err, "Handle websocket"))
		return
	}

	manager.GracefulCloseWebSocket(ctx, ws, connected, nil)
}

type OpenSession struct {
	ContainerId   string `json:"container_id"`
	Operator      string `json:"operator" binding:"required"`
	Command       string `json:"command"`
	Namespace     string `json:"namespace"`
	PodName       string `json:"pod_name"`
	ContainerName string `json:"container_name"`
}

=======
>>>>>>> 84800d5a
func (s *service) CreateOpenWebConsoleSession(c *gin.Context) {
	projectId := c.Param("projectId")
	clusterId := c.Param("clusterId")

	consoleQuery := new(podmanager.OpenQuery)

	err := c.BindJSON(consoleQuery)
	if err != nil {
		msg := i18n.GetMessage("请求参数错误")
		APIError(c, msg)
		return
	}

	podCtx, err := podmanager.QueryOpenPodCtx(c.Request.Context(), clusterId, consoleQuery)
	if err != nil {
		msg := i18n.GetMessage("请求参数错误")
		APIError(c, msg)
		return
	}
	podCtx.ProjectId = projectId

	store := sessions.NewRedisStore("open-session", "open-session")

	sessionId, err := store.Set(c.Request.Context(), podCtx)
	if err != nil {
		msg := i18n.GetMessage("获取session失败{}", err)
		APIError(c, msg)
		return
	}

	webConsoleUrl := path.Join(s.opts.RoutePrefix, "/") + "/"

	query := url.Values{}
	query.Set("session_id", sessionId)
	query.Set("container_name", podCtx.ContainerName)

	webConsoleUrl = fmt.Sprintf("%s%s?%s", config.G.Web.Host, webConsoleUrl, query.Encode())

	respData := types.APIResponse{
		Data: map[string]string{
			"session_id":      sessionId,
			"web_console_url": webConsoleUrl,
		},
		Code:      types.NoError,
		Message:   i18n.GetMessage("获取session成功"),
		RequestID: uuid.New().String(),
	}

	c.JSON(http.StatusOK, respData)
}

// APIError 简易的错误返回
func APIError(c *gin.Context, msg string) {
	data := types.APIResponse{
		Code:      types.ApiErrorCode,
		Message:   msg,
		RequestID: uuid.New().String(),
	}

	c.AbortWithStatusJSON(http.StatusOK, data)
}<|MERGE_RESOLUTION|>--- conflicted
+++ resolved
@@ -18,21 +18,10 @@
 	"net/http"
 	"net/url"
 	"path"
-<<<<<<< HEAD
-	"strconv"
-	"syscall"
-	"time"
-=======
->>>>>>> 84800d5a
 
 	"github.com/Tencent/bk-bcs/bcs-services/bcs-webconsole/console/components/bcs"
 	"github.com/Tencent/bk-bcs/bcs-services/bcs-webconsole/console/config"
 	"github.com/Tencent/bk-bcs/bcs-services/bcs-webconsole/console/i18n"
-<<<<<<< HEAD
-	"github.com/Tencent/bk-bcs/bcs-services/bcs-webconsole/console/manager"
-	"github.com/Tencent/bk-bcs/bcs-services/bcs-webconsole/console/metrics"
-=======
->>>>>>> 84800d5a
 	"github.com/Tencent/bk-bcs/bcs-services/bcs-webconsole/console/podmanager"
 	"github.com/Tencent/bk-bcs/bcs-services/bcs-webconsole/console/sessions"
 	"github.com/Tencent/bk-bcs/bcs-services/bcs-webconsole/console/types"
@@ -54,9 +43,6 @@
 	api := router.Use(route.APIAuthRequired())
 
 	permAPI := api.Use(route.PermissionRequired())
-
-	gp := metrics.New(s.opts.Router)
-	api.Use(gp.Middleware())
 
 	// 用户登入态鉴权, session鉴权
 	permAPI.GET("/api/projects/:projectId/clusters/:clusterId/session/", s.CreateWebConsoleSession)
@@ -172,109 +158,6 @@
 	c.JSON(http.StatusOK, data)
 }
 
-<<<<<<< HEAD
-// BCSWebSocketHandler WebSocket 连接处理函数
-func (s *service) BCSWebSocketHandler(c *gin.Context) {
-	// 还未建立 WebSocket 连接, 使用 Json 返回
-	errResp := types.APIResponse{
-		Code: 400,
-		Data: map[string]string{},
-	}
-
-	if !websocket.IsWebSocketUpgrade(c.Request) {
-		errResp.Message = "invalid websocket connection"
-		c.AbortWithStatusJSON(http.StatusBadRequest, errResp)
-		return
-	}
-
-	ws, err := upgrader.Upgrade(c.Writer, c.Request, nil)
-	if err != nil {
-		errResp.Message = fmt.Sprintf("upgrade websocket connection error, %s", err)
-		c.AbortWithStatusJSON(http.StatusBadRequest, errResp)
-		return
-	}
-	defer ws.Close()
-
-	// 监听 Ctrl-C 信号
-	ctx, stop := signal.NotifyContext(c.Request.Context(), syscall.SIGINT, syscall.SIGTERM)
-	defer stop()
-
-	eg, ctx := errgroup.WithContext(ctx)
-
-	// 已经建立 WebSocket 连接, 下面所有的错误返回, 需要使用 GracefulCloseWebSocket
-	projectId := c.Param("projectId")
-	clusterId := c.Param("clusterId")
-	sessionId := c.Query("session_id")
-
-	rows, _ := strconv.Atoi(c.Query("rows"))
-	cols, _ := strconv.Atoi(c.Query("cols"))
-
-	initTerminalSize := &manager.TerminalSize{
-		Rows: uint16(rows),
-		Cols: uint16(cols),
-	}
-
-	connected := false
-	store := sessions.NewRedisStore(projectId, clusterId)
-	podCtx, err := store.Get(c.Request.Context(), sessionId)
-	if err != nil {
-		manager.GracefulCloseWebSocket(ctx, ws, connected, errors.Wrap(err, "获取session失败"))
-		return
-	}
-
-	start := time.Now()
-	metrics.CollectWsConnection(podCtx.Namespace, podCtx.PodName, start)
-	defer metrics.CollectCloseWs(podCtx.Namespace, podCtx.PodName)
-
-	consoleMgr := manager.NewConsoleManager(ctx, podCtx)
-	remoteStreamConn := manager.NewRemoteStreamConn(ctx, ws, consoleMgr, initTerminalSize)
-	connected = true
-
-	// kubectl 容器， 需要定时上报心跳
-	if podCtx.Mode == types.ClusterExternalMode || podCtx.Mode == types.ClusterInternalMode {
-		podCleanUpMgr := podmanager.NewCleanUpManager(ctx)
-		consoleMgr.AddMgrFunc(podCleanUpMgr.Heartbeat)
-	}
-
-	eg.Go(func() error {
-		// 定时检查任务等
-		return consoleMgr.Run()
-	})
-
-	eg.Go(func() error {
-		// 定时发送心跳等, 保持连接的活跃
-		return remoteStreamConn.Run()
-	})
-
-	eg.Go(func() error {
-		defer remoteStreamConn.Close()
-		defer logger.Infof("Close %s WaitStreamDone done", podCtx.PodName)
-
-		// 远端错误, 一般是远端 Pod 被关闭或者使用 Exit 命令主动退出
-		// 关闭需要主动发送 Ctrl-D 命令
-		bcsConf := podmanager.GetBCSConfByClusterId(podCtx.AdminClusterId)
-		return remoteStreamConn.WaitStreamDone(bcsConf, podCtx)
-	})
-
-	if err := eg.Wait(); err != nil {
-		manager.GracefulCloseWebSocket(ctx, ws, connected, errors.Wrap(err, "Handle websocket"))
-		return
-	}
-
-	manager.GracefulCloseWebSocket(ctx, ws, connected, nil)
-}
-
-type OpenSession struct {
-	ContainerId   string `json:"container_id"`
-	Operator      string `json:"operator" binding:"required"`
-	Command       string `json:"command"`
-	Namespace     string `json:"namespace"`
-	PodName       string `json:"pod_name"`
-	ContainerName string `json:"container_name"`
-}
-
-=======
->>>>>>> 84800d5a
 func (s *service) CreateOpenWebConsoleSession(c *gin.Context) {
 	projectId := c.Param("projectId")
 	clusterId := c.Param("clusterId")
