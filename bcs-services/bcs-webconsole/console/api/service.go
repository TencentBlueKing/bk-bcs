--- conflicted
+++ resolved
@@ -553,21 +553,7 @@
 
 // CreateClusterPortalSession 集群级别的 webconsole openapi
 func (s *service) CreateClusterPortalSession(c *gin.Context) {
-<<<<<<< HEAD
-	rest.AbortWithBadRequestError(c, errors.New("Not implemented"))
-}
-
-// APIError 简易的错误返回
-func APIError(c *gin.Context, msg string) { // nolint
-	authCtx := route.MustGetAuthContext(c)
-
-	data := types.APIResponse{
-		Code:      types.ApiErrorCode,
-		Message:   msg,
-		RequestID: authCtx.RequestId,
-	}
-
-	c.AbortWithStatusJSON(http.StatusBadRequest, data)
+	rest.APIError(c, "Not implemented")
 }
 
 // getBashHistory将文件放在本地 historyLocalDir
@@ -624,7 +610,4 @@
 		return err
 	}
 	return nil
-=======
-	rest.APIError(c, "Not implemented")
->>>>>>> b18974c4
 }