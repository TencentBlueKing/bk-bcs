--- conflicted
+++ resolved
@@ -1273,15 +1273,12 @@
 	string labelSelector = 4 [(grpc.gateway.protoc_gen_swagger.options.openapiv2_field) = {
 		title: "标签选择器"
 	}, (validate.rules).string = {max_len: 128}];
-<<<<<<< HEAD
-	string format = 5 [(grpc.gateway.protoc_gen_swagger.options.openapiv2_field) = {
-		title: "资源配置格式（manifest/selectItems）"
-	}, (validate.rules).string = {in: ["manifest", "selectItems"]}];
-=======
 	string apiVersion = 5 [(grpc.gateway.protoc_gen_swagger.options.openapiv2_field) = {
 		title: "apiVersion"
 	}, (validate.rules).string = {max_len: 63}];
->>>>>>> 7fa6f69f
+	string format = 6 [(grpc.gateway.protoc_gen_swagger.options.openapiv2_field) = {
+		title: "资源配置格式（manifest/selectItems）"
+	}, (validate.rules).string = {in: ["manifest", "selectItems"]}];
 }
 
 message ResGetReq {
