--- conflicted
+++ resolved
@@ -1157,15 +1157,6 @@
 		};
 	}
 
-<<<<<<< HEAD
-	rpc GetFormAvailableAPIVersions(GetFormAvailableApiVersionsReq) returns (CommonListResp) {
-		option (google.api.http) = {
-			get: "/clusterresources/v1/projects/{projectID}/clusters/{clusterID}/form_available_api_versions"
-		};
-		option (grpc.gateway.protoc_gen_swagger.options.openapiv2_operation) = {
-			description: "获取指定资源可用于表单化的 APIVersion"
-			summary: "Get resource's available apiVersions for form"
-=======
 	rpc GetFormSupportedAPIVersions(GetFormSupportedApiVersionsReq) returns (CommonListResp) {
 		option (google.api.http) = {
 			get: "/clusterresources/v1/projects/{projectID}/clusters/{clusterID}/form_supported_api_versions"
@@ -1173,7 +1164,6 @@
 		option (grpc.gateway.protoc_gen_swagger.options.openapiv2_operation) = {
 			description: "获取指定资源可用于表单化的 APIVersion"
 			summary: "Get resource's supported apiVersions for form"
->>>>>>> a7e9510f
 		};
 	}
 }
@@ -1288,11 +1278,7 @@
 	}, (validate.rules).string = {max_len: 63}];
 	string format = 6 [(grpc.gateway.protoc_gen_swagger.options.openapiv2_field) = {
 		title: "资源配置格式（manifest/selectItems）"
-<<<<<<< HEAD
 	}, (validate.rules).string = {in: ["", "manifest", "selectItems"]}];
-=======
-	}, (validate.rules).string = {in: ["manifest", "selectItems"]}];
->>>>>>> a7e9510f
 }
 
 message ResGetReq {
@@ -1710,15 +1696,9 @@
 	}, (validate.rules).string = {max_len: 128}];
 }
 
-<<<<<<< HEAD
-message GetFormAvailableApiVersionsReq {
-	option (grpc.gateway.protoc_gen_swagger.options.openapiv2_schema) = {
-		json_schema: {title: "GetFormAvailableApiVersionsReq", description: "获取指定资源可用于表单化的 ApiVersions"}
-=======
 message GetFormSupportedApiVersionsReq {
 	option (grpc.gateway.protoc_gen_swagger.options.openapiv2_schema) = {
 		json_schema: {title: "GetFormSupportedApiVersionsReq", description: "获取指定资源可用于表单化的 ApiVersions"}
->>>>>>> a7e9510f
 	};
 	string projectID = 1 [(grpc.gateway.protoc_gen_swagger.options.openapiv2_field) = {
 		title: "项目 ID"
