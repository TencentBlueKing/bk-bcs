--- conflicted
+++ resolved
@@ -237,7 +237,6 @@
 	} else {
 		grpcDialconf = append(grpcDialconf, grpc.WithInsecure())
 	}
-<<<<<<< HEAD
 
 	// 循环注册各个 rpc service
 	ctx, endpoint := context.TODO(), crSvc.conf.Server.Address+":"+strconv.Itoa(crSvc.conf.Server.Port)
@@ -258,17 +257,6 @@
 			log.Error("register http service failed: %v", err)
 			return errorx.New(0, "register http service failed: %v", err)
 		}
-=======
-	err := clusterRes.RegisterClusterResourcesGwFromEndpoint(
-		context.TODO(),
-		rmMux,
-		crSvc.conf.Server.Address+":"+strconv.Itoa(crSvc.conf.Server.Port),
-		grpcDialconf,
-	)
-	if err != nil {
-		log.Error("register http service failed: %v", err)
-		return errorx.New(errcode.General, "register http service failed: %v", err)
->>>>>>> d0844efb
 	}
 
 	router := mux.NewRouter()
