/*
 * Tencent is pleased to support the open source community by making Blueking Container Service available.
 * Copyright (C) 2022 THL A29 Limited, a Tencent company. All rights reserved.
 * Licensed under the MIT License (the "License"); you may not use this file except
 * in compliance with the License. You may obtain a copy of the License at
 *
 * 	http://opensource.org/licenses/MIT
 *
 * Unless required by applicable law or agreed to in writing, software distributed under,
 * the License is distributed on an "AS IS" BASIS, WITHOUT WARRANTIES OR CONDITIONS OF ANY KIND,
 * either express or implied. See the License for the specific language governing permissions and
 * limitations under the License.
 */

// Package cmd 执行 ClusterResources 服务初始化
package cmd

import (
	"flag"
	"fmt"
	"math/rand"
	"time"

	"github.com/Tencent/bk-bcs/bcs-services/cluster-resources/pkg/cache/redis"
	"github.com/Tencent/bk-bcs/bcs-services/cluster-resources/pkg/common/conf"
	"github.com/Tencent/bk-bcs/bcs-services/cluster-resources/pkg/common/errcode"
	"github.com/Tencent/bk-bcs/bcs-services/cluster-resources/pkg/config"
	"github.com/Tencent/bk-bcs/bcs-services/cluster-resources/pkg/logging"
	"github.com/Tencent/bk-bcs/bcs-services/cluster-resources/pkg/util/errorx"
	"github.com/Tencent/bk-bcs/bcs-services/cluster-resources/pkg/version"
)

var showVersion = flag.Bool("version", false, "show version info only")
var confFilePath = flag.String("conf", conf.DefaultConfPath, "config file path")

var globalConf *config.ClusterResourcesConf

// Start 初始化并启动 ClusterResources 服务
func Start() {
	flag.Parse()

	// 若指定仅展示版本信息，则打印后退出
	if *showVersion {
		version.ShowVersionAndExit()
	}

	// 初始化随机数种子
	rand.Seed(time.Now().UnixNano())

	var loadConfErr error
	globalConf, loadConfErr = config.LoadConf(*confFilePath)
	if loadConfErr != nil {
<<<<<<< HEAD
		panic(errorx.New(0, "load cluster resources config failed: %v", loadConfErr))
=======
		panic(errorx.New(errcode.General, "load cluster resources config failed: %v", loadConfErr))
>>>>>>> d0844efb
	}
	// 初始化日志相关配置
	logging.InitLogger(&globalConf.Log)
	logger := logging.GetLogger()
	defer logger.Sync()

	logger.Info(fmt.Sprintf("ConfigFilePath: %s", *confFilePath))
	logger.Info(fmt.Sprintf("VersionBuildInfo: {%s}", version.GetVersion()))

	// 初始化 Redis 客户端
	redis.InitRedisClient(&globalConf.Redis)

	crSvc := newClusterResourcesService(globalConf)
	if err := crSvc.Init(); err != nil {
<<<<<<< HEAD
		panic(errorx.New(0, "init cluster resources svc failed: %v", err))
	}
	if err := crSvc.Run(); err != nil {
		panic(errorx.New(0, "run cluster resources svc failed: %v", err))
=======
		panic(errorx.New(errcode.General, "init cluster resources svc failed: %v", err))
	}
	if err := crSvc.Run(); err != nil {
		panic(errorx.New(errcode.General, "run cluster resources svc failed: %v", err))
>>>>>>> d0844efb
	}
}<|MERGE_RESOLUTION|>--- conflicted
+++ resolved
@@ -50,11 +50,7 @@
 	var loadConfErr error
 	globalConf, loadConfErr = config.LoadConf(*confFilePath)
 	if loadConfErr != nil {
-<<<<<<< HEAD
-		panic(errorx.New(0, "load cluster resources config failed: %v", loadConfErr))
-=======
 		panic(errorx.New(errcode.General, "load cluster resources config failed: %v", loadConfErr))
->>>>>>> d0844efb
 	}
 	// 初始化日志相关配置
 	logging.InitLogger(&globalConf.Log)
@@ -69,16 +65,9 @@
 
 	crSvc := newClusterResourcesService(globalConf)
 	if err := crSvc.Init(); err != nil {
-<<<<<<< HEAD
-		panic(errorx.New(0, "init cluster resources svc failed: %v", err))
-	}
-	if err := crSvc.Run(); err != nil {
-		panic(errorx.New(0, "run cluster resources svc failed: %v", err))
-=======
 		panic(errorx.New(errcode.General, "init cluster resources svc failed: %v", err))
 	}
 	if err := crSvc.Run(); err != nil {
 		panic(errorx.New(errcode.General, "run cluster resources svc failed: %v", err))
->>>>>>> d0844efb
 	}
 }