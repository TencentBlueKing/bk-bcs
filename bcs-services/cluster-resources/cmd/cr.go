--- conflicted
+++ resolved
@@ -18,12 +18,7 @@
 	"flag"
 	"fmt"
 
-<<<<<<< HEAD
-	"github.com/Tencent/bk-bcs/bcs-common/common/blog"
-	"github.com/Tencent/bk-bcs/bcs-common/common/conf"
 	"github.com/Tencent/bk-bcs/bcs-services/cluster-resources/pkg/cache/redis"
-=======
->>>>>>> fb921940
 	"github.com/Tencent/bk-bcs/bcs-services/cluster-resources/pkg/common"
 	"github.com/Tencent/bk-bcs/bcs-services/cluster-resources/pkg/config"
 	"github.com/Tencent/bk-bcs/bcs-services/cluster-resources/pkg/logging"
@@ -40,24 +35,12 @@
 	var loadConfErr error
 	globalConf, loadConfErr = config.LoadConf(*confFilePath)
 	if loadConfErr != nil {
-<<<<<<< HEAD
-		panic(fmt.Errorf("load cluster resources configs failed: %w", loadConfErr))
+		panic(fmt.Errorf("load cluster resources config failed: %w", loadConfErr))
 	}
-
 	// 初始化日志相关配置
-	// TODO 排查 LogDir 不生效原因，目前都是在 ./logs
-	blog.InitLogs(conf.LogConfig{
-		LogDir:          globalConf.Log.LogDir,
-		LogMaxSize:      globalConf.Log.LogMaxSize,
-		LogMaxNum:       globalConf.Log.LogMaxNum,
-		ToStdErr:        globalConf.Log.ToStdErr,
-		AlsoToStdErr:    globalConf.Log.AlsoToStdErr,
-		Verbosity:       globalConf.Log.Verbosity,
-		StdErrThreshold: globalConf.Log.StdErrThreshold,
-		VModule:         globalConf.Log.VModule,
-		TraceLocation:   globalConf.Log.TraceLocation,
-	})
-	defer blog.CloseLogs()
+	logging.InitLogger(&globalConf.Log)
+	logger := logging.GetLogger()
+	defer logger.Sync()
 
 	// 初始化 Redis 客户端
 	redis.InitRedisClient(&globalConf.Redis)
@@ -68,22 +51,5 @@
 	}
 	if err := crSvc.Run(); err != nil {
 		panic(fmt.Errorf("run cluster resources svc failed: %w", err))
-=======
-		panic(fmt.Errorf("Load Cluster Resources Config Failed: %s", loadConfErr.Error()))
-	}
-	// 初始化日志相关配置
-	logging.InitLogger(&globalConf.Log)
-	logger := logging.GetLogger()
-	defer logger.Sync()
-
-	logger.Info(fmt.Sprintf("Conf File Path: %s", *confFilePath))
-
-	crSvc := newClusterResourcesService(globalConf)
-	if err := crSvc.Init(); err != nil {
-		panic(fmt.Errorf("Init Cluster Resources Failed: %s", err.Error()))
-	}
-	if err := crSvc.Run(); err != nil {
-		panic(fmt.Errorf("Run Cluster Resources Failed: %s", err.Error()))
->>>>>>> fb921940
 	}
 }