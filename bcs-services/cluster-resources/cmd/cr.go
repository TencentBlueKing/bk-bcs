--- conflicted
+++ resolved
@@ -29,11 +29,7 @@
 
 var confFilePath = flag.String("conf", common.DefaultConfPath, "配置文件路径")
 
-<<<<<<< HEAD
-var globalOpts *options.ClusterResourcesOptions
-=======
 var globalConf *config.ClusterResourcesConf
->>>>>>> e0c12807
 
 // Start 初始化并启动 ClusterResources 服务
 func Start() {
@@ -41,26 +37,11 @@
 	blog.Infof("Conf File Path: %s", *confFilePath)
 
 	var loadConfErr error
-<<<<<<< HEAD
-	globalOpts, loadConfErr = options.LoadConf(*confFilePath)
-=======
 	globalConf, loadConfErr = config.LoadConf(*confFilePath)
->>>>>>> e0c12807
 
 	// 初始化日志相关配置
 	// TODO 排查 LogDir 不生效原因，目前都是在 ./logs
 	blog.InitLogs(conf.LogConfig{
-<<<<<<< HEAD
-		LogDir:          globalOpts.Log.LogDir,
-		LogMaxSize:      globalOpts.Log.LogMaxSize,
-		LogMaxNum:       globalOpts.Log.LogMaxNum,
-		ToStdErr:        globalOpts.Log.ToStdErr,
-		AlsoToStdErr:    globalOpts.Log.AlsoToStdErr,
-		Verbosity:       globalOpts.Log.Verbosity,
-		StdErrThreshold: globalOpts.Log.StdErrThreshold,
-		VModule:         globalOpts.Log.VModule,
-		TraceLocation:   globalOpts.Log.TraceLocation,
-=======
 		LogDir:          globalConf.Log.LogDir,
 		LogMaxSize:      globalConf.Log.LogMaxSize,
 		LogMaxNum:       globalConf.Log.LogMaxNum,
@@ -70,20 +51,13 @@
 		StdErrThreshold: globalConf.Log.StdErrThreshold,
 		VModule:         globalConf.Log.VModule,
 		TraceLocation:   globalConf.Log.TraceLocation,
->>>>>>> e0c12807
 	})
 	defer blog.CloseLogs()
 
 	if loadConfErr != nil {
-<<<<<<< HEAD
-		blog.Fatalf("Load Cluster Resources Options Failed: %s", loadConfErr.Error())
-	}
-	crSvc := newClusterResourcesService(globalOpts)
-=======
 		blog.Fatalf("Load Cluster Resources Config Failed: %s", loadConfErr.Error())
 	}
 	crSvc := newClusterResourcesService(globalConf)
->>>>>>> e0c12807
 	if err := crSvc.Init(); err != nil {
 		blog.Fatalf("Init Cluster Resources Failed: %s", err.Error())
 	}
