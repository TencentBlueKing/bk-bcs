module github.com/Tencent/bk-bcs/bcs-services/cluster-resources

go 1.17

replace (
	github.com/coreos/bbolt v1.3.4 => go.etcd.io/bbolt v1.3.4
	go.etcd.io/bbolt v1.3.4 => github.com/coreos/bbolt v1.3.4
)

require (
	github.com/Masterminds/sprig/v3 v3.2.2
	github.com/Tencent/bk-bcs/bcs-common v0.0.0-20220123082150-ac3c90791ab4
	github.com/TencentBlueKing/gopkg v1.0.8
	github.com/TencentBlueKing/iam-go-sdk v0.0.8
	github.com/alicebob/miniredis v2.5.0+incompatible
	github.com/araddon/dateparse v0.0.0-20210429162001-6b43995a97de
	github.com/asim/go-micro/plugins/registry/etcd/v4 v4.0.0-20220325022819-73eda3346d18
	github.com/asim/go-micro/plugins/server/grpc/v4 v4.0.0-20220325022819-73eda3346d18
	github.com/dgrijalva/jwt-go v3.2.0+incompatible
	github.com/elazarl/go-bindata-assetfs v1.0.1
	github.com/envoyproxy/protoc-gen-validate v0.1.0
	github.com/fatih/structs v1.1.0
	github.com/go-redis/cache/v8 v8.4.3
	github.com/go-redis/redis/v8 v8.11.4
	github.com/golang/glog v0.0.0-20160126235308-23def4e6c14b
	github.com/golang/protobuf v1.5.2
	github.com/google/uuid v1.2.0
	github.com/googleapis/gnostic v0.5.5
	github.com/gorilla/mux v1.8.0
	github.com/grpc-ecosystem/grpc-gateway v1.16.0
	github.com/hako/durafmt v0.0.0-20210608085754-5c1018a4e16b
	github.com/mitchellh/mapstructure v1.4.1
	github.com/prometheus/client_golang v1.11.0
	github.com/sirupsen/logrus v1.8.1
	github.com/ssrathi/go-attr v1.3.0
	github.com/stretchr/testify v1.7.0
	github.com/tmc/grpc-websocket-proxy v0.0.0-20200122045848-3419fae592fc
	go-micro.dev/v4 v4.6.0
	go.uber.org/zap v1.19.1
	google.golang.org/genproto v0.0.0-20211020151524-b7c3a969101a
	google.golang.org/grpc v1.42.0
	google.golang.org/protobuf v1.27.1
	gopkg.in/natefinch/lumberjack.v2 v2.0.0
	gopkg.in/yaml.v3 v3.0.0-20210107192922-496545a6307b
	k8s.io/api v0.23.1
	k8s.io/apimachinery v0.23.1
	k8s.io/client-go v0.23.1
)

require (
	github.com/Masterminds/goutils v1.1.1 // indirect
	github.com/Masterminds/semver/v3 v3.1.1 // indirect
	github.com/Microsoft/go-winio v0.5.0 // indirect
	github.com/ProtonMail/go-crypto v0.0.0-20210428141323-04723f9f07d7 // indirect
	github.com/acomagu/bufpipe v1.0.3 // indirect
	github.com/alicebob/gopher-json v0.0.0-20200520072559-a9ecdc9d1d3a // indirect
	github.com/beorn7/perks v1.0.1 // indirect
	github.com/bitly/go-simplejson v0.5.0 // indirect
	github.com/cespare/xxhash/v2 v2.1.2 // indirect
	github.com/coreos/go-semver v0.3.0 // indirect
	github.com/coreos/go-systemd/v22 v22.3.2 // indirect
	github.com/cpuguy83/go-md2man/v2 v2.0.0 // indirect
	github.com/davecgh/go-spew v1.1.1 // indirect
	github.com/dgryski/go-rendezvous v0.0.0-20200823014737-9f7001d12a5f // indirect
	github.com/emirpasic/gods v1.12.0 // indirect
	github.com/fsnotify/fsnotify v1.4.9 // indirect
	github.com/ghodss/yaml v1.0.0 // indirect
	github.com/go-git/gcfg v1.5.0 // indirect
	github.com/go-git/go-billy/v5 v5.3.1 // indirect
	github.com/go-git/go-git/v5 v5.4.2 // indirect
	github.com/go-logr/logr v1.2.1 // indirect
	github.com/go-playground/locales v0.13.0 // indirect
	github.com/go-playground/universal-translator v0.17.0 // indirect
	github.com/go-playground/validator/v10 v10.4.1 // indirect
	github.com/gogo/protobuf v1.3.2 // indirect
	github.com/gomodule/redigo v1.8.8 // indirect
	github.com/google/go-cmp v0.5.6 // indirect
	github.com/google/gofuzz v1.1.0 // indirect
	github.com/gorilla/websocket v1.4.2 // indirect
	github.com/huandu/xstrings v1.3.1 // indirect
	github.com/imdario/mergo v0.3.12 // indirect
	github.com/jbenet/go-context v0.0.0-20150711004518-d14ea06fba99 // indirect
	github.com/json-iterator/go v1.1.12 // indirect
	github.com/kevinburke/ssh_config v0.0.0-20201106050909-4977a11b4351 // indirect
	github.com/klauspost/compress v1.13.6 // indirect
	github.com/leodido/go-urn v1.2.0 // indirect
	github.com/matttproud/golang_protobuf_extensions v1.0.1 // indirect
	github.com/miekg/dns v1.1.43 // indirect
	github.com/mitchellh/copystructure v1.0.0 // indirect
	github.com/mitchellh/go-homedir v1.1.0 // indirect
	github.com/mitchellh/hashstructure v1.1.0 // indirect
	github.com/mitchellh/reflectwalk v1.0.0 // indirect
	github.com/moby/spdystream v0.2.0 // indirect
	github.com/modern-go/concurrent v0.0.0-20180306012644-bacd9c7ef1dd // indirect
	github.com/modern-go/reflect2 v1.0.2 // indirect
	github.com/nxadm/tail v1.4.8 // indirect
	github.com/oxtoacart/bpool v0.0.0-20190530202638-03653db5a59c // indirect
	github.com/parnurzeal/gorequest v0.2.16 // indirect
	github.com/patrickmn/go-cache v2.1.0+incompatible // indirect
	github.com/pkg/errors v0.9.1 // indirect
	github.com/pmezard/go-difflib v1.0.0 // indirect
	github.com/prometheus/client_model v0.2.0 // indirect
	github.com/prometheus/common v0.26.0 // indirect
	github.com/prometheus/procfs v0.6.0 // indirect
	github.com/russross/blackfriday/v2 v2.0.1 // indirect
	github.com/sergi/go-diff v1.1.0 // indirect
	github.com/shopspring/decimal v1.2.0 // indirect
	github.com/shurcooL/sanitized_anchor_name v1.0.0 // indirect
<<<<<<< HEAD
	github.com/smartystreets/assertions v1.0.1 // indirect
=======
	github.com/sirupsen/logrus v1.8.1 // indirect
	github.com/spf13/cast v1.3.1 // indirect
>>>>>>> 5fb95dbd
	github.com/spf13/pflag v1.0.5 // indirect
	github.com/urfave/cli/v2 v2.3.0 // indirect
	github.com/vmihailenco/go-tinylfu v0.2.2 // indirect
	github.com/vmihailenco/msgpack/v5 v5.3.4 // indirect
	github.com/vmihailenco/tagparser/v2 v2.0.0 // indirect
	github.com/xanzy/ssh-agent v0.3.0 // indirect
	github.com/yuin/gopher-lua v0.0.0-20210529063254-f4c35e4016d9 // indirect
	go.etcd.io/etcd/api/v3 v3.5.0 // indirect
	go.etcd.io/etcd/client/pkg/v3 v3.5.0 // indirect
	go.etcd.io/etcd/client/v3 v3.5.0 // indirect
	go.uber.org/atomic v1.9.0 // indirect
	go.uber.org/multierr v1.8.0 // indirect
	golang.org/x/crypto v0.0.0-20210920023735-84f357641f63 // indirect
	golang.org/x/exp v0.0.0-20210916165020-5cb4fee858ee // indirect
	golang.org/x/net v0.0.0-20220111093109-d55c255bac03 // indirect
	golang.org/x/oauth2 v0.0.0-20210819190943-2bc19b11175f // indirect
	golang.org/x/sync v0.0.0-20210220032951-036812b2e83c // indirect
	golang.org/x/sys v0.0.0-20210831042530-f4d43177bf5e // indirect
	golang.org/x/term v0.0.0-20210615171337-6886f2dfbf5b // indirect
	golang.org/x/text v0.3.7 // indirect
	golang.org/x/time v0.0.0-20210723032227-1f47c861a9ac // indirect
	google.golang.org/appengine v1.6.7 // indirect
	gopkg.in/inf.v0 v0.9.1 // indirect
	gopkg.in/tomb.v1 v1.0.0-20141024135613-dd632973f1e7 // indirect
	gopkg.in/warnings.v0 v0.1.2 // indirect
	gopkg.in/yaml.v2 v2.4.0 // indirect
	k8s.io/klog/v2 v2.30.0 // indirect
	k8s.io/kube-openapi v0.0.0-20211115234752-e816edb12b65 // indirect
	k8s.io/utils v0.0.0-20210930125809-cb0fa318a74b // indirect
	moul.io/http2curl v1.0.0 // indirect
	sigs.k8s.io/json v0.0.0-20211020170558-c049b76a60c6 // indirect
	sigs.k8s.io/structured-merge-diff/v4 v4.1.2 // indirect
	sigs.k8s.io/yaml v1.2.0 // indirect
)<|MERGE_RESOLUTION|>--- conflicted
+++ resolved
@@ -106,12 +106,9 @@
 	github.com/sergi/go-diff v1.1.0 // indirect
 	github.com/shopspring/decimal v1.2.0 // indirect
 	github.com/shurcooL/sanitized_anchor_name v1.0.0 // indirect
-<<<<<<< HEAD
-	github.com/smartystreets/assertions v1.0.1 // indirect
-=======
 	github.com/sirupsen/logrus v1.8.1 // indirect
 	github.com/spf13/cast v1.3.1 // indirect
->>>>>>> 5fb95dbd
+	github.com/smartystreets/assertions v1.0.1 // indirect
 	github.com/spf13/pflag v1.0.5 // indirect
 	github.com/urfave/cli/v2 v2.3.0 // indirect
 	github.com/vmihailenco/go-tinylfu v0.2.2 // indirect
