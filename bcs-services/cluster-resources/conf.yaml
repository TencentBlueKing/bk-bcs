# Tencent is pleased to support the open source community by making Blueking Container Service available.
# Copyright (C) 2022 THL A29 Limited, a Tencent company. All rights reserved.
# Licensed under the MIT License (the "License"); you may not use this file except
# in compliance with the License. You may obtain a copy of the License at
#
#   http://opensource.org/licenses/MIT
#
# Unless required by applicable law or agreed to in writing, software distributed under,
# the License is distributed on an "AS IS" BASIS, WITHOUT WARRANTIES OR CONDITIONS OF ANY KIND,
# either express or implied. See the License for the specific language governing permissions and
# limitations under the License.

# ClusterResources 服务启动配置
debug: false

# Etcd 相关配置
etcd:
  endpoints: "127.0.0.1:2379"
  cert: ""
  key: ""
  ca: ""

# Server 配置信息
server:
  address: "127.0.0.1"
  insecureAddress: "127.0.0.1"
  port: 9090
  httpPort: 9091
  metricPort: 9092
  registerTTL: 30
  registerInterval: 25
  cert: ""
  key: ""
  ca: ""

# Client 配置信息
client:
  cert: ""
  key: ""
  ca: ""

# Swagger 配置信息
swagger:
  # 生产环境为 false
  enabled: false
  # 生产环境为空，测试环境建议使用 swagger/data
  dir: ""

# 日志配置信息
log:
<<<<<<< HEAD
  logDir: "logs"
  logMaxSize: 500
  logMaxNum: 10
  logToStderr: false
  alsoLogToStderr: false
  v: 0
  stderrThreshold: 2
  VModule: ""
  logBacktraceAt: ""

# Redis 配置信息
redis:
  address: "127.0.0.1:6379"
  db: 0
  password: ""
  # 以下项非必须可不启用
  # dialTimeout: 2
  # readTimeout: 1
  # writeTimeout: 1
  # poolSize: 64
  # minIdleConns: 64
=======
  # 日志级别，支持 debug/info/warn/error/panic/fatal
  level: "info"
  # 日志刷新间隔，单位: 秒
  flushInterval: 5
  # 文件绝对路径
  path: "/tmp/logs"
  # 文件名称
  name: "cr.log"
  # 文件的大小，单位: MB
  size: 100
  # 日志的保存时间，单位: 天
  age: 7
  # 历史文件保留数量
  backups: 5
>>>>>>> fb921940
<|MERGE_RESOLUTION|>--- conflicted
+++ resolved
@@ -48,29 +48,6 @@
 
 # 日志配置信息
 log:
-<<<<<<< HEAD
-  logDir: "logs"
-  logMaxSize: 500
-  logMaxNum: 10
-  logToStderr: false
-  alsoLogToStderr: false
-  v: 0
-  stderrThreshold: 2
-  VModule: ""
-  logBacktraceAt: ""
-
-# Redis 配置信息
-redis:
-  address: "127.0.0.1:6379"
-  db: 0
-  password: ""
-  # 以下项非必须可不启用
-  # dialTimeout: 2
-  # readTimeout: 1
-  # writeTimeout: 1
-  # poolSize: 64
-  # minIdleConns: 64
-=======
   # 日志级别，支持 debug/info/warn/error/panic/fatal
   level: "info"
   # 日志刷新间隔，单位: 秒
@@ -85,4 +62,15 @@
   age: 7
   # 历史文件保留数量
   backups: 5
->>>>>>> fb921940
+
+# Redis 配置信息
+redis:
+  address: "127.0.0.1:6379"
+  db: 0
+  password: ""
+  # 以下项非必须可不启用
+  # dialTimeout: 2
+  # readTimeout: 1
+  # writeTimeout: 1
+  # poolSize: 64
+  # minIdleConns: 64