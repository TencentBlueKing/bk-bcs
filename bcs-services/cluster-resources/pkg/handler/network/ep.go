/*
 * Tencent is pleased to support the open source community by making Blueking Container Service available.
 * Copyright (C) 2022 THL A29 Limited, a Tencent company. All rights reserved.
 * Licensed under the MIT License (the "License"); you may not use this file except
 * in compliance with the License. You may obtain a copy of the License at
 *
 * 	http://opensource.org/licenses/MIT
 *
 * Unless required by applicable law or agreed to in writing, software distributed under,
 * the License is distributed on an "AS IS" BASIS, WITHOUT WARRANTIES OR CONDITIONS OF ANY KIND,
 * either express or implied. See the License for the specific language governing permissions and
 * limitations under the License.
 */

package network

import (
	"context"

	metav1 "k8s.io/apimachinery/pkg/apis/meta/v1"

	resAction "github.com/Tencent/bk-bcs/bcs-services/cluster-resources/pkg/action/resource"
	res "github.com/Tencent/bk-bcs/bcs-services/cluster-resources/pkg/resource"
	clusterRes "github.com/Tencent/bk-bcs/bcs-services/cluster-resources/proto/cluster-resources"
)

// ListEP ...
func (h *Handler) ListEP(
	ctx context.Context, req *clusterRes.ResListReq, resp *clusterRes.CommonResp,
) (err error) {
	resp.Data, err = resAction.NewResMgr(req.ClusterID, "", res.EP).List(
		ctx, req.Namespace, metav1.ListOptions{LabelSelector: req.LabelSelector},
	)
	return err
}

// GetEP ...
func (h *Handler) GetEP(
	ctx context.Context, req *clusterRes.ResGetReq, resp *clusterRes.CommonResp,
) (err error) {
<<<<<<< HEAD
	resp.Data, err = resAction.NewResMgr(req.ClusterID, "", res.EP).Get(
		ctx, req.Namespace, req.Name, metav1.GetOptions{},
=======
	resp.Data, err = resAction.NewResMgr(req.ProjectID, req.ClusterID, "", res.EP).Get(
		ctx, req.Namespace, req.Name, req.Format, metav1.GetOptions{},
>>>>>>> 5fb95dbd
	)
	return err
}

// CreateEP ...
func (h *Handler) CreateEP(
	ctx context.Context, req *clusterRes.ResCreateReq, resp *clusterRes.CommonResp,
) (err error) {
<<<<<<< HEAD
	resp.Data, err = resAction.NewResMgr(req.ClusterID, "", res.EP).Create(
		ctx, req.Manifest, true, metav1.CreateOptions{},
=======
	resp.Data, err = resAction.NewResMgr(req.ProjectID, req.ClusterID, "", res.EP).Create(
		ctx, req.RawData, req.Format, true, metav1.CreateOptions{},
>>>>>>> 5fb95dbd
	)
	return err
}

// UpdateEP ...
func (h *Handler) UpdateEP(
	ctx context.Context, req *clusterRes.ResUpdateReq, resp *clusterRes.CommonResp,
) (err error) {
<<<<<<< HEAD
	resp.Data, err = resAction.NewResMgr(req.ClusterID, "", res.EP).Update(
		ctx, req.Namespace, req.Name, req.Manifest, metav1.UpdateOptions{},
=======
	resp.Data, err = resAction.NewResMgr(req.ProjectID, req.ClusterID, "", res.EP).Update(
		ctx, req.Namespace, req.Name, req.RawData, req.Format, metav1.UpdateOptions{},
>>>>>>> 5fb95dbd
	)
	return err
}

// DeleteEP ...
func (h *Handler) DeleteEP(
	ctx context.Context, req *clusterRes.ResDeleteReq, _ *clusterRes.CommonResp,
) error {
	return resAction.NewResMgr(req.ClusterID, "", res.EP).Delete(
		ctx, req.Namespace, req.Name, metav1.DeleteOptions{},
	)
}<|MERGE_RESOLUTION|>--- conflicted
+++ resolved
@@ -38,13 +38,8 @@
 func (h *Handler) GetEP(
 	ctx context.Context, req *clusterRes.ResGetReq, resp *clusterRes.CommonResp,
 ) (err error) {
-<<<<<<< HEAD
 	resp.Data, err = resAction.NewResMgr(req.ClusterID, "", res.EP).Get(
-		ctx, req.Namespace, req.Name, metav1.GetOptions{},
-=======
-	resp.Data, err = resAction.NewResMgr(req.ProjectID, req.ClusterID, "", res.EP).Get(
 		ctx, req.Namespace, req.Name, req.Format, metav1.GetOptions{},
->>>>>>> 5fb95dbd
 	)
 	return err
 }
@@ -53,13 +48,8 @@
 func (h *Handler) CreateEP(
 	ctx context.Context, req *clusterRes.ResCreateReq, resp *clusterRes.CommonResp,
 ) (err error) {
-<<<<<<< HEAD
 	resp.Data, err = resAction.NewResMgr(req.ClusterID, "", res.EP).Create(
-		ctx, req.Manifest, true, metav1.CreateOptions{},
-=======
-	resp.Data, err = resAction.NewResMgr(req.ProjectID, req.ClusterID, "", res.EP).Create(
 		ctx, req.RawData, req.Format, true, metav1.CreateOptions{},
->>>>>>> 5fb95dbd
 	)
 	return err
 }
@@ -68,13 +58,8 @@
 func (h *Handler) UpdateEP(
 	ctx context.Context, req *clusterRes.ResUpdateReq, resp *clusterRes.CommonResp,
 ) (err error) {
-<<<<<<< HEAD
 	resp.Data, err = resAction.NewResMgr(req.ClusterID, "", res.EP).Update(
-		ctx, req.Namespace, req.Name, req.Manifest, metav1.UpdateOptions{},
-=======
-	resp.Data, err = resAction.NewResMgr(req.ProjectID, req.ClusterID, "", res.EP).Update(
 		ctx, req.Namespace, req.Name, req.RawData, req.Format, metav1.UpdateOptions{},
->>>>>>> 5fb95dbd
 	)
 	return err
 }
