/*
 * Tencent is pleased to support the open source community by making Blueking Container Service available.
 * Copyright (C) 2022 THL A29 Limited, a Tencent company. All rights reserved.
 * Licensed under the MIT License (the "License"); you may not use this file except
 * in compliance with the License. You may obtain a copy of the License at
 *
 * 	http://opensource.org/licenses/MIT
 *
 * Unless required by applicable law or agreed to in writing, software distributed under,
 * the License is distributed on an "AS IS" BASIS, WITHOUT WARRANTIES OR CONDITIONS OF ANY KIND,
 * either express or implied. See the License for the specific language governing permissions and
 * limitations under the License.
 */

// Package handler config.go 配置类接口实现
package handler

import (
	"context"

	metav1 "k8s.io/apimachinery/pkg/apis/meta/v1"

	respUtil "github.com/Tencent/bk-bcs/bcs-services/cluster-resources/pkg/handler/util/resp"
	res "github.com/Tencent/bk-bcs/bcs-services/cluster-resources/pkg/resource"
	clusterRes "github.com/Tencent/bk-bcs/bcs-services/cluster-resources/proto/cluster-resources"
)

// ListCM ...
func (crh *ClusterResourcesHandler) ListCM(
	_ context.Context, req *clusterRes.ResListReq, resp *clusterRes.CommonResp,
) (err error) {
<<<<<<< HEAD
	resp.Data, err = handlerUtil.BuildListAPIResp(
=======
	resp.Data, err = respUtil.BuildListAPIResp(
>>>>>>> 673f8d29
		req.ClusterID, res.CM, "", req.Namespace, metav1.ListOptions{LabelSelector: req.LabelSelector},
	)
	return err
}

// GetCM ...
func (crh *ClusterResourcesHandler) GetCM(
	_ context.Context, req *clusterRes.ResGetReq, resp *clusterRes.CommonResp,
) (err error) {
<<<<<<< HEAD
	resp.Data, err = handlerUtil.BuildRetrieveAPIResp(
=======
	resp.Data, err = respUtil.BuildRetrieveAPIResp(
>>>>>>> 673f8d29
		req.ClusterID, res.CM, "", req.Namespace, req.Name, metav1.GetOptions{},
	)
	return err
}

// CreateCM ...
func (crh *ClusterResourcesHandler) CreateCM(
	_ context.Context, req *clusterRes.ResCreateReq, resp *clusterRes.CommonResp,
) (err error) {
<<<<<<< HEAD
	resp.Data, err = handlerUtil.BuildCreateAPIResp(
=======
	resp.Data, err = respUtil.BuildCreateAPIResp(
>>>>>>> 673f8d29
		req.ClusterID, res.CM, "", req.Manifest, true, metav1.CreateOptions{},
	)
	return err
}

// UpdateCM ...
func (crh *ClusterResourcesHandler) UpdateCM(
	_ context.Context, req *clusterRes.ResUpdateReq, resp *clusterRes.CommonResp,
) (err error) {
<<<<<<< HEAD
	resp.Data, err = handlerUtil.BuildUpdateAPIResp(
=======
	resp.Data, err = respUtil.BuildUpdateAPIResp(
>>>>>>> 673f8d29
		req.ClusterID, res.CM, "", req.Namespace, req.Name, req.Manifest, metav1.UpdateOptions{},
	)
	return err
}

// DeleteCM ...
func (crh *ClusterResourcesHandler) DeleteCM(
	_ context.Context, req *clusterRes.ResDeleteReq, _ *clusterRes.CommonResp,
) error {
<<<<<<< HEAD
	return handlerUtil.BuildDeleteAPIResp(
=======
	return respUtil.BuildDeleteAPIResp(
>>>>>>> 673f8d29
		req.ClusterID, res.CM, "", req.Namespace, req.Name, metav1.DeleteOptions{},
	)
}

// ListSecret ...
func (crh *ClusterResourcesHandler) ListSecret(
	_ context.Context, req *clusterRes.ResListReq, resp *clusterRes.CommonResp,
) (err error) {
<<<<<<< HEAD
	resp.Data, err = handlerUtil.BuildListAPIResp(
=======
	resp.Data, err = respUtil.BuildListAPIResp(
>>>>>>> 673f8d29
		req.ClusterID, res.Secret, "", req.Namespace, metav1.ListOptions{LabelSelector: req.LabelSelector},
	)
	return err
}

// GetSecret ...
func (crh *ClusterResourcesHandler) GetSecret(
	_ context.Context, req *clusterRes.ResGetReq, resp *clusterRes.CommonResp,
) (err error) {
<<<<<<< HEAD
	resp.Data, err = handlerUtil.BuildRetrieveAPIResp(
=======
	resp.Data, err = respUtil.BuildRetrieveAPIResp(
>>>>>>> 673f8d29
		req.ClusterID, res.Secret, "", req.Namespace, req.Name, metav1.GetOptions{},
	)
	return err
}

// CreateSecret ...
func (crh *ClusterResourcesHandler) CreateSecret(
	_ context.Context, req *clusterRes.ResCreateReq, resp *clusterRes.CommonResp,
) (err error) {
<<<<<<< HEAD
	resp.Data, err = handlerUtil.BuildCreateAPIResp(
=======
	resp.Data, err = respUtil.BuildCreateAPIResp(
>>>>>>> 673f8d29
		req.ClusterID, res.Secret, "", req.Manifest, true, metav1.CreateOptions{},
	)
	return err
}

// UpdateSecret ...
func (crh *ClusterResourcesHandler) UpdateSecret(
	_ context.Context, req *clusterRes.ResUpdateReq, resp *clusterRes.CommonResp,
) (err error) {
<<<<<<< HEAD
	resp.Data, err = handlerUtil.BuildUpdateAPIResp(
=======
	resp.Data, err = respUtil.BuildUpdateAPIResp(
>>>>>>> 673f8d29
		req.ClusterID, res.Secret, "", req.Namespace, req.Name, req.Manifest, metav1.UpdateOptions{},
	)
	return err
}

// DeleteSecret ...
func (crh *ClusterResourcesHandler) DeleteSecret(
	_ context.Context, req *clusterRes.ResDeleteReq, _ *clusterRes.CommonResp,
) error {
<<<<<<< HEAD
	return handlerUtil.BuildDeleteAPIResp(
=======
	return respUtil.BuildDeleteAPIResp(
>>>>>>> 673f8d29
		req.ClusterID, res.Secret, "", req.Namespace, req.Name, metav1.DeleteOptions{},
	)
}<|MERGE_RESOLUTION|>--- conflicted
+++ resolved
@@ -29,11 +29,7 @@
 func (crh *ClusterResourcesHandler) ListCM(
 	_ context.Context, req *clusterRes.ResListReq, resp *clusterRes.CommonResp,
 ) (err error) {
-<<<<<<< HEAD
-	resp.Data, err = handlerUtil.BuildListAPIResp(
-=======
 	resp.Data, err = respUtil.BuildListAPIResp(
->>>>>>> 673f8d29
 		req.ClusterID, res.CM, "", req.Namespace, metav1.ListOptions{LabelSelector: req.LabelSelector},
 	)
 	return err
@@ -43,11 +39,7 @@
 func (crh *ClusterResourcesHandler) GetCM(
 	_ context.Context, req *clusterRes.ResGetReq, resp *clusterRes.CommonResp,
 ) (err error) {
-<<<<<<< HEAD
-	resp.Data, err = handlerUtil.BuildRetrieveAPIResp(
-=======
 	resp.Data, err = respUtil.BuildRetrieveAPIResp(
->>>>>>> 673f8d29
 		req.ClusterID, res.CM, "", req.Namespace, req.Name, metav1.GetOptions{},
 	)
 	return err
@@ -57,11 +49,7 @@
 func (crh *ClusterResourcesHandler) CreateCM(
 	_ context.Context, req *clusterRes.ResCreateReq, resp *clusterRes.CommonResp,
 ) (err error) {
-<<<<<<< HEAD
-	resp.Data, err = handlerUtil.BuildCreateAPIResp(
-=======
 	resp.Data, err = respUtil.BuildCreateAPIResp(
->>>>>>> 673f8d29
 		req.ClusterID, res.CM, "", req.Manifest, true, metav1.CreateOptions{},
 	)
 	return err
@@ -71,11 +59,7 @@
 func (crh *ClusterResourcesHandler) UpdateCM(
 	_ context.Context, req *clusterRes.ResUpdateReq, resp *clusterRes.CommonResp,
 ) (err error) {
-<<<<<<< HEAD
-	resp.Data, err = handlerUtil.BuildUpdateAPIResp(
-=======
 	resp.Data, err = respUtil.BuildUpdateAPIResp(
->>>>>>> 673f8d29
 		req.ClusterID, res.CM, "", req.Namespace, req.Name, req.Manifest, metav1.UpdateOptions{},
 	)
 	return err
@@ -85,11 +69,7 @@
 func (crh *ClusterResourcesHandler) DeleteCM(
 	_ context.Context, req *clusterRes.ResDeleteReq, _ *clusterRes.CommonResp,
 ) error {
-<<<<<<< HEAD
-	return handlerUtil.BuildDeleteAPIResp(
-=======
 	return respUtil.BuildDeleteAPIResp(
->>>>>>> 673f8d29
 		req.ClusterID, res.CM, "", req.Namespace, req.Name, metav1.DeleteOptions{},
 	)
 }
@@ -98,11 +78,7 @@
 func (crh *ClusterResourcesHandler) ListSecret(
 	_ context.Context, req *clusterRes.ResListReq, resp *clusterRes.CommonResp,
 ) (err error) {
-<<<<<<< HEAD
-	resp.Data, err = handlerUtil.BuildListAPIResp(
-=======
 	resp.Data, err = respUtil.BuildListAPIResp(
->>>>>>> 673f8d29
 		req.ClusterID, res.Secret, "", req.Namespace, metav1.ListOptions{LabelSelector: req.LabelSelector},
 	)
 	return err
@@ -112,11 +88,7 @@
 func (crh *ClusterResourcesHandler) GetSecret(
 	_ context.Context, req *clusterRes.ResGetReq, resp *clusterRes.CommonResp,
 ) (err error) {
-<<<<<<< HEAD
-	resp.Data, err = handlerUtil.BuildRetrieveAPIResp(
-=======
 	resp.Data, err = respUtil.BuildRetrieveAPIResp(
->>>>>>> 673f8d29
 		req.ClusterID, res.Secret, "", req.Namespace, req.Name, metav1.GetOptions{},
 	)
 	return err
@@ -126,11 +98,7 @@
 func (crh *ClusterResourcesHandler) CreateSecret(
 	_ context.Context, req *clusterRes.ResCreateReq, resp *clusterRes.CommonResp,
 ) (err error) {
-<<<<<<< HEAD
-	resp.Data, err = handlerUtil.BuildCreateAPIResp(
-=======
 	resp.Data, err = respUtil.BuildCreateAPIResp(
->>>>>>> 673f8d29
 		req.ClusterID, res.Secret, "", req.Manifest, true, metav1.CreateOptions{},
 	)
 	return err
@@ -140,11 +108,7 @@
 func (crh *ClusterResourcesHandler) UpdateSecret(
 	_ context.Context, req *clusterRes.ResUpdateReq, resp *clusterRes.CommonResp,
 ) (err error) {
-<<<<<<< HEAD
-	resp.Data, err = handlerUtil.BuildUpdateAPIResp(
-=======
 	resp.Data, err = respUtil.BuildUpdateAPIResp(
->>>>>>> 673f8d29
 		req.ClusterID, res.Secret, "", req.Namespace, req.Name, req.Manifest, metav1.UpdateOptions{},
 	)
 	return err
@@ -154,11 +118,7 @@
 func (crh *ClusterResourcesHandler) DeleteSecret(
 	_ context.Context, req *clusterRes.ResDeleteReq, _ *clusterRes.CommonResp,
 ) error {
-<<<<<<< HEAD
-	return handlerUtil.BuildDeleteAPIResp(
-=======
 	return respUtil.BuildDeleteAPIResp(
->>>>>>> 673f8d29
 		req.ClusterID, res.Secret, "", req.Namespace, req.Name, metav1.DeleteOptions{},
 	)
 }