/*
 * Tencent is pleased to support the open source community by making Blueking Container Service available.
 * Copyright (C) 2022 THL A29 Limited, a Tencent company. All rights reserved.
 * Licensed under the MIT License (the "License"); you may not use this file except
 * in compliance with the License. You may obtain a copy of the License at
 *
 * 	http://opensource.org/licenses/MIT
 *
 * Unless required by applicable law or agreed to in writing, software distributed under,
 * the License is distributed on an "AS IS" BASIS, WITHOUT WARRANTIES OR CONDITIONS OF ANY KIND,
 * either express or implied. See the License for the specific language governing permissions and
 * limitations under the License.
 */

package handler

import (
	"context"
	"testing"

	"github.com/stretchr/testify/assert"
	metav1 "k8s.io/apimachinery/pkg/apis/meta/v1"

	"github.com/Tencent/bk-bcs/bcs-services/cluster-resources/pkg/common/envs"
	log "github.com/Tencent/bk-bcs/bcs-services/cluster-resources/pkg/logging"
	res "github.com/Tencent/bk-bcs/bcs-services/cluster-resources/pkg/resource"
	cli "github.com/Tencent/bk-bcs/bcs-services/cluster-resources/pkg/resource/client"
	"github.com/Tencent/bk-bcs/bcs-services/cluster-resources/pkg/resource/example"
	"github.com/Tencent/bk-bcs/bcs-services/cluster-resources/pkg/util"
	clusterRes "github.com/Tencent/bk-bcs/bcs-services/cluster-resources/proto/cluster-resources"
)

func TestValidateSubscribeParams(t *testing.T) {
	// 在集群中初始化 CRD
	err := getOrCreateCRD()
	assert.Nil(t, err)

	req := clusterRes.SubscribeReq{
		ProjectID:       envs.TestProjectID,
		ClusterID:       envs.TestClusterID,
		ResourceVersion: "0",
	}
	// 检查命名空间域原生资源
	req.Kind = res.Deploy
	// 需要指定命名空间
	err = validateSubscribeParams(&req)
	assert.NotNil(t, err)
	assert.Contains(t, err.Error(), "Namespace")

	req.Namespace = envs.TestNamespace
	assert.Nil(t, validateSubscribeParams(&req))

	// 检查集群域原生资源
	req.Kind = res.PV
	assert.Nil(t, validateSubscribeParams(&req))

	// 检查命名空间域自定义资源
	req.Kind = "CronTab"
	// 没有指定 CRDName，ApiVersion
	err = validateSubscribeParams(&req)
	assert.NotNil(t, err)
	assert.Contains(t, err.Error(), "ApiVersion & CRDName")

	req.CRDName = "xxx.stable.example.com"
	req.ApiVersion = "stable.example.com/v1"
	// crd 在集群中不存在
	err = validateSubscribeParams(&req)
	assert.NotNil(t, err)
	assert.Contains(t, err.Error(), "not found")

	req.CRDName = "crontabs.stable.example.com"
	req.ApiVersion = "stable.example.com/v1"
	assert.Nil(t, validateSubscribeParams(&req))

	req.Kind = "ACObjKind"
	// kind 与 crd 中定义不一致
	err = validateSubscribeParams(&req)
	assert.NotNil(t, err)
	assert.Contains(t, err.Error(), "Kind")

	req.Kind = "CronTab"
	req.Namespace = ""
	// 命名空间域自定义资源需要指定命名空间
	err = validateSubscribeParams(&req)
	assert.NotNil(t, err)
	assert.Contains(t, err.Error(), "Namespace")
}

<<<<<<< HEAD
func TestSubscribe(t *testing.T) {
	crh := NewClusterResourcesHandler()
=======
// Subscribe Handler 单元测试
func TestSubscribeHandler(t *testing.T) {
	h := NewClusterResourcesHandler()
>>>>>>> 95c25264
	req := clusterRes.SubscribeReq{
		ProjectID:       envs.TestProjectID,
		ClusterID:       envs.TestClusterID,
		ResourceVersion: "0",
	}
	for _, kind := range subscribableK8sNaiveKinds {
		req.Kind = kind
		if util.StringInSlice(kind, subscribableClusterScopedResKinds) {
			req.Namespace = ""
		} else {
			req.Namespace = envs.TestNamespace
		}
		log.Info("start test subscribe %s event; loop will never break is event is empty!", kind)
		err := crh.Subscribe(context.TODO(), &req, &mockSubscribeStream{})
		// err != nil because force break websocket loop
		assert.NotNil(t, err)
		assert.Equal(t, err.Error(), "force break websocket loop")
	}
}

func TestSubscribeDisabledKind(t *testing.T) {
	crh := NewClusterResourcesHandler()
	req := clusterRes.SubscribeReq{
		ProjectID:       envs.TestProjectID,
		ClusterID:       envs.TestSharedClusterID,
		ResourceVersion: "0",
	}

	for _, kind := range []string{res.PV, res.SC} {
		req.Kind = kind
		err := crh.Subscribe(context.TODO(), &req, &mockSubscribeStream{})
		assert.NotNil(t, err)
		assert.Contains(t, err.Error(), "只有指定的数类资源可以执行订阅功能")
	}
}

func TestSubscribeCMInSharedCluster(t *testing.T) {
	err := getOrCreateNS(envs.TestSharedClusterNS)
	assert.Nil(t, err)

	crh := NewClusterResourcesHandler()
	req := clusterRes.SubscribeReq{
		ProjectID:       envs.TestProjectID,
		ClusterID:       envs.TestSharedClusterID,
		ResourceVersion: "0",
		Kind:            res.CM,
		Namespace:       envs.TestNamespace,
	}

<<<<<<< HEAD
	err = crh.Subscribe(context.TODO(), &req, &mockSubscribeStream{})
	assert.NotNil(t, err)
	assert.Contains(t, err.Error(), "命名空间不属于指定项目")

	// 在共享集群项目命名空间中创建 configmap 确保存在事件
	cmManifest, _ := example.LoadDemoManifest("config/simple_configmap")
	_ = util.SetItems(cmManifest, "metadata.namespace", envs.TestSharedClusterNS)
	clusterConf := res.NewClusterConfig(envs.TestSharedClusterID)
	cmRes, err := res.GetGroupVersionResource(clusterConf, res.CM, "")
	assert.Nil(t, err)
	_, err = cli.NewResClient(clusterConf, cmRes).Create(cmManifest, true, metav1.CreateOptions{})
	assert.Nil(t, err)

	// 验证查询到事件后退出
	req.Namespace = envs.TestSharedClusterNS
	err = crh.Subscribe(context.TODO(), &req, &mockSubscribeStream{})
=======
	err := h.Subscribe(context.TODO(), &req, &mockSubscribeStream{})
>>>>>>> 95c25264
	// err != nil because force break websocket loop
	assert.NotNil(t, err)
	assert.Equal(t, err.Error(), "force break websocket loop")
}<|MERGE_RESOLUTION|>--- conflicted
+++ resolved
@@ -26,7 +26,8 @@
 	res "github.com/Tencent/bk-bcs/bcs-services/cluster-resources/pkg/resource"
 	cli "github.com/Tencent/bk-bcs/bcs-services/cluster-resources/pkg/resource/client"
 	"github.com/Tencent/bk-bcs/bcs-services/cluster-resources/pkg/resource/example"
-	"github.com/Tencent/bk-bcs/bcs-services/cluster-resources/pkg/util"
+	"github.com/Tencent/bk-bcs/bcs-services/cluster-resources/pkg/util/mapx"
+	"github.com/Tencent/bk-bcs/bcs-services/cluster-resources/pkg/util/slice"
 	clusterRes "github.com/Tencent/bk-bcs/bcs-services/cluster-resources/proto/cluster-resources"
 )
 
@@ -86,14 +87,8 @@
 	assert.Contains(t, err.Error(), "Namespace")
 }
 
-<<<<<<< HEAD
 func TestSubscribe(t *testing.T) {
-	crh := NewClusterResourcesHandler()
-=======
-// Subscribe Handler 单元测试
-func TestSubscribeHandler(t *testing.T) {
 	h := NewClusterResourcesHandler()
->>>>>>> 95c25264
 	req := clusterRes.SubscribeReq{
 		ProjectID:       envs.TestProjectID,
 		ClusterID:       envs.TestClusterID,
@@ -101,13 +96,13 @@
 	}
 	for _, kind := range subscribableK8sNaiveKinds {
 		req.Kind = kind
-		if util.StringInSlice(kind, subscribableClusterScopedResKinds) {
+		if slice.StringInSlice(kind, subscribableClusterScopedResKinds) {
 			req.Namespace = ""
 		} else {
 			req.Namespace = envs.TestNamespace
 		}
 		log.Info("start test subscribe %s event; loop will never break is event is empty!", kind)
-		err := crh.Subscribe(context.TODO(), &req, &mockSubscribeStream{})
+		err := h.Subscribe(context.TODO(), &req, &mockSubscribeStream{})
 		// err != nil because force break websocket loop
 		assert.NotNil(t, err)
 		assert.Equal(t, err.Error(), "force break websocket loop")
@@ -115,7 +110,7 @@
 }
 
 func TestSubscribeDisabledKind(t *testing.T) {
-	crh := NewClusterResourcesHandler()
+	h := NewClusterResourcesHandler()
 	req := clusterRes.SubscribeReq{
 		ProjectID:       envs.TestProjectID,
 		ClusterID:       envs.TestSharedClusterID,
@@ -124,7 +119,7 @@
 
 	for _, kind := range []string{res.PV, res.SC} {
 		req.Kind = kind
-		err := crh.Subscribe(context.TODO(), &req, &mockSubscribeStream{})
+		err := h.Subscribe(context.TODO(), &req, &mockSubscribeStream{})
 		assert.NotNil(t, err)
 		assert.Contains(t, err.Error(), "只有指定的数类资源可以执行订阅功能")
 	}
@@ -134,7 +129,7 @@
 	err := getOrCreateNS(envs.TestSharedClusterNS)
 	assert.Nil(t, err)
 
-	crh := NewClusterResourcesHandler()
+	h := NewClusterResourcesHandler()
 	req := clusterRes.SubscribeReq{
 		ProjectID:       envs.TestProjectID,
 		ClusterID:       envs.TestSharedClusterID,
@@ -143,14 +138,13 @@
 		Namespace:       envs.TestNamespace,
 	}
 
-<<<<<<< HEAD
-	err = crh.Subscribe(context.TODO(), &req, &mockSubscribeStream{})
+	err = h.Subscribe(context.TODO(), &req, &mockSubscribeStream{})
 	assert.NotNil(t, err)
 	assert.Contains(t, err.Error(), "命名空间不属于指定项目")
 
 	// 在共享集群项目命名空间中创建 configmap 确保存在事件
 	cmManifest, _ := example.LoadDemoManifest("config/simple_configmap")
-	_ = util.SetItems(cmManifest, "metadata.namespace", envs.TestSharedClusterNS)
+	_ = mapx.SetItems(cmManifest, "metadata.namespace", envs.TestSharedClusterNS)
 	clusterConf := res.NewClusterConfig(envs.TestSharedClusterID)
 	cmRes, err := res.GetGroupVersionResource(clusterConf, res.CM, "")
 	assert.Nil(t, err)
@@ -159,10 +153,7 @@
 
 	// 验证查询到事件后退出
 	req.Namespace = envs.TestSharedClusterNS
-	err = crh.Subscribe(context.TODO(), &req, &mockSubscribeStream{})
-=======
-	err := h.Subscribe(context.TODO(), &req, &mockSubscribeStream{})
->>>>>>> 95c25264
+	err = h.Subscribe(context.TODO(), &req, &mockSubscribeStream{})
 	// err != nil because force break websocket loop
 	assert.NotNil(t, err)
 	assert.Equal(t, err.Error(), "force break websocket loop")
