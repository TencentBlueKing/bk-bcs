/*
 * Tencent is pleased to support the open source community by making Blueking Container Service available.
 * Copyright (C) 2022 THL A29 Limited, a Tencent company. All rights reserved.
 * Licensed under the MIT License (the "License"); you may not use this file except
 * in compliance with the License. You may obtain a copy of the License at
 *
 * 	http://opensource.org/licenses/MIT
 *
 * Unless required by applicable law or agreed to in writing, software distributed under,
 * the License is distributed on an "AS IS" BASIS, WITHOUT WARRANTIES OR CONDITIONS OF ANY KIND,
 * either express or implied. See the License for the specific language governing permissions and
 * limitations under the License.
 */

// Package handler workload.go 工作负载类接口实现
package handler

import (
	"context"
	"fmt"
	"strings"

	metav1 "k8s.io/apimachinery/pkg/apis/meta/v1"

	handlerUtil "github.com/Tencent/bk-bcs/bcs-services/cluster-resources/pkg/handler/util"
	res "github.com/Tencent/bk-bcs/bcs-services/cluster-resources/pkg/resource"
	cli "github.com/Tencent/bk-bcs/bcs-services/cluster-resources/pkg/resource/client"
	"github.com/Tencent/bk-bcs/bcs-services/cluster-resources/pkg/util"
	clusterRes "github.com/Tencent/bk-bcs/bcs-services/cluster-resources/proto/cluster-resources"
)

// ListDeploy 获取 Deployment 列表
<<<<<<< HEAD
func (crh *clusterResourcesHandler) ListDeploy(
	_ context.Context, req *clusterRes.ResListReq, resp *clusterRes.CommonResp,
=======
func (crh *ClusterResourcesHandler) ListDeploy(
	ctx context.Context, req *clusterRes.NamespaceScopedResListReq, resp *clusterRes.CommonResp,
>>>>>>> d46b2431
) (err error) {
	resp.Data, err = handlerUtil.BuildListApiResp(
		req.ClusterID, res.Deploy, "", req.Namespace, metav1.ListOptions{LabelSelector: req.LabelSelector},
	)
	return err
}

// GetDeploy 获取单个 Deployment
<<<<<<< HEAD
func (crh *clusterResourcesHandler) GetDeploy(
	_ context.Context, req *clusterRes.ResGetReq, resp *clusterRes.CommonResp,
=======
func (crh *ClusterResourcesHandler) GetDeploy(
	ctx context.Context, req *clusterRes.NamespaceScopedResGetReq, resp *clusterRes.CommonResp,
>>>>>>> d46b2431
) (err error) {
	resp.Data, err = handlerUtil.BuildRetrieveApiResp(
		req.ClusterID, res.Deploy, "", req.Namespace, req.Name, metav1.GetOptions{},
	)
	return err
}

// CreateDeploy 创建 Deployment
<<<<<<< HEAD
func (crh *clusterResourcesHandler) CreateDeploy(
	_ context.Context, req *clusterRes.ResCreateReq, resp *clusterRes.CommonResp,
=======
func (crh *ClusterResourcesHandler) CreateDeploy(
	ctx context.Context, req *clusterRes.NamespaceScopedResCreateReq, resp *clusterRes.CommonResp,
>>>>>>> d46b2431
) (err error) {
	resp.Data, err = handlerUtil.BuildCreateApiResp(
		req.ClusterID, res.Deploy, "", req.Manifest, true, metav1.CreateOptions{},
	)
	return err
}

// UpdateDeploy 更新 Deployment
<<<<<<< HEAD
func (crh *clusterResourcesHandler) UpdateDeploy(
	_ context.Context, req *clusterRes.ResUpdateReq, resp *clusterRes.CommonResp,
=======
func (crh *ClusterResourcesHandler) UpdateDeploy(
	ctx context.Context, req *clusterRes.NamespaceScopedResUpdateReq, resp *clusterRes.CommonResp,
>>>>>>> d46b2431
) (err error) {
	resp.Data, err = handlerUtil.BuildUpdateApiResp(
		req.ClusterID, res.Deploy, "", req.Namespace, req.Name, req.Manifest, metav1.UpdateOptions{},
	)
	return err
}

// DeleteDeploy 删除 Deployment
<<<<<<< HEAD
func (crh *clusterResourcesHandler) DeleteDeploy(
	_ context.Context, req *clusterRes.ResDeleteReq, _ *clusterRes.CommonResp,
=======
func (crh *ClusterResourcesHandler) DeleteDeploy(
	ctx context.Context, req *clusterRes.NamespaceScopedResDeleteReq, resp *clusterRes.CommonResp,
>>>>>>> d46b2431
) error {
	return handlerUtil.BuildDeleteApiResp(
		req.ClusterID, res.Deploy, "", req.Namespace, req.Name, metav1.DeleteOptions{},
	)
}

// ListDS 获取 DaemonSet 列表
<<<<<<< HEAD
func (crh *clusterResourcesHandler) ListDS(
	_ context.Context, req *clusterRes.ResListReq, resp *clusterRes.CommonResp,
=======
func (crh *ClusterResourcesHandler) ListDS(
	ctx context.Context, req *clusterRes.NamespaceScopedResListReq, resp *clusterRes.CommonResp,
>>>>>>> d46b2431
) (err error) {
	resp.Data, err = handlerUtil.BuildListApiResp(
		req.ClusterID, res.DS, "", req.Namespace, metav1.ListOptions{LabelSelector: req.LabelSelector},
	)
	return err
}

// GetDS 获取单个 DaemonSet
<<<<<<< HEAD
func (crh *clusterResourcesHandler) GetDS(
	_ context.Context, req *clusterRes.ResGetReq, resp *clusterRes.CommonResp,
=======
func (crh *ClusterResourcesHandler) GetDS(
	ctx context.Context, req *clusterRes.NamespaceScopedResGetReq, resp *clusterRes.CommonResp,
>>>>>>> d46b2431
) (err error) {
	resp.Data, err = handlerUtil.BuildRetrieveApiResp(
		req.ClusterID, res.DS, "", req.Namespace, req.Name, metav1.GetOptions{},
	)
	return err
}

// CreateDS 创建 DaemonSet
<<<<<<< HEAD
func (crh *clusterResourcesHandler) CreateDS(
	_ context.Context, req *clusterRes.ResCreateReq, resp *clusterRes.CommonResp,
=======
func (crh *ClusterResourcesHandler) CreateDS(
	ctx context.Context, req *clusterRes.NamespaceScopedResCreateReq, resp *clusterRes.CommonResp,
>>>>>>> d46b2431
) (err error) {
	resp.Data, err = handlerUtil.BuildCreateApiResp(
		req.ClusterID, res.DS, "", req.Manifest, true, metav1.CreateOptions{},
	)
	return err
}

// UpdateDS 更新 DaemonSet
<<<<<<< HEAD
func (crh *clusterResourcesHandler) UpdateDS(
	_ context.Context, req *clusterRes.ResUpdateReq, resp *clusterRes.CommonResp,
=======
func (crh *ClusterResourcesHandler) UpdateDS(
	ctx context.Context, req *clusterRes.NamespaceScopedResUpdateReq, resp *clusterRes.CommonResp,
>>>>>>> d46b2431
) (err error) {
	resp.Data, err = handlerUtil.BuildUpdateApiResp(
		req.ClusterID, res.DS, "", req.Namespace, req.Name, req.Manifest, metav1.UpdateOptions{},
	)
	return err
}

// DeleteDS 删除 DaemonSet
<<<<<<< HEAD
func (crh *clusterResourcesHandler) DeleteDS(
	_ context.Context, req *clusterRes.ResDeleteReq, _ *clusterRes.CommonResp,
=======
func (crh *ClusterResourcesHandler) DeleteDS(
	ctx context.Context, req *clusterRes.NamespaceScopedResDeleteReq, resp *clusterRes.CommonResp,
>>>>>>> d46b2431
) error {
	return handlerUtil.BuildDeleteApiResp(
		req.ClusterID, res.DS, "", req.Namespace, req.Name, metav1.DeleteOptions{},
	)
}

// ListSTS 获取 StatefulSet 列表
<<<<<<< HEAD
func (crh *clusterResourcesHandler) ListSTS(
	_ context.Context, req *clusterRes.ResListReq, resp *clusterRes.CommonResp,
=======
func (crh *ClusterResourcesHandler) ListSTS(
	ctx context.Context, req *clusterRes.NamespaceScopedResListReq, resp *clusterRes.CommonResp,
>>>>>>> d46b2431
) (err error) {
	resp.Data, err = handlerUtil.BuildListApiResp(
		req.ClusterID, res.STS, "", req.Namespace, metav1.ListOptions{LabelSelector: req.LabelSelector},
	)
	return err
}

// GetSTS 获取单个 StatefulSet
<<<<<<< HEAD
func (crh *clusterResourcesHandler) GetSTS(
	_ context.Context, req *clusterRes.ResGetReq, resp *clusterRes.CommonResp,
=======
func (crh *ClusterResourcesHandler) GetSTS(
	ctx context.Context, req *clusterRes.NamespaceScopedResGetReq, resp *clusterRes.CommonResp,
>>>>>>> d46b2431
) (err error) {
	resp.Data, err = handlerUtil.BuildRetrieveApiResp(
		req.ClusterID, res.STS, "", req.Namespace, req.Name, metav1.GetOptions{},
	)
	return err
}

// CreateSTS 创建 StatefulSet
<<<<<<< HEAD
func (crh *clusterResourcesHandler) CreateSTS(
	_ context.Context, req *clusterRes.ResCreateReq, resp *clusterRes.CommonResp,
=======
func (crh *ClusterResourcesHandler) CreateSTS(
	ctx context.Context, req *clusterRes.NamespaceScopedResCreateReq, resp *clusterRes.CommonResp,
>>>>>>> d46b2431
) (err error) {
	resp.Data, err = handlerUtil.BuildCreateApiResp(
		req.ClusterID, res.STS, "", req.Manifest, true, metav1.CreateOptions{},
	)
	return err
}

// UpdateSTS 更新 StatefulSet
<<<<<<< HEAD
func (crh *clusterResourcesHandler) UpdateSTS(
	_ context.Context, req *clusterRes.ResUpdateReq, resp *clusterRes.CommonResp,
=======
func (crh *ClusterResourcesHandler) UpdateSTS(
	ctx context.Context, req *clusterRes.NamespaceScopedResUpdateReq, resp *clusterRes.CommonResp,
>>>>>>> d46b2431
) (err error) {
	resp.Data, err = handlerUtil.BuildUpdateApiResp(
		req.ClusterID, res.STS, "", req.Namespace, req.Name, req.Manifest, metav1.UpdateOptions{},
	)
	return err
}

// DeleteSTS 删除 StatefulSet
<<<<<<< HEAD
func (crh *clusterResourcesHandler) DeleteSTS(
	_ context.Context, req *clusterRes.ResDeleteReq, _ *clusterRes.CommonResp,
=======
func (crh *ClusterResourcesHandler) DeleteSTS(
	ctx context.Context, req *clusterRes.NamespaceScopedResDeleteReq, resp *clusterRes.CommonResp,
>>>>>>> d46b2431
) error {
	return handlerUtil.BuildDeleteApiResp(
		req.ClusterID, res.STS, "", req.Namespace, req.Name, metav1.DeleteOptions{},
	)
}

// ListCJ 获取 CronJob 列表
<<<<<<< HEAD
func (crh *clusterResourcesHandler) ListCJ(
	_ context.Context, req *clusterRes.ResListReq, resp *clusterRes.CommonResp,
=======
func (crh *ClusterResourcesHandler) ListCJ(
	ctx context.Context, req *clusterRes.NamespaceScopedResListReq, resp *clusterRes.CommonResp,
>>>>>>> d46b2431
) (err error) {
	resp.Data, err = handlerUtil.BuildListApiResp(
		req.ClusterID, res.CJ, "", req.Namespace, metav1.ListOptions{LabelSelector: req.LabelSelector},
	)
	return err
}

// GetCJ 获取单个 CronJob
<<<<<<< HEAD
func (crh *clusterResourcesHandler) GetCJ(
	_ context.Context, req *clusterRes.ResGetReq, resp *clusterRes.CommonResp,
=======
func (crh *ClusterResourcesHandler) GetCJ(
	ctx context.Context, req *clusterRes.NamespaceScopedResGetReq, resp *clusterRes.CommonResp,
>>>>>>> d46b2431
) (err error) {
	resp.Data, err = handlerUtil.BuildRetrieveApiResp(
		req.ClusterID, res.CJ, "", req.Namespace, req.Name, metav1.GetOptions{},
	)
	return err
}

// CreateCJ 创建 CronJob
<<<<<<< HEAD
func (crh *clusterResourcesHandler) CreateCJ(
	_ context.Context, req *clusterRes.ResCreateReq, resp *clusterRes.CommonResp,
=======
func (crh *ClusterResourcesHandler) CreateCJ(
	ctx context.Context, req *clusterRes.NamespaceScopedResCreateReq, resp *clusterRes.CommonResp,
>>>>>>> d46b2431
) (err error) {
	resp.Data, err = handlerUtil.BuildCreateApiResp(
		req.ClusterID, res.CJ, "", req.Manifest, true, metav1.CreateOptions{},
	)
	return err
}

// UpdateCJ 更新 CronJob
<<<<<<< HEAD
func (crh *clusterResourcesHandler) UpdateCJ(
	_ context.Context, req *clusterRes.ResUpdateReq, resp *clusterRes.CommonResp,
=======
func (crh *ClusterResourcesHandler) UpdateCJ(
	ctx context.Context, req *clusterRes.NamespaceScopedResUpdateReq, resp *clusterRes.CommonResp,
>>>>>>> d46b2431
) (err error) {
	resp.Data, err = handlerUtil.BuildUpdateApiResp(
		req.ClusterID, res.CJ, "", req.Namespace, req.Name, req.Manifest, metav1.UpdateOptions{},
	)
	return err
}

// DeleteCJ 删除 CronJob
<<<<<<< HEAD
func (crh *clusterResourcesHandler) DeleteCJ(
	_ context.Context, req *clusterRes.ResDeleteReq, _ *clusterRes.CommonResp,
=======
func (crh *ClusterResourcesHandler) DeleteCJ(
	ctx context.Context, req *clusterRes.NamespaceScopedResDeleteReq, resp *clusterRes.CommonResp,
>>>>>>> d46b2431
) error {
	return handlerUtil.BuildDeleteApiResp(
		req.ClusterID, res.CJ, "", req.Namespace, req.Name, metav1.DeleteOptions{},
	)
}

// ListJob 获取 Job 列表
<<<<<<< HEAD
func (crh *clusterResourcesHandler) ListJob(
	_ context.Context, req *clusterRes.ResListReq, resp *clusterRes.CommonResp,
=======
func (crh *ClusterResourcesHandler) ListJob(
	ctx context.Context, req *clusterRes.NamespaceScopedResListReq, resp *clusterRes.CommonResp,
>>>>>>> d46b2431
) (err error) {
	resp.Data, err = handlerUtil.BuildListApiResp(
		req.ClusterID, res.Job, "", req.Namespace, metav1.ListOptions{LabelSelector: req.LabelSelector},
	)
	return err
}

// GetJob 获取单个 Job
<<<<<<< HEAD
func (crh *clusterResourcesHandler) GetJob(
	_ context.Context, req *clusterRes.ResGetReq, resp *clusterRes.CommonResp,
=======
func (crh *ClusterResourcesHandler) GetJob(
	ctx context.Context, req *clusterRes.NamespaceScopedResGetReq, resp *clusterRes.CommonResp,
>>>>>>> d46b2431
) (err error) {
	resp.Data, err = handlerUtil.BuildRetrieveApiResp(
		req.ClusterID, res.Job, "", req.Namespace, req.Name, metav1.GetOptions{},
	)
	return err
}

// CreateJob 创建 Job
<<<<<<< HEAD
func (crh *clusterResourcesHandler) CreateJob(
	_ context.Context, req *clusterRes.ResCreateReq, resp *clusterRes.CommonResp,
=======
func (crh *ClusterResourcesHandler) CreateJob(
	ctx context.Context, req *clusterRes.NamespaceScopedResCreateReq, resp *clusterRes.CommonResp,
>>>>>>> d46b2431
) (err error) {
	resp.Data, err = handlerUtil.BuildCreateApiResp(
		req.ClusterID, res.Job, "", req.Manifest, true, metav1.CreateOptions{},
	)
	return err
}

// UpdateJob 更新 Job
<<<<<<< HEAD
func (crh *clusterResourcesHandler) UpdateJob(
	_ context.Context, req *clusterRes.ResUpdateReq, resp *clusterRes.CommonResp,
=======
func (crh *ClusterResourcesHandler) UpdateJob(
	ctx context.Context, req *clusterRes.NamespaceScopedResUpdateReq, resp *clusterRes.CommonResp,
>>>>>>> d46b2431
) (err error) {
	resp.Data, err = handlerUtil.BuildUpdateApiResp(
		req.ClusterID, res.Job, "", req.Namespace, req.Name, req.Manifest, metav1.UpdateOptions{},
	)
	return err
}

// DeleteJob 删除 Job
<<<<<<< HEAD
func (crh *clusterResourcesHandler) DeleteJob(
	_ context.Context, req *clusterRes.ResDeleteReq, _ *clusterRes.CommonResp,
=======
func (crh *ClusterResourcesHandler) DeleteJob(
	ctx context.Context, req *clusterRes.NamespaceScopedResDeleteReq, resp *clusterRes.CommonResp,
>>>>>>> d46b2431
) error {
	return handlerUtil.BuildDeleteApiResp(
		req.ClusterID, res.Job, "", req.Namespace, req.Name, metav1.DeleteOptions{},
	)
}

// ListPo 获取 Pod 列表
<<<<<<< HEAD
func (crh *clusterResourcesHandler) ListPo(
	_ context.Context, req *clusterRes.PodResListReq, resp *clusterRes.CommonResp,
=======
func (crh *ClusterResourcesHandler) ListPo(
	ctx context.Context, req *clusterRes.PodResListReq, resp *clusterRes.CommonResp,
>>>>>>> d46b2431
) (err error) {
	resp.Data, err = handlerUtil.BuildPodListApiResp(
		req.ClusterID, req.Namespace, req.OwnerKind, req.OwnerName, metav1.ListOptions{LabelSelector: req.LabelSelector},
	)
	return err
}

// GetPo 获取单个 Pod
<<<<<<< HEAD
func (crh *clusterResourcesHandler) GetPo(
	_ context.Context, req *clusterRes.ResGetReq, resp *clusterRes.CommonResp,
=======
func (crh *ClusterResourcesHandler) GetPo(
	ctx context.Context, req *clusterRes.NamespaceScopedResGetReq, resp *clusterRes.CommonResp,
>>>>>>> d46b2431
) (err error) {
	resp.Data, err = handlerUtil.BuildRetrieveApiResp(
		req.ClusterID, res.Po, "", req.Namespace, req.Name, metav1.GetOptions{},
	)
	return err
}

// CreatePo 创建 Pod
<<<<<<< HEAD
func (crh *clusterResourcesHandler) CreatePo(
	_ context.Context, req *clusterRes.ResCreateReq, resp *clusterRes.CommonResp,
=======
func (crh *ClusterResourcesHandler) CreatePo(
	ctx context.Context, req *clusterRes.NamespaceScopedResCreateReq, resp *clusterRes.CommonResp,
>>>>>>> d46b2431
) (err error) {
	resp.Data, err = handlerUtil.BuildCreateApiResp(
		req.ClusterID, res.Po, "", req.Manifest, true, metav1.CreateOptions{},
	)
	return err
}

// UpdatePo 更新 Pod
<<<<<<< HEAD
func (crh *clusterResourcesHandler) UpdatePo(
	_ context.Context, req *clusterRes.ResUpdateReq, resp *clusterRes.CommonResp,
=======
func (crh *ClusterResourcesHandler) UpdatePo(
	ctx context.Context, req *clusterRes.NamespaceScopedResUpdateReq, resp *clusterRes.CommonResp,
>>>>>>> d46b2431
) (err error) {
	resp.Data, err = handlerUtil.BuildUpdateApiResp(
		req.ClusterID, res.Po, "", req.Namespace, req.Name, req.Manifest, metav1.UpdateOptions{},
	)
	return err
}

// DeletePo 删除 Pod
<<<<<<< HEAD
func (crh *clusterResourcesHandler) DeletePo(
	_ context.Context, req *clusterRes.ResDeleteReq, _ *clusterRes.CommonResp,
=======
func (crh *ClusterResourcesHandler) DeletePo(
	ctx context.Context, req *clusterRes.NamespaceScopedResDeleteReq, resp *clusterRes.CommonResp,
>>>>>>> d46b2431
) error {
	return handlerUtil.BuildDeleteApiResp(
		req.ClusterID, res.Po, "", req.Namespace, req.Name, metav1.DeleteOptions{},
	)
}

// ListPoPVC 获取 Pod PVC 列表
<<<<<<< HEAD
func (crh *clusterResourcesHandler) ListPoPVC(
	_ context.Context, req *clusterRes.ResGetReq, resp *clusterRes.CommonResp,
=======
func (crh *ClusterResourcesHandler) ListPoPVC(
	ctx context.Context, req *clusterRes.NamespaceScopedResGetReq, resp *clusterRes.CommonResp,
>>>>>>> d46b2431
) (err error) {
	resp.Data, err = handlerUtil.BuildListPodRelatedResResp(req.ClusterID, req.Namespace, req.Name, res.PVC)
	return err
}

// ListPoCM 获取 Pod ConfigMap 列表
<<<<<<< HEAD
func (crh *clusterResourcesHandler) ListPoCM(
	_ context.Context, req *clusterRes.ResGetReq, resp *clusterRes.CommonResp,
=======
func (crh *ClusterResourcesHandler) ListPoCM(
	ctx context.Context, req *clusterRes.NamespaceScopedResGetReq, resp *clusterRes.CommonResp,
>>>>>>> d46b2431
) (err error) {
	resp.Data, err = handlerUtil.BuildListPodRelatedResResp(req.ClusterID, req.Namespace, req.Name, res.CM)
	return err
}

// ListPoSecret 获取 Pod Secret 列表
<<<<<<< HEAD
func (crh *clusterResourcesHandler) ListPoSecret(
	_ context.Context, req *clusterRes.ResGetReq, resp *clusterRes.CommonResp,
=======
func (crh *ClusterResourcesHandler) ListPoSecret(
	ctx context.Context, req *clusterRes.NamespaceScopedResGetReq, resp *clusterRes.CommonResp,
>>>>>>> d46b2431
) (err error) {
	resp.Data, err = handlerUtil.BuildListPodRelatedResResp(req.ClusterID, req.Namespace, req.Name, res.Secret)
	return err
}

<<<<<<< HEAD
func (crh *clusterResourcesHandler) ReschedulePo(
	_ context.Context, req *clusterRes.ResUpdateReq, _ *clusterRes.CommonResp,
=======
// ReschedulePo ...
func (crh *ClusterResourcesHandler) ReschedulePo(
	ctx context.Context, req *clusterRes.NamespaceScopedResUpdateReq, resp *clusterRes.CommonResp,
>>>>>>> d46b2431
) (err error) {
	podManifest, err := cli.NewPodResCliByClusterID(req.ClusterID).GetManifest(req.Namespace, req.Name)
	if err != nil {
		return err
	}

	// 检查 Pod 配置，必须有父级资源且不为 Job 才可以重新调度
	ownerReferences, err := util.GetItems(podManifest, "metadata.ownerReferences")
	if err != nil {
		return fmt.Errorf("Pod %s/%s 不存在父级资源，不允许重新调度", req.Namespace, req.Name)
	}
	// 检查确保父级资源不为 Job
	for _, ref := range ownerReferences.([]interface{}) {
		if ref.(map[string]interface{})["kind"].(string) == res.Job {
			return fmt.Errorf("Pod %s/%s 父级资源存在 Job，不允许重新调度", req.Namespace, req.Name)
		}
	}

	// 重新调度的原理是直接删除 Pod，利用父级资源重新拉起服务
	return handlerUtil.BuildDeleteApiResp(
		req.ClusterID, res.Po, "", req.Namespace, req.Name, metav1.DeleteOptions{},
	)
}

// ListContainer 获取指定 Pod 容器列表
<<<<<<< HEAD
func (crh *clusterResourcesHandler) ListContainer(
	_ context.Context, req *clusterRes.ContainerListReq, resp *clusterRes.CommonListResp,
=======
func (crh *ClusterResourcesHandler) ListContainer(
	ctx context.Context, req *clusterRes.ContainerListReq, resp *clusterRes.CommonListResp,
>>>>>>> d46b2431
) (err error) {
	resp.Data, err = handlerUtil.BuildListContainerApiResp(req.ClusterID, req.Namespace, req.PodName)
	return err
}

// GetContainer 获取指定容器详情
<<<<<<< HEAD
func (crh *clusterResourcesHandler) GetContainer(
	_ context.Context, req *clusterRes.ContainerGetReq, resp *clusterRes.CommonResp,
=======
func (crh *ClusterResourcesHandler) GetContainer(
	ctx context.Context, req *clusterRes.ContainerGetReq, resp *clusterRes.CommonResp,
>>>>>>> d46b2431
) (err error) {
	resp.Data, err = handlerUtil.BuildGetContainerApiResp(req.ClusterID, req.Namespace, req.PodName, req.ContainerName)
	return err
}

// GetContainerEnvInfo 获取指定容器环境变量信息
<<<<<<< HEAD
func (crh *clusterResourcesHandler) GetContainerEnvInfo(
	_ context.Context, req *clusterRes.ContainerGetReq, resp *clusterRes.CommonListResp,
=======
func (crh *ClusterResourcesHandler) GetContainerEnvInfo(
	ctx context.Context, req *clusterRes.ContainerGetReq, resp *clusterRes.CommonListResp,
>>>>>>> d46b2431
) error {
	envResp, _, err := cli.NewPodResCliByClusterID(req.ClusterID).ExecCommand(
		req.Namespace, req.PodName, req.ContainerName, []string{"/bin/sh", "-c", "env"},
	)
	if err != nil {
		return err
	}

	// 逐行解析 stdout，生成容器 env 信息
	envs := []map[string]interface{}{}
	for _, info := range strings.Split(envResp, "\n") {
		if len(info) == 0 {
			continue
		}
		key, val := util.Partition(info, "=")
		envs = append(envs, map[string]interface{}{
			"name": key, "value": val,
		})
	}
	resp.Data, err = util.MapSlice2ListValue(envs)
	return err
}<|MERGE_RESOLUTION|>--- conflicted
+++ resolved
@@ -30,13 +30,8 @@
 )
 
 // ListDeploy 获取 Deployment 列表
-<<<<<<< HEAD
-func (crh *clusterResourcesHandler) ListDeploy(
+func (crh *ClusterResourcesHandler) ListDeploy(
 	_ context.Context, req *clusterRes.ResListReq, resp *clusterRes.CommonResp,
-=======
-func (crh *ClusterResourcesHandler) ListDeploy(
-	ctx context.Context, req *clusterRes.NamespaceScopedResListReq, resp *clusterRes.CommonResp,
->>>>>>> d46b2431
 ) (err error) {
 	resp.Data, err = handlerUtil.BuildListApiResp(
 		req.ClusterID, res.Deploy, "", req.Namespace, metav1.ListOptions{LabelSelector: req.LabelSelector},
@@ -45,13 +40,8 @@
 }
 
 // GetDeploy 获取单个 Deployment
-<<<<<<< HEAD
-func (crh *clusterResourcesHandler) GetDeploy(
-	_ context.Context, req *clusterRes.ResGetReq, resp *clusterRes.CommonResp,
-=======
 func (crh *ClusterResourcesHandler) GetDeploy(
-	ctx context.Context, req *clusterRes.NamespaceScopedResGetReq, resp *clusterRes.CommonResp,
->>>>>>> d46b2431
+	_ context.Context, req *clusterRes.ResGetReq, resp *clusterRes.CommonResp,
 ) (err error) {
 	resp.Data, err = handlerUtil.BuildRetrieveApiResp(
 		req.ClusterID, res.Deploy, "", req.Namespace, req.Name, metav1.GetOptions{},
@@ -60,13 +50,8 @@
 }
 
 // CreateDeploy 创建 Deployment
-<<<<<<< HEAD
-func (crh *clusterResourcesHandler) CreateDeploy(
-	_ context.Context, req *clusterRes.ResCreateReq, resp *clusterRes.CommonResp,
-=======
 func (crh *ClusterResourcesHandler) CreateDeploy(
-	ctx context.Context, req *clusterRes.NamespaceScopedResCreateReq, resp *clusterRes.CommonResp,
->>>>>>> d46b2431
+	_ context.Context, req *clusterRes.ResCreateReq, resp *clusterRes.CommonResp,
 ) (err error) {
 	resp.Data, err = handlerUtil.BuildCreateApiResp(
 		req.ClusterID, res.Deploy, "", req.Manifest, true, metav1.CreateOptions{},
@@ -75,13 +60,8 @@
 }
 
 // UpdateDeploy 更新 Deployment
-<<<<<<< HEAD
-func (crh *clusterResourcesHandler) UpdateDeploy(
-	_ context.Context, req *clusterRes.ResUpdateReq, resp *clusterRes.CommonResp,
-=======
 func (crh *ClusterResourcesHandler) UpdateDeploy(
-	ctx context.Context, req *clusterRes.NamespaceScopedResUpdateReq, resp *clusterRes.CommonResp,
->>>>>>> d46b2431
+	_ context.Context, req *clusterRes.ResUpdateReq, resp *clusterRes.CommonResp,
 ) (err error) {
 	resp.Data, err = handlerUtil.BuildUpdateApiResp(
 		req.ClusterID, res.Deploy, "", req.Namespace, req.Name, req.Manifest, metav1.UpdateOptions{},
@@ -90,13 +70,8 @@
 }
 
 // DeleteDeploy 删除 Deployment
-<<<<<<< HEAD
-func (crh *clusterResourcesHandler) DeleteDeploy(
-	_ context.Context, req *clusterRes.ResDeleteReq, _ *clusterRes.CommonResp,
-=======
 func (crh *ClusterResourcesHandler) DeleteDeploy(
-	ctx context.Context, req *clusterRes.NamespaceScopedResDeleteReq, resp *clusterRes.CommonResp,
->>>>>>> d46b2431
+	_ context.Context, req *clusterRes.ResDeleteReq, _ *clusterRes.CommonResp,
 ) error {
 	return handlerUtil.BuildDeleteApiResp(
 		req.ClusterID, res.Deploy, "", req.Namespace, req.Name, metav1.DeleteOptions{},
@@ -104,13 +79,8 @@
 }
 
 // ListDS 获取 DaemonSet 列表
-<<<<<<< HEAD
-func (crh *clusterResourcesHandler) ListDS(
+func (crh *ClusterResourcesHandler) ListDS(
 	_ context.Context, req *clusterRes.ResListReq, resp *clusterRes.CommonResp,
-=======
-func (crh *ClusterResourcesHandler) ListDS(
-	ctx context.Context, req *clusterRes.NamespaceScopedResListReq, resp *clusterRes.CommonResp,
->>>>>>> d46b2431
 ) (err error) {
 	resp.Data, err = handlerUtil.BuildListApiResp(
 		req.ClusterID, res.DS, "", req.Namespace, metav1.ListOptions{LabelSelector: req.LabelSelector},
@@ -119,13 +89,8 @@
 }
 
 // GetDS 获取单个 DaemonSet
-<<<<<<< HEAD
-func (crh *clusterResourcesHandler) GetDS(
-	_ context.Context, req *clusterRes.ResGetReq, resp *clusterRes.CommonResp,
-=======
 func (crh *ClusterResourcesHandler) GetDS(
-	ctx context.Context, req *clusterRes.NamespaceScopedResGetReq, resp *clusterRes.CommonResp,
->>>>>>> d46b2431
+	_ context.Context, req *clusterRes.ResGetReq, resp *clusterRes.CommonResp,
 ) (err error) {
 	resp.Data, err = handlerUtil.BuildRetrieveApiResp(
 		req.ClusterID, res.DS, "", req.Namespace, req.Name, metav1.GetOptions{},
@@ -134,13 +99,8 @@
 }
 
 // CreateDS 创建 DaemonSet
-<<<<<<< HEAD
-func (crh *clusterResourcesHandler) CreateDS(
-	_ context.Context, req *clusterRes.ResCreateReq, resp *clusterRes.CommonResp,
-=======
 func (crh *ClusterResourcesHandler) CreateDS(
-	ctx context.Context, req *clusterRes.NamespaceScopedResCreateReq, resp *clusterRes.CommonResp,
->>>>>>> d46b2431
+	_ context.Context, req *clusterRes.ResCreateReq, resp *clusterRes.CommonResp,
 ) (err error) {
 	resp.Data, err = handlerUtil.BuildCreateApiResp(
 		req.ClusterID, res.DS, "", req.Manifest, true, metav1.CreateOptions{},
@@ -149,13 +109,8 @@
 }
 
 // UpdateDS 更新 DaemonSet
-<<<<<<< HEAD
-func (crh *clusterResourcesHandler) UpdateDS(
-	_ context.Context, req *clusterRes.ResUpdateReq, resp *clusterRes.CommonResp,
-=======
 func (crh *ClusterResourcesHandler) UpdateDS(
-	ctx context.Context, req *clusterRes.NamespaceScopedResUpdateReq, resp *clusterRes.CommonResp,
->>>>>>> d46b2431
+	_ context.Context, req *clusterRes.ResUpdateReq, resp *clusterRes.CommonResp,
 ) (err error) {
 	resp.Data, err = handlerUtil.BuildUpdateApiResp(
 		req.ClusterID, res.DS, "", req.Namespace, req.Name, req.Manifest, metav1.UpdateOptions{},
@@ -164,13 +119,8 @@
 }
 
 // DeleteDS 删除 DaemonSet
-<<<<<<< HEAD
-func (crh *clusterResourcesHandler) DeleteDS(
-	_ context.Context, req *clusterRes.ResDeleteReq, _ *clusterRes.CommonResp,
-=======
 func (crh *ClusterResourcesHandler) DeleteDS(
-	ctx context.Context, req *clusterRes.NamespaceScopedResDeleteReq, resp *clusterRes.CommonResp,
->>>>>>> d46b2431
+	_ context.Context, req *clusterRes.ResDeleteReq, _ *clusterRes.CommonResp,
 ) error {
 	return handlerUtil.BuildDeleteApiResp(
 		req.ClusterID, res.DS, "", req.Namespace, req.Name, metav1.DeleteOptions{},
@@ -178,13 +128,8 @@
 }
 
 // ListSTS 获取 StatefulSet 列表
-<<<<<<< HEAD
-func (crh *clusterResourcesHandler) ListSTS(
+func (crh *ClusterResourcesHandler) ListSTS(
 	_ context.Context, req *clusterRes.ResListReq, resp *clusterRes.CommonResp,
-=======
-func (crh *ClusterResourcesHandler) ListSTS(
-	ctx context.Context, req *clusterRes.NamespaceScopedResListReq, resp *clusterRes.CommonResp,
->>>>>>> d46b2431
 ) (err error) {
 	resp.Data, err = handlerUtil.BuildListApiResp(
 		req.ClusterID, res.STS, "", req.Namespace, metav1.ListOptions{LabelSelector: req.LabelSelector},
@@ -193,13 +138,8 @@
 }
 
 // GetSTS 获取单个 StatefulSet
-<<<<<<< HEAD
-func (crh *clusterResourcesHandler) GetSTS(
-	_ context.Context, req *clusterRes.ResGetReq, resp *clusterRes.CommonResp,
-=======
 func (crh *ClusterResourcesHandler) GetSTS(
-	ctx context.Context, req *clusterRes.NamespaceScopedResGetReq, resp *clusterRes.CommonResp,
->>>>>>> d46b2431
+	_ context.Context, req *clusterRes.ResGetReq, resp *clusterRes.CommonResp,
 ) (err error) {
 	resp.Data, err = handlerUtil.BuildRetrieveApiResp(
 		req.ClusterID, res.STS, "", req.Namespace, req.Name, metav1.GetOptions{},
@@ -208,13 +148,8 @@
 }
 
 // CreateSTS 创建 StatefulSet
-<<<<<<< HEAD
-func (crh *clusterResourcesHandler) CreateSTS(
-	_ context.Context, req *clusterRes.ResCreateReq, resp *clusterRes.CommonResp,
-=======
 func (crh *ClusterResourcesHandler) CreateSTS(
-	ctx context.Context, req *clusterRes.NamespaceScopedResCreateReq, resp *clusterRes.CommonResp,
->>>>>>> d46b2431
+	_ context.Context, req *clusterRes.ResCreateReq, resp *clusterRes.CommonResp,
 ) (err error) {
 	resp.Data, err = handlerUtil.BuildCreateApiResp(
 		req.ClusterID, res.STS, "", req.Manifest, true, metav1.CreateOptions{},
@@ -223,13 +158,8 @@
 }
 
 // UpdateSTS 更新 StatefulSet
-<<<<<<< HEAD
-func (crh *clusterResourcesHandler) UpdateSTS(
-	_ context.Context, req *clusterRes.ResUpdateReq, resp *clusterRes.CommonResp,
-=======
 func (crh *ClusterResourcesHandler) UpdateSTS(
-	ctx context.Context, req *clusterRes.NamespaceScopedResUpdateReq, resp *clusterRes.CommonResp,
->>>>>>> d46b2431
+	_ context.Context, req *clusterRes.ResUpdateReq, resp *clusterRes.CommonResp,
 ) (err error) {
 	resp.Data, err = handlerUtil.BuildUpdateApiResp(
 		req.ClusterID, res.STS, "", req.Namespace, req.Name, req.Manifest, metav1.UpdateOptions{},
@@ -238,13 +168,8 @@
 }
 
 // DeleteSTS 删除 StatefulSet
-<<<<<<< HEAD
-func (crh *clusterResourcesHandler) DeleteSTS(
-	_ context.Context, req *clusterRes.ResDeleteReq, _ *clusterRes.CommonResp,
-=======
 func (crh *ClusterResourcesHandler) DeleteSTS(
-	ctx context.Context, req *clusterRes.NamespaceScopedResDeleteReq, resp *clusterRes.CommonResp,
->>>>>>> d46b2431
+	_ context.Context, req *clusterRes.ResDeleteReq, _ *clusterRes.CommonResp,
 ) error {
 	return handlerUtil.BuildDeleteApiResp(
 		req.ClusterID, res.STS, "", req.Namespace, req.Name, metav1.DeleteOptions{},
@@ -252,13 +177,8 @@
 }
 
 // ListCJ 获取 CronJob 列表
-<<<<<<< HEAD
-func (crh *clusterResourcesHandler) ListCJ(
+func (crh *ClusterResourcesHandler) ListCJ(
 	_ context.Context, req *clusterRes.ResListReq, resp *clusterRes.CommonResp,
-=======
-func (crh *ClusterResourcesHandler) ListCJ(
-	ctx context.Context, req *clusterRes.NamespaceScopedResListReq, resp *clusterRes.CommonResp,
->>>>>>> d46b2431
 ) (err error) {
 	resp.Data, err = handlerUtil.BuildListApiResp(
 		req.ClusterID, res.CJ, "", req.Namespace, metav1.ListOptions{LabelSelector: req.LabelSelector},
@@ -267,13 +187,8 @@
 }
 
 // GetCJ 获取单个 CronJob
-<<<<<<< HEAD
-func (crh *clusterResourcesHandler) GetCJ(
-	_ context.Context, req *clusterRes.ResGetReq, resp *clusterRes.CommonResp,
-=======
 func (crh *ClusterResourcesHandler) GetCJ(
-	ctx context.Context, req *clusterRes.NamespaceScopedResGetReq, resp *clusterRes.CommonResp,
->>>>>>> d46b2431
+	_ context.Context, req *clusterRes.ResGetReq, resp *clusterRes.CommonResp,
 ) (err error) {
 	resp.Data, err = handlerUtil.BuildRetrieveApiResp(
 		req.ClusterID, res.CJ, "", req.Namespace, req.Name, metav1.GetOptions{},
@@ -282,13 +197,8 @@
 }
 
 // CreateCJ 创建 CronJob
-<<<<<<< HEAD
-func (crh *clusterResourcesHandler) CreateCJ(
-	_ context.Context, req *clusterRes.ResCreateReq, resp *clusterRes.CommonResp,
-=======
 func (crh *ClusterResourcesHandler) CreateCJ(
-	ctx context.Context, req *clusterRes.NamespaceScopedResCreateReq, resp *clusterRes.CommonResp,
->>>>>>> d46b2431
+	_ context.Context, req *clusterRes.ResCreateReq, resp *clusterRes.CommonResp,
 ) (err error) {
 	resp.Data, err = handlerUtil.BuildCreateApiResp(
 		req.ClusterID, res.CJ, "", req.Manifest, true, metav1.CreateOptions{},
@@ -297,13 +207,8 @@
 }
 
 // UpdateCJ 更新 CronJob
-<<<<<<< HEAD
-func (crh *clusterResourcesHandler) UpdateCJ(
-	_ context.Context, req *clusterRes.ResUpdateReq, resp *clusterRes.CommonResp,
-=======
 func (crh *ClusterResourcesHandler) UpdateCJ(
-	ctx context.Context, req *clusterRes.NamespaceScopedResUpdateReq, resp *clusterRes.CommonResp,
->>>>>>> d46b2431
+	_ context.Context, req *clusterRes.ResUpdateReq, resp *clusterRes.CommonResp,
 ) (err error) {
 	resp.Data, err = handlerUtil.BuildUpdateApiResp(
 		req.ClusterID, res.CJ, "", req.Namespace, req.Name, req.Manifest, metav1.UpdateOptions{},
@@ -312,13 +217,8 @@
 }
 
 // DeleteCJ 删除 CronJob
-<<<<<<< HEAD
-func (crh *clusterResourcesHandler) DeleteCJ(
-	_ context.Context, req *clusterRes.ResDeleteReq, _ *clusterRes.CommonResp,
-=======
 func (crh *ClusterResourcesHandler) DeleteCJ(
-	ctx context.Context, req *clusterRes.NamespaceScopedResDeleteReq, resp *clusterRes.CommonResp,
->>>>>>> d46b2431
+	_ context.Context, req *clusterRes.ResDeleteReq, _ *clusterRes.CommonResp,
 ) error {
 	return handlerUtil.BuildDeleteApiResp(
 		req.ClusterID, res.CJ, "", req.Namespace, req.Name, metav1.DeleteOptions{},
@@ -326,13 +226,8 @@
 }
 
 // ListJob 获取 Job 列表
-<<<<<<< HEAD
-func (crh *clusterResourcesHandler) ListJob(
+func (crh *ClusterResourcesHandler) ListJob(
 	_ context.Context, req *clusterRes.ResListReq, resp *clusterRes.CommonResp,
-=======
-func (crh *ClusterResourcesHandler) ListJob(
-	ctx context.Context, req *clusterRes.NamespaceScopedResListReq, resp *clusterRes.CommonResp,
->>>>>>> d46b2431
 ) (err error) {
 	resp.Data, err = handlerUtil.BuildListApiResp(
 		req.ClusterID, res.Job, "", req.Namespace, metav1.ListOptions{LabelSelector: req.LabelSelector},
@@ -341,13 +236,8 @@
 }
 
 // GetJob 获取单个 Job
-<<<<<<< HEAD
-func (crh *clusterResourcesHandler) GetJob(
-	_ context.Context, req *clusterRes.ResGetReq, resp *clusterRes.CommonResp,
-=======
 func (crh *ClusterResourcesHandler) GetJob(
-	ctx context.Context, req *clusterRes.NamespaceScopedResGetReq, resp *clusterRes.CommonResp,
->>>>>>> d46b2431
+	_ context.Context, req *clusterRes.ResGetReq, resp *clusterRes.CommonResp,
 ) (err error) {
 	resp.Data, err = handlerUtil.BuildRetrieveApiResp(
 		req.ClusterID, res.Job, "", req.Namespace, req.Name, metav1.GetOptions{},
@@ -356,13 +246,8 @@
 }
 
 // CreateJob 创建 Job
-<<<<<<< HEAD
-func (crh *clusterResourcesHandler) CreateJob(
-	_ context.Context, req *clusterRes.ResCreateReq, resp *clusterRes.CommonResp,
-=======
 func (crh *ClusterResourcesHandler) CreateJob(
-	ctx context.Context, req *clusterRes.NamespaceScopedResCreateReq, resp *clusterRes.CommonResp,
->>>>>>> d46b2431
+	_ context.Context, req *clusterRes.ResCreateReq, resp *clusterRes.CommonResp,
 ) (err error) {
 	resp.Data, err = handlerUtil.BuildCreateApiResp(
 		req.ClusterID, res.Job, "", req.Manifest, true, metav1.CreateOptions{},
@@ -371,13 +256,8 @@
 }
 
 // UpdateJob 更新 Job
-<<<<<<< HEAD
-func (crh *clusterResourcesHandler) UpdateJob(
-	_ context.Context, req *clusterRes.ResUpdateReq, resp *clusterRes.CommonResp,
-=======
 func (crh *ClusterResourcesHandler) UpdateJob(
-	ctx context.Context, req *clusterRes.NamespaceScopedResUpdateReq, resp *clusterRes.CommonResp,
->>>>>>> d46b2431
+	_ context.Context, req *clusterRes.ResUpdateReq, resp *clusterRes.CommonResp,
 ) (err error) {
 	resp.Data, err = handlerUtil.BuildUpdateApiResp(
 		req.ClusterID, res.Job, "", req.Namespace, req.Name, req.Manifest, metav1.UpdateOptions{},
@@ -386,13 +266,8 @@
 }
 
 // DeleteJob 删除 Job
-<<<<<<< HEAD
-func (crh *clusterResourcesHandler) DeleteJob(
-	_ context.Context, req *clusterRes.ResDeleteReq, _ *clusterRes.CommonResp,
-=======
 func (crh *ClusterResourcesHandler) DeleteJob(
-	ctx context.Context, req *clusterRes.NamespaceScopedResDeleteReq, resp *clusterRes.CommonResp,
->>>>>>> d46b2431
+	_ context.Context, req *clusterRes.ResDeleteReq, _ *clusterRes.CommonResp,
 ) error {
 	return handlerUtil.BuildDeleteApiResp(
 		req.ClusterID, res.Job, "", req.Namespace, req.Name, metav1.DeleteOptions{},
@@ -400,13 +275,8 @@
 }
 
 // ListPo 获取 Pod 列表
-<<<<<<< HEAD
-func (crh *clusterResourcesHandler) ListPo(
+func (crh *ClusterResourcesHandler) ListPo(
 	_ context.Context, req *clusterRes.PodResListReq, resp *clusterRes.CommonResp,
-=======
-func (crh *ClusterResourcesHandler) ListPo(
-	ctx context.Context, req *clusterRes.PodResListReq, resp *clusterRes.CommonResp,
->>>>>>> d46b2431
 ) (err error) {
 	resp.Data, err = handlerUtil.BuildPodListApiResp(
 		req.ClusterID, req.Namespace, req.OwnerKind, req.OwnerName, metav1.ListOptions{LabelSelector: req.LabelSelector},
@@ -415,13 +285,8 @@
 }
 
 // GetPo 获取单个 Pod
-<<<<<<< HEAD
-func (crh *clusterResourcesHandler) GetPo(
-	_ context.Context, req *clusterRes.ResGetReq, resp *clusterRes.CommonResp,
-=======
 func (crh *ClusterResourcesHandler) GetPo(
-	ctx context.Context, req *clusterRes.NamespaceScopedResGetReq, resp *clusterRes.CommonResp,
->>>>>>> d46b2431
+	_ context.Context, req *clusterRes.ResGetReq, resp *clusterRes.CommonResp,
 ) (err error) {
 	resp.Data, err = handlerUtil.BuildRetrieveApiResp(
 		req.ClusterID, res.Po, "", req.Namespace, req.Name, metav1.GetOptions{},
@@ -430,13 +295,8 @@
 }
 
 // CreatePo 创建 Pod
-<<<<<<< HEAD
-func (crh *clusterResourcesHandler) CreatePo(
-	_ context.Context, req *clusterRes.ResCreateReq, resp *clusterRes.CommonResp,
-=======
 func (crh *ClusterResourcesHandler) CreatePo(
-	ctx context.Context, req *clusterRes.NamespaceScopedResCreateReq, resp *clusterRes.CommonResp,
->>>>>>> d46b2431
+	_ context.Context, req *clusterRes.ResCreateReq, resp *clusterRes.CommonResp,
 ) (err error) {
 	resp.Data, err = handlerUtil.BuildCreateApiResp(
 		req.ClusterID, res.Po, "", req.Manifest, true, metav1.CreateOptions{},
@@ -445,13 +305,8 @@
 }
 
 // UpdatePo 更新 Pod
-<<<<<<< HEAD
-func (crh *clusterResourcesHandler) UpdatePo(
-	_ context.Context, req *clusterRes.ResUpdateReq, resp *clusterRes.CommonResp,
-=======
 func (crh *ClusterResourcesHandler) UpdatePo(
-	ctx context.Context, req *clusterRes.NamespaceScopedResUpdateReq, resp *clusterRes.CommonResp,
->>>>>>> d46b2431
+	_ context.Context, req *clusterRes.ResUpdateReq, resp *clusterRes.CommonResp,
 ) (err error) {
 	resp.Data, err = handlerUtil.BuildUpdateApiResp(
 		req.ClusterID, res.Po, "", req.Namespace, req.Name, req.Manifest, metav1.UpdateOptions{},
@@ -460,13 +315,8 @@
 }
 
 // DeletePo 删除 Pod
-<<<<<<< HEAD
-func (crh *clusterResourcesHandler) DeletePo(
-	_ context.Context, req *clusterRes.ResDeleteReq, _ *clusterRes.CommonResp,
-=======
 func (crh *ClusterResourcesHandler) DeletePo(
-	ctx context.Context, req *clusterRes.NamespaceScopedResDeleteReq, resp *clusterRes.CommonResp,
->>>>>>> d46b2431
+	_ context.Context, req *clusterRes.ResDeleteReq, _ *clusterRes.CommonResp,
 ) error {
 	return handlerUtil.BuildDeleteApiResp(
 		req.ClusterID, res.Po, "", req.Namespace, req.Name, metav1.DeleteOptions{},
@@ -474,52 +324,32 @@
 }
 
 // ListPoPVC 获取 Pod PVC 列表
-<<<<<<< HEAD
-func (crh *clusterResourcesHandler) ListPoPVC(
-	_ context.Context, req *clusterRes.ResGetReq, resp *clusterRes.CommonResp,
-=======
 func (crh *ClusterResourcesHandler) ListPoPVC(
-	ctx context.Context, req *clusterRes.NamespaceScopedResGetReq, resp *clusterRes.CommonResp,
->>>>>>> d46b2431
+	_ context.Context, req *clusterRes.ResGetReq, resp *clusterRes.CommonResp,
 ) (err error) {
 	resp.Data, err = handlerUtil.BuildListPodRelatedResResp(req.ClusterID, req.Namespace, req.Name, res.PVC)
 	return err
 }
 
 // ListPoCM 获取 Pod ConfigMap 列表
-<<<<<<< HEAD
-func (crh *clusterResourcesHandler) ListPoCM(
-	_ context.Context, req *clusterRes.ResGetReq, resp *clusterRes.CommonResp,
-=======
 func (crh *ClusterResourcesHandler) ListPoCM(
-	ctx context.Context, req *clusterRes.NamespaceScopedResGetReq, resp *clusterRes.CommonResp,
->>>>>>> d46b2431
+	_ context.Context, req *clusterRes.ResGetReq, resp *clusterRes.CommonResp,
 ) (err error) {
 	resp.Data, err = handlerUtil.BuildListPodRelatedResResp(req.ClusterID, req.Namespace, req.Name, res.CM)
 	return err
 }
 
 // ListPoSecret 获取 Pod Secret 列表
-<<<<<<< HEAD
-func (crh *clusterResourcesHandler) ListPoSecret(
-	_ context.Context, req *clusterRes.ResGetReq, resp *clusterRes.CommonResp,
-=======
 func (crh *ClusterResourcesHandler) ListPoSecret(
-	ctx context.Context, req *clusterRes.NamespaceScopedResGetReq, resp *clusterRes.CommonResp,
->>>>>>> d46b2431
+	_ context.Context, req *clusterRes.ResGetReq, resp *clusterRes.CommonResp,
 ) (err error) {
 	resp.Data, err = handlerUtil.BuildListPodRelatedResResp(req.ClusterID, req.Namespace, req.Name, res.Secret)
 	return err
 }
 
-<<<<<<< HEAD
-func (crh *clusterResourcesHandler) ReschedulePo(
+// ReschedulePo 重新调度 Pod
+func (crh *ClusterResourcesHandler) ReschedulePo(
 	_ context.Context, req *clusterRes.ResUpdateReq, _ *clusterRes.CommonResp,
-=======
-// ReschedulePo ...
-func (crh *ClusterResourcesHandler) ReschedulePo(
-	ctx context.Context, req *clusterRes.NamespaceScopedResUpdateReq, resp *clusterRes.CommonResp,
->>>>>>> d46b2431
 ) (err error) {
 	podManifest, err := cli.NewPodResCliByClusterID(req.ClusterID).GetManifest(req.Namespace, req.Name)
 	if err != nil {
@@ -545,39 +375,24 @@
 }
 
 // ListContainer 获取指定 Pod 容器列表
-<<<<<<< HEAD
-func (crh *clusterResourcesHandler) ListContainer(
+func (crh *ClusterResourcesHandler) ListContainer(
 	_ context.Context, req *clusterRes.ContainerListReq, resp *clusterRes.CommonListResp,
-=======
-func (crh *ClusterResourcesHandler) ListContainer(
-	ctx context.Context, req *clusterRes.ContainerListReq, resp *clusterRes.CommonListResp,
->>>>>>> d46b2431
 ) (err error) {
 	resp.Data, err = handlerUtil.BuildListContainerApiResp(req.ClusterID, req.Namespace, req.PodName)
 	return err
 }
 
 // GetContainer 获取指定容器详情
-<<<<<<< HEAD
-func (crh *clusterResourcesHandler) GetContainer(
+func (crh *ClusterResourcesHandler) GetContainer(
 	_ context.Context, req *clusterRes.ContainerGetReq, resp *clusterRes.CommonResp,
-=======
-func (crh *ClusterResourcesHandler) GetContainer(
-	ctx context.Context, req *clusterRes.ContainerGetReq, resp *clusterRes.CommonResp,
->>>>>>> d46b2431
 ) (err error) {
 	resp.Data, err = handlerUtil.BuildGetContainerApiResp(req.ClusterID, req.Namespace, req.PodName, req.ContainerName)
 	return err
 }
 
 // GetContainerEnvInfo 获取指定容器环境变量信息
-<<<<<<< HEAD
-func (crh *clusterResourcesHandler) GetContainerEnvInfo(
+func (crh *ClusterResourcesHandler) GetContainerEnvInfo(
 	_ context.Context, req *clusterRes.ContainerGetReq, resp *clusterRes.CommonListResp,
-=======
-func (crh *ClusterResourcesHandler) GetContainerEnvInfo(
-	ctx context.Context, req *clusterRes.ContainerGetReq, resp *clusterRes.CommonListResp,
->>>>>>> d46b2431
 ) error {
 	envResp, _, err := cli.NewPodResCliByClusterID(req.ClusterID).ExecCommand(
 		req.Namespace, req.PodName, req.ContainerName, []string{"/bin/sh", "-c", "env"},
