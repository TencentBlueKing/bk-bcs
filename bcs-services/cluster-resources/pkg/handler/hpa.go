--- conflicted
+++ resolved
@@ -29,11 +29,7 @@
 func (crh *ClusterResourcesHandler) ListHPA(
 	_ context.Context, req *clusterRes.ResListReq, resp *clusterRes.CommonResp,
 ) (err error) {
-<<<<<<< HEAD
-	resp.Data, err = handlerUtil.BuildListAPIResp(
-=======
 	resp.Data, err = respUtil.BuildListAPIResp(
->>>>>>> 673f8d29
 		req.ClusterID, res.HPA, res.DefaultHPAGroupVersion, req.Namespace, metav1.ListOptions{LabelSelector: req.LabelSelector},
 	)
 	return err
@@ -43,11 +39,7 @@
 func (crh *ClusterResourcesHandler) GetHPA(
 	_ context.Context, req *clusterRes.ResGetReq, resp *clusterRes.CommonResp,
 ) (err error) {
-<<<<<<< HEAD
-	resp.Data, err = handlerUtil.BuildRetrieveAPIResp(
-=======
 	resp.Data, err = respUtil.BuildRetrieveAPIResp(
->>>>>>> 673f8d29
 		req.ClusterID, res.HPA, res.DefaultHPAGroupVersion, req.Namespace, req.Name, metav1.GetOptions{},
 	)
 	return err
@@ -57,11 +49,7 @@
 func (crh *ClusterResourcesHandler) CreateHPA(
 	_ context.Context, req *clusterRes.ResCreateReq, resp *clusterRes.CommonResp,
 ) (err error) {
-<<<<<<< HEAD
-	resp.Data, err = handlerUtil.BuildCreateAPIResp(
-=======
 	resp.Data, err = respUtil.BuildCreateAPIResp(
->>>>>>> 673f8d29
 		req.ClusterID, res.HPA, res.DefaultHPAGroupVersion, req.Manifest, true, metav1.CreateOptions{},
 	)
 	return err
@@ -71,11 +59,7 @@
 func (crh *ClusterResourcesHandler) UpdateHPA(
 	_ context.Context, req *clusterRes.ResUpdateReq, resp *clusterRes.CommonResp,
 ) (err error) {
-<<<<<<< HEAD
-	resp.Data, err = handlerUtil.BuildUpdateAPIResp(
-=======
 	resp.Data, err = respUtil.BuildUpdateAPIResp(
->>>>>>> 673f8d29
 		req.ClusterID, res.HPA, res.DefaultHPAGroupVersion, req.Namespace, req.Name, req.Manifest, metav1.UpdateOptions{},
 	)
 	return err
@@ -85,11 +69,7 @@
 func (crh *ClusterResourcesHandler) DeleteHPA(
 	_ context.Context, req *clusterRes.ResDeleteReq, _ *clusterRes.CommonResp,
 ) error {
-<<<<<<< HEAD
-	return handlerUtil.BuildDeleteAPIResp(
-=======
 	return respUtil.BuildDeleteAPIResp(
->>>>>>> 673f8d29
 		req.ClusterID, res.HPA, res.DefaultHPAGroupVersion, req.Namespace, req.Name, metav1.DeleteOptions{},
 	)
 }