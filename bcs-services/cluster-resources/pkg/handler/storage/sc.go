--- conflicted
+++ resolved
@@ -39,11 +39,7 @@
 	ctx context.Context, req *clusterRes.ResGetReq, resp *clusterRes.CommonResp,
 ) (err error) {
 	resp.Data, err = resAction.NewResMgr(req.ProjectID, req.ClusterID, "", res.SC).Get(
-<<<<<<< HEAD
-		"", req.Name, req.AsFormData, metav1.GetOptions{},
-=======
-		ctx, "", req.Name, metav1.GetOptions{},
->>>>>>> adbd2a3f
+		ctx, "", req.Name, req.AsFormData, metav1.GetOptions{},
 	)
 	return err
 }
@@ -53,11 +49,7 @@
 	ctx context.Context, req *clusterRes.ResCreateReq, resp *clusterRes.CommonResp,
 ) (err error) {
 	resp.Data, err = resAction.NewResMgr(req.ProjectID, req.ClusterID, "", res.SC).Create(
-<<<<<<< HEAD
-		req.Manifest, req.FormData, req.UseFormData, false, metav1.CreateOptions{},
-=======
-		ctx, req.Manifest, false, metav1.CreateOptions{},
->>>>>>> adbd2a3f
+		ctx, req.Manifest, req.FormData, req.UseFormData, false, metav1.CreateOptions{},
 	)
 	return err
 }
@@ -67,11 +59,7 @@
 	ctx context.Context, req *clusterRes.ResUpdateReq, resp *clusterRes.CommonResp,
 ) (err error) {
 	resp.Data, err = resAction.NewResMgr(req.ProjectID, req.ClusterID, "", res.SC).Update(
-<<<<<<< HEAD
-		"", req.Name, req.Manifest, req.FormData, req.UseFormData, metav1.UpdateOptions{},
-=======
-		ctx, "", req.Name, req.Manifest, metav1.UpdateOptions{},
->>>>>>> adbd2a3f
+		ctx, "", req.Name, req.Manifest, req.FormData, req.UseFormData, metav1.UpdateOptions{},
 	)
 	return err
 }
