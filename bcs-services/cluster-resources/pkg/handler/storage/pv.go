/*
 * Tencent is pleased to support the open source community by making Blueking Container Service available.
 * Copyright (C) 2022 THL A29 Limited, a Tencent company. All rights reserved.
 * Licensed under the MIT License (the "License"); you may not use this file except
 * in compliance with the License. You may obtain a copy of the License at
 *
 * 	http://opensource.org/licenses/MIT
 *
 * Unless required by applicable law or agreed to in writing, software distributed under,
 * the License is distributed on an "AS IS" BASIS, WITHOUT WARRANTIES OR CONDITIONS OF ANY KIND,
 * either express or implied. See the License for the specific language governing permissions and
 * limitations under the License.
 */

// Package storage 存储类接口实现
package storage

import (
	"context"

	metav1 "k8s.io/apimachinery/pkg/apis/meta/v1"

	resAction "github.com/Tencent/bk-bcs/bcs-services/cluster-resources/pkg/action/resource"
	res "github.com/Tencent/bk-bcs/bcs-services/cluster-resources/pkg/resource"
	clusterRes "github.com/Tencent/bk-bcs/bcs-services/cluster-resources/proto/cluster-resources"
)

// Handler ...
type Handler struct{}

// New ...
func New() *Handler {
	return &Handler{}
}

// ListPV ...
func (h *Handler) ListPV(
	ctx context.Context, req *clusterRes.ResListReq, resp *clusterRes.CommonResp,
) (err error) {
	resp.Data, err = resAction.NewResMgr(req.ClusterID, "", res.PV).List(
		ctx, "", metav1.ListOptions{LabelSelector: req.LabelSelector},
	)
	return err
}

// GetPV ...
func (h *Handler) GetPV(
	ctx context.Context, req *clusterRes.ResGetReq, resp *clusterRes.CommonResp,
) (err error) {
<<<<<<< HEAD
	resp.Data, err = resAction.NewResMgr(req.ClusterID, "", res.PV).Get(
		ctx, "", req.Name, metav1.GetOptions{},
=======
	resp.Data, err = resAction.NewResMgr(req.ProjectID, req.ClusterID, "", res.PV).Get(
		ctx, "", req.Name, req.Format, metav1.GetOptions{},
>>>>>>> 5fb95dbd
	)
	return err
}

// CreatePV ...
func (h *Handler) CreatePV(
	ctx context.Context, req *clusterRes.ResCreateReq, resp *clusterRes.CommonResp,
) (err error) {
<<<<<<< HEAD
	resp.Data, err = resAction.NewResMgr(req.ClusterID, "", res.PV).Create(
		ctx, req.Manifest, false, metav1.CreateOptions{},
=======
	resp.Data, err = resAction.NewResMgr(req.ProjectID, req.ClusterID, "", res.PV).Create(
		ctx, req.RawData, req.Format, false, metav1.CreateOptions{},
>>>>>>> 5fb95dbd
	)
	return err
}

// UpdatePV ...
func (h *Handler) UpdatePV(
	ctx context.Context, req *clusterRes.ResUpdateReq, resp *clusterRes.CommonResp,
) (err error) {
<<<<<<< HEAD
	resp.Data, err = resAction.NewResMgr(req.ClusterID, "", res.PV).Update(
		ctx, "", req.Name, req.Manifest, metav1.UpdateOptions{},
=======
	resp.Data, err = resAction.NewResMgr(req.ProjectID, req.ClusterID, "", res.PV).Update(
		ctx, "", req.Name, req.RawData, req.Format, metav1.UpdateOptions{},
>>>>>>> 5fb95dbd
	)
	return err
}

// DeletePV ...
func (h *Handler) DeletePV(
	ctx context.Context, req *clusterRes.ResDeleteReq, _ *clusterRes.CommonResp,
) error {
	return resAction.NewResMgr(req.ClusterID, "", res.PV).Delete(
		ctx, "", req.Name, metav1.DeleteOptions{},
	)
}<|MERGE_RESOLUTION|>--- conflicted
+++ resolved
@@ -47,13 +47,8 @@
 func (h *Handler) GetPV(
 	ctx context.Context, req *clusterRes.ResGetReq, resp *clusterRes.CommonResp,
 ) (err error) {
-<<<<<<< HEAD
 	resp.Data, err = resAction.NewResMgr(req.ClusterID, "", res.PV).Get(
-		ctx, "", req.Name, metav1.GetOptions{},
-=======
-	resp.Data, err = resAction.NewResMgr(req.ProjectID, req.ClusterID, "", res.PV).Get(
 		ctx, "", req.Name, req.Format, metav1.GetOptions{},
->>>>>>> 5fb95dbd
 	)
 	return err
 }
@@ -62,13 +57,8 @@
 func (h *Handler) CreatePV(
 	ctx context.Context, req *clusterRes.ResCreateReq, resp *clusterRes.CommonResp,
 ) (err error) {
-<<<<<<< HEAD
 	resp.Data, err = resAction.NewResMgr(req.ClusterID, "", res.PV).Create(
-		ctx, req.Manifest, false, metav1.CreateOptions{},
-=======
-	resp.Data, err = resAction.NewResMgr(req.ProjectID, req.ClusterID, "", res.PV).Create(
 		ctx, req.RawData, req.Format, false, metav1.CreateOptions{},
->>>>>>> 5fb95dbd
 	)
 	return err
 }
@@ -77,13 +67,8 @@
 func (h *Handler) UpdatePV(
 	ctx context.Context, req *clusterRes.ResUpdateReq, resp *clusterRes.CommonResp,
 ) (err error) {
-<<<<<<< HEAD
 	resp.Data, err = resAction.NewResMgr(req.ClusterID, "", res.PV).Update(
-		ctx, "", req.Name, req.Manifest, metav1.UpdateOptions{},
-=======
-	resp.Data, err = resAction.NewResMgr(req.ProjectID, req.ClusterID, "", res.PV).Update(
 		ctx, "", req.Name, req.RawData, req.Format, metav1.UpdateOptions{},
->>>>>>> 5fb95dbd
 	)
 	return err
 }
