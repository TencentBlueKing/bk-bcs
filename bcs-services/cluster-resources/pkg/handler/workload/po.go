/*
 * Tencent is pleased to support the open source community by making Blueking Container Service available.
 * Copyright (C) 2022 THL A29 Limited, a Tencent company. All rights reserved.
 * Licensed under the MIT License (the "License"); you may not use this file except
 * in compliance with the License. You may obtain a copy of the License at
 *
 * 	http://opensource.org/licenses/MIT
 *
 * Unless required by applicable law or agreed to in writing, software distributed under,
 * the License is distributed on an "AS IS" BASIS, WITHOUT WARRANTIES OR CONDITIONS OF ANY KIND,
 * either express or implied. See the License for the specific language governing permissions and
 * limitations under the License.
 */

package workload

import (
	"context"

	metav1 "k8s.io/apimachinery/pkg/apis/meta/v1"

	resAction "github.com/Tencent/bk-bcs/bcs-services/cluster-resources/pkg/action/resource"
	"github.com/Tencent/bk-bcs/bcs-services/cluster-resources/pkg/action/util/perm"
	respUtil "github.com/Tencent/bk-bcs/bcs-services/cluster-resources/pkg/action/util/resp"
	"github.com/Tencent/bk-bcs/bcs-services/cluster-resources/pkg/common/errcode"
	res "github.com/Tencent/bk-bcs/bcs-services/cluster-resources/pkg/resource"
	cli "github.com/Tencent/bk-bcs/bcs-services/cluster-resources/pkg/resource/client"
	"github.com/Tencent/bk-bcs/bcs-services/cluster-resources/pkg/util/errorx"
	"github.com/Tencent/bk-bcs/bcs-services/cluster-resources/pkg/util/mapx"
	clusterRes "github.com/Tencent/bk-bcs/bcs-services/cluster-resources/proto/cluster-resources"
)

// ListPo 获取 Pod 列表
func (h *Handler) ListPo(
	ctx context.Context, req *clusterRes.PodResListReq, resp *clusterRes.CommonResp,
) error {
	// 获取指定命名空间下的所有符合条件的 Pod
	ret, err := cli.NewPodCliByClusterID(ctx, req.ClusterID).List(
		ctx, req.Namespace, req.OwnerKind, req.OwnerName, metav1.ListOptions{LabelSelector: req.LabelSelector},
	)
	if err != nil {
		return err
	}
	resp.Data, err = respUtil.GenListResRespData(ret, res.Po)
	return err
}

// GetPo 获取单个 Pod
func (h *Handler) GetPo(
	ctx context.Context, req *clusterRes.ResGetReq, resp *clusterRes.CommonResp,
) (err error) {
<<<<<<< HEAD
	resp.Data, err = resAction.NewResMgr(req.ClusterID, "", res.Po).Get(
		ctx, req.Namespace, req.Name, metav1.GetOptions{},
=======
	resp.Data, err = resAction.NewResMgr(req.ProjectID, req.ClusterID, "", res.Po).Get(
		ctx, req.Namespace, req.Name, req.Format, metav1.GetOptions{},
>>>>>>> 5fb95dbd
	)
	return err
}

// CreatePo 创建 Pod
func (h *Handler) CreatePo(
	ctx context.Context, req *clusterRes.ResCreateReq, resp *clusterRes.CommonResp,
) (err error) {
<<<<<<< HEAD
	resp.Data, err = resAction.NewResMgr(req.ClusterID, "", res.Po).Create(
		ctx, req.Manifest, true, metav1.CreateOptions{},
=======
	resp.Data, err = resAction.NewResMgr(req.ProjectID, req.ClusterID, "", res.Po).Create(
		ctx, req.RawData, req.Format, true, metav1.CreateOptions{},
>>>>>>> 5fb95dbd
	)
	return err
}

// UpdatePo 更新 Pod
func (h *Handler) UpdatePo(
	ctx context.Context, req *clusterRes.ResUpdateReq, resp *clusterRes.CommonResp,
) (err error) {
<<<<<<< HEAD
	resp.Data, err = resAction.NewResMgr(req.ClusterID, "", res.Po).Update(
		ctx, req.Namespace, req.Name, req.Manifest, metav1.UpdateOptions{},
=======
	resp.Data, err = resAction.NewResMgr(req.ProjectID, req.ClusterID, "", res.Po).Update(
		ctx, req.Namespace, req.Name, req.RawData, req.Format, metav1.UpdateOptions{},
>>>>>>> 5fb95dbd
	)
	return err
}

// DeletePo 删除 Pod
func (h *Handler) DeletePo(
	ctx context.Context, req *clusterRes.ResDeleteReq, _ *clusterRes.CommonResp,
) error {
	return resAction.NewResMgr(req.ClusterID, "", res.Po).Delete(
		ctx, req.Namespace, req.Name, metav1.DeleteOptions{},
	)
}

// ListPoPVC 获取 Pod PVC 列表
func (h *Handler) ListPoPVC(
	ctx context.Context, req *clusterRes.ResGetReq, resp *clusterRes.CommonResp,
) (err error) {
	if err := perm.CheckNSAccess(ctx, req.ClusterID, req.Namespace); err != nil {
		return err
	}
	resp.Data, err = respUtil.BuildListPodRelatedResResp(ctx, req.ClusterID, req.Namespace, req.Name, res.PVC)
	return err
}

// ListPoCM 获取 Pod ConfigMap 列表
func (h *Handler) ListPoCM(
	ctx context.Context, req *clusterRes.ResGetReq, resp *clusterRes.CommonResp,
) (err error) {
	if err := perm.CheckNSAccess(ctx, req.ClusterID, req.Namespace); err != nil {
		return err
	}
	resp.Data, err = respUtil.BuildListPodRelatedResResp(ctx, req.ClusterID, req.Namespace, req.Name, res.CM)
	return err
}

// ListPoSecret 获取 Pod Secret 列表
func (h *Handler) ListPoSecret(
	ctx context.Context, req *clusterRes.ResGetReq, resp *clusterRes.CommonResp,
) (err error) {
	if err := perm.CheckNSAccess(ctx, req.ClusterID, req.Namespace); err != nil {
		return err
	}
	resp.Data, err = respUtil.BuildListPodRelatedResResp(ctx, req.ClusterID, req.Namespace, req.Name, res.Secret)
	return err
}

// ReschedulePo 重新调度 Pod
func (h *Handler) ReschedulePo(
	ctx context.Context, req *clusterRes.ResUpdateReq, _ *clusterRes.CommonResp,
) (err error) {
	if err := perm.CheckNSAccess(ctx, req.ClusterID, req.Namespace); err != nil {
		return err
	}

	podManifest, err := cli.NewPodCliByClusterID(ctx, req.ClusterID).GetManifest(ctx, req.Namespace, req.Name)
	if err != nil {
		return err
	}

	// 检查 Pod 配置，必须有父级资源且不为 Job 才可以重新调度
	ownerReferences, err := mapx.GetItems(podManifest, "metadata.ownerReferences")
	if err != nil {
		return errorx.New(errcode.Unsupported, "Pod %s/%s 不存在父级资源，不允许重新调度", req.Namespace, req.Name)
	}
	// 检查确保父级资源不为 Job
	for _, ref := range ownerReferences.([]interface{}) {
		if ref.(map[string]interface{})["kind"].(string) == res.Job {
			return errorx.New(errcode.Unsupported, "Pod %s/%s 父级资源存在 Job，不允许重新调度", req.Namespace, req.Name)
		}
	}

	// 重新调度的原理是直接删除 Pod，利用父级资源重新拉起服务
	return respUtil.BuildDeleteAPIResp(
		ctx, req.ClusterID, res.Po, "", req.Namespace, req.Name, metav1.DeleteOptions{},
	)
}<|MERGE_RESOLUTION|>--- conflicted
+++ resolved
@@ -49,13 +49,8 @@
 func (h *Handler) GetPo(
 	ctx context.Context, req *clusterRes.ResGetReq, resp *clusterRes.CommonResp,
 ) (err error) {
-<<<<<<< HEAD
 	resp.Data, err = resAction.NewResMgr(req.ClusterID, "", res.Po).Get(
-		ctx, req.Namespace, req.Name, metav1.GetOptions{},
-=======
-	resp.Data, err = resAction.NewResMgr(req.ProjectID, req.ClusterID, "", res.Po).Get(
 		ctx, req.Namespace, req.Name, req.Format, metav1.GetOptions{},
->>>>>>> 5fb95dbd
 	)
 	return err
 }
@@ -64,13 +59,8 @@
 func (h *Handler) CreatePo(
 	ctx context.Context, req *clusterRes.ResCreateReq, resp *clusterRes.CommonResp,
 ) (err error) {
-<<<<<<< HEAD
 	resp.Data, err = resAction.NewResMgr(req.ClusterID, "", res.Po).Create(
-		ctx, req.Manifest, true, metav1.CreateOptions{},
-=======
-	resp.Data, err = resAction.NewResMgr(req.ProjectID, req.ClusterID, "", res.Po).Create(
 		ctx, req.RawData, req.Format, true, metav1.CreateOptions{},
->>>>>>> 5fb95dbd
 	)
 	return err
 }
@@ -79,13 +69,8 @@
 func (h *Handler) UpdatePo(
 	ctx context.Context, req *clusterRes.ResUpdateReq, resp *clusterRes.CommonResp,
 ) (err error) {
-<<<<<<< HEAD
 	resp.Data, err = resAction.NewResMgr(req.ClusterID, "", res.Po).Update(
-		ctx, req.Namespace, req.Name, req.Manifest, metav1.UpdateOptions{},
-=======
-	resp.Data, err = resAction.NewResMgr(req.ProjectID, req.ClusterID, "", res.Po).Update(
 		ctx, req.Namespace, req.Name, req.RawData, req.Format, metav1.UpdateOptions{},
->>>>>>> 5fb95dbd
 	)
 	return err
 }
