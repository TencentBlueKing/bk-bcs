--- conflicted
+++ resolved
@@ -21,15 +21,9 @@
 
 	metav1 "k8s.io/apimachinery/pkg/apis/meta/v1"
 
-<<<<<<< HEAD
 	res "github.com/Tencent/bk-bcs/bcs-services/cluster-resources/pkg/resource"
 	cli "github.com/Tencent/bk-bcs/bcs-services/cluster-resources/pkg/resource/client"
 	respUtil "github.com/Tencent/bk-bcs/bcs-services/cluster-resources/pkg/service/util/resp"
-=======
-	respUtil "github.com/Tencent/bk-bcs/bcs-services/cluster-resources/pkg/handler/util/resp"
-	res "github.com/Tencent/bk-bcs/bcs-services/cluster-resources/pkg/resource"
-	cli "github.com/Tencent/bk-bcs/bcs-services/cluster-resources/pkg/resource/client"
->>>>>>> d13072d8
 	"github.com/Tencent/bk-bcs/bcs-services/cluster-resources/pkg/util"
 	clusterRes "github.com/Tencent/bk-bcs/bcs-services/cluster-resources/proto/cluster-resources"
 )
@@ -58,11 +52,7 @@
 func (crh *ClusterResourcesHandler) ListCObj(
 	ctx context.Context, req *clusterRes.CObjListReq, resp *clusterRes.CommonResp,
 ) error {
-<<<<<<< HEAD
-	crdInfo, err := cli.GetCrdInfo(req.ClusterID, req.CrdName)
-=======
 	crdInfo, err := cli.GetCRDInfo(req.ClusterID, req.CRDName)
->>>>>>> d13072d8
 	if err != nil {
 		return err
 	}
@@ -79,11 +69,7 @@
 func (crh *ClusterResourcesHandler) GetCObj(
 	ctx context.Context, req *clusterRes.CObjGetReq, resp *clusterRes.CommonResp,
 ) error {
-<<<<<<< HEAD
-	crdInfo, err := cli.GetCrdInfo(req.ClusterID, req.CrdName)
-=======
 	crdInfo, err := cli.GetCRDInfo(req.ClusterID, req.CRDName)
->>>>>>> d13072d8
 	if err != nil {
 		return err
 	}
@@ -103,11 +89,7 @@
 	manifest := req.Manifest.AsMap()
 	namespace := util.GetWithDefault(manifest, "metadata.namespace", "").(string)
 
-<<<<<<< HEAD
-	crdInfo, err := cli.GetCrdInfo(req.ClusterID, req.CrdName)
-=======
 	crdInfo, err := cli.GetCRDInfo(req.ClusterID, req.CRDName)
->>>>>>> d13072d8
 	if err != nil {
 		return err
 	}
@@ -125,11 +107,7 @@
 func (crh *ClusterResourcesHandler) UpdateCObj(
 	ctx context.Context, req *clusterRes.CObjUpdateReq, resp *clusterRes.CommonResp,
 ) error {
-<<<<<<< HEAD
-	crdInfo, err := cli.GetCrdInfo(req.ClusterID, req.CrdName)
-=======
 	crdInfo, err := cli.GetCRDInfo(req.ClusterID, req.CRDName)
->>>>>>> d13072d8
 	if err != nil {
 		return err
 	}
@@ -147,11 +125,7 @@
 func (crh *ClusterResourcesHandler) DeleteCObj(
 	ctx context.Context, req *clusterRes.CObjDeleteReq, resp *clusterRes.CommonResp,
 ) error {
-<<<<<<< HEAD
-	crdInfo, err := cli.GetCrdInfo(req.ClusterID, req.CrdName)
-=======
 	crdInfo, err := cli.GetCRDInfo(req.ClusterID, req.CRDName)
->>>>>>> d13072d8
 	if err != nil {
 		return err
 	}
