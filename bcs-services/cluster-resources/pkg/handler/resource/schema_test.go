/*
 * Tencent is pleased to support the open source community by making Blueking Container Service available.
 * Copyright (C) 2022 THL A29 Limited, a Tencent company. All rights reserved.
 * Licensed under the MIT License (the "License"); you may not use this file except
 * in compliance with the License. You may obtain a copy of the License at
 *
 * 	http://opensource.org/licenses/MIT
 *
 * Unless required by applicable law or agreed to in writing, software distributed under,
 * the License is distributed on an "AS IS" BASIS, WITHOUT WARRANTIES OR CONDITIONS OF ANY KIND,
 * either express or implied. See the License for the specific language governing permissions and
 * limitations under the License.
 */

package resource

import (
	"context"
	"testing"

	"github.com/stretchr/testify/assert"

	"github.com/Tencent/bk-bcs/bcs-services/cluster-resources/pkg/resource/form/renderer"
	clusterRes "github.com/Tencent/bk-bcs/bcs-services/cluster-resources/proto/cluster-resources"
)

func TestGetResFormSchema(t *testing.T) {
	hdlr := New()
	ctx := context.TODO()

	for kind := range renderer.FormRenderSupportedResAPIVersion {
		req, resp := clusterRes.GetResFormSchemaReq{Kind: kind}, clusterRes.CommonResp{}
		err := hdlr.GetResFormSchema(ctx, &req, &resp)
		assert.Nil(t, err)
	}
}

<<<<<<< HEAD
func TestGetFormAvailableAPIVersions(t *testing.T) {
=======
func TestGetFormSupportedApiVersions(t *testing.T) {
>>>>>>> a7e9510f
	hdlr := New()
	ctx := context.TODO()

	for kind := range renderer.FormRenderSupportedResAPIVersion {
<<<<<<< HEAD
		req, resp := clusterRes.GetFormAvailableApiVersionsReq{Kind: kind}, clusterRes.CommonListResp{}
		err := hdlr.GetFormAvailableAPIVersions(ctx, &req, &resp)
=======
		req, resp := clusterRes.GetFormSupportedApiVersionsReq{Kind: kind}, clusterRes.CommonListResp{}
		err := hdlr.GetFormSupportedAPIVersions(ctx, &req, &resp)
>>>>>>> a7e9510f
		assert.Nil(t, err)
	}
}<|MERGE_RESOLUTION|>--- conflicted
+++ resolved
@@ -35,22 +35,13 @@
 	}
 }
 
-<<<<<<< HEAD
-func TestGetFormAvailableAPIVersions(t *testing.T) {
-=======
 func TestGetFormSupportedApiVersions(t *testing.T) {
->>>>>>> a7e9510f
 	hdlr := New()
 	ctx := context.TODO()
 
 	for kind := range renderer.FormRenderSupportedResAPIVersion {
-<<<<<<< HEAD
-		req, resp := clusterRes.GetFormAvailableApiVersionsReq{Kind: kind}, clusterRes.CommonListResp{}
-		err := hdlr.GetFormAvailableAPIVersions(ctx, &req, &resp)
-=======
 		req, resp := clusterRes.GetFormSupportedApiVersionsReq{Kind: kind}, clusterRes.CommonListResp{}
 		err := hdlr.GetFormSupportedAPIVersions(ctx, &req, &resp)
->>>>>>> a7e9510f
 		assert.Nil(t, err)
 	}
 }