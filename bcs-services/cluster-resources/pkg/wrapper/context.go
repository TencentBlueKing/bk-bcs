--- conflicted
+++ resolved
@@ -42,21 +42,13 @@
 			ctx = context.WithValue(ctx, ctxkey.RequestIDKey, uuid.New().String())
 
 			var username string
-<<<<<<< HEAD
-			if canSkipUserAuth(req) {
-=======
 			if canExemptAuth(req) {
->>>>>>> 2e2e8390
 				username = envs.AnonymousUsername
 			} else {
 				// 2. 从 GoMicro Metadata（headers）中获取 jwtToken，转换为 username
 				md, ok := metadata.FromContext(ctx)
 				if !ok {
-<<<<<<< HEAD
-					return errorx.New(errcode.UnAuth, "failed to get micro's metadata")
-=======
 					return errorx.New(errcode.Unauth, "failed to get micro's metadata")
->>>>>>> 2e2e8390
 				}
 
 				username, err = parseUsername(md)
@@ -79,13 +71,8 @@
 	"Basic.Healthz",
 }
 
-<<<<<<< HEAD
-// 检查当前请求是否允许跳过用户认证
-func canSkipUserAuth(req server.Request) bool {
-=======
 // 检查当前请求是否允许免除用户认证
 func canExemptAuth(req server.Request) bool {
->>>>>>> 2e2e8390
 	// 禁用身份认证
 	if conf.G.Auth.Disabled {
 		return true
@@ -102,17 +89,10 @@
 func parseUsername(md metadata.Metadata) (string, error) {
 	jwtToken, ok := md.Get("Authorization")
 	if !ok {
-<<<<<<< HEAD
-		return "", errorx.New(errcode.UnAuth, "failed to get authorization token!")
-	}
-	if len(jwtToken) == 0 || !strings.HasPrefix(jwtToken, "Bearer ") {
-		return "", errorx.New(errcode.UnAuth, "authorization token error")
-=======
 		return "", errorx.New(errcode.Unauth, "failed to get authorization token!")
 	}
 	if len(jwtToken) == 0 || !strings.HasPrefix(jwtToken, "Bearer ") {
 		return "", errorx.New(errcode.Unauth, "authorization token error")
->>>>>>> 2e2e8390
 	}
 
 	claims, err := jwtDecode(jwtToken[7:])
@@ -125,11 +105,7 @@
 // 解析 jwt
 func jwtDecode(jwtToken string) (*bcsJwt.UserClaimsInfo, error) {
 	if conf.G.Auth.JWTPubKeyObj == nil {
-<<<<<<< HEAD
-		return nil, errorx.New(errcode.UnAuth, "jwt public key uninitialized")
-=======
 		return nil, errorx.New(errcode.Unauth, "jwt public key uninitialized")
->>>>>>> 2e2e8390
 	}
 
 	token, err := jwtGo.ParseWithClaims(
@@ -144,20 +120,12 @@
 	}
 
 	if !token.Valid {
-<<<<<<< HEAD
-		return nil, errorx.New(errcode.UnAuth, "jwt token invalid")
-=======
 		return nil, errorx.New(errcode.Unauth, "jwt token invalid")
->>>>>>> 2e2e8390
 	}
 
 	claims, ok := token.Claims.(*bcsJwt.UserClaimsInfo)
 	if !ok {
-<<<<<<< HEAD
-		return nil, errorx.New(errcode.UnAuth, "jwt token's issuer isn't bcs")
-=======
 		return nil, errorx.New(errcode.Unauth, "jwt token's issuer isn't bcs")
->>>>>>> 2e2e8390
 
 	}
 	return claims, nil
