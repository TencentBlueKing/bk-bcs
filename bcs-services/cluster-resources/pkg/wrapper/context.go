--- conflicted
+++ resolved
@@ -154,11 +154,7 @@
 	// Example & Tmpl API 不需要 Info 注入
 	"Resource.GetK8SResTemplate",
 	"Resource.GetResFormSchema",
-<<<<<<< HEAD
-	"Resource.GetFormAvailableApiVersions",
-=======
 	"Resource.GetFormSupportedAPIVersions",
->>>>>>> a7e9510f
 }
 
 // 需要注入项目 & 集群信息
