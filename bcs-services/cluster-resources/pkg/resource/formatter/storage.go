/*
 * Tencent is pleased to support the open source community by making Blueking Container Service available.
 * Copyright (C) 2022 THL A29 Limited, a Tencent company. All rights reserved.
 * Licensed under the MIT License (the "License"); you may not use this file except
 * in compliance with the License. You may obtain a copy of the License at
 *
 * 	http://opensource.org/licenses/MIT
 *
 * Unless required by applicable law or agreed to in writing, software distributed under,
 * the License is distributed on an "AS IS" BASIS, WITHOUT WARRANTIES OR CONDITIONS OF ANY KIND,
 * either express or implied. See the License for the specific language governing permissions and
 * limitations under the License.
 */

package formatter

import (
	"fmt"

	"github.com/Tencent/bk-bcs/bcs-services/cluster-resources/pkg/util"
)

// PVAccessMode2ShortMap PersistentVolume AccessMode 缩写映射表
var PVAccessMode2ShortMap = map[string]string{
	"ReadWriteOnce": "RWO",
	"ReadOnlyMany":  "ROX",
	"ReadWriteMany": "RWX",
}

// FormatStorageRes ...
func FormatStorageRes(manifest map[string]interface{}) map[string]interface{} {
	return CommonFormatRes(manifest)
}

// FormatPV ...
func FormatPV(manifest map[string]interface{}) map[string]interface{} {
	ret := FormatStorageRes(manifest)

	// accessModes
	ret["accessModes"] = parseShortAccessModes(manifest)

	// claim
<<<<<<< HEAD
	claimInfo, _ := util.GetItems(manifest, "spec.chaimRef")
=======
	claimInfo, _ := util.GetItems(manifest, "spec.claimRef")
>>>>>>> 47b0daa5
	if c, ok := claimInfo.(map[string]interface{}); ok {
		ret["claim"] = fmt.Sprintf("%s/%s", c["namespace"], c["name"])
	} else {
		ret["claim"] = nil
	}

	return ret
}

// FormatPVC ...
func FormatPVC(manifest map[string]interface{}) map[string]interface{} {
	ret := FormatStorageRes(manifest)
	ret["accessModes"] = parseShortAccessModes(manifest)
	return ret
}

// 工具方法

// 解析 AccessModes (缩写)
func parseShortAccessModes(manifest map[string]interface{}) (shortAccessModes []string) {
	accessModes, _ := util.GetItems(manifest, "spec.accessModes")
	for _, am := range accessModes.([]interface{}) {
		shortAccessModes = append(shortAccessModes, PVAccessMode2ShortMap[am.(string)])
	}
	return shortAccessModes
}<|MERGE_RESOLUTION|>--- conflicted
+++ resolved
@@ -40,11 +40,7 @@
 	ret["accessModes"] = parseShortAccessModes(manifest)
 
 	// claim
-<<<<<<< HEAD
-	claimInfo, _ := util.GetItems(manifest, "spec.chaimRef")
-=======
 	claimInfo, _ := util.GetItems(manifest, "spec.claimRef")
->>>>>>> 47b0daa5
 	if c, ok := claimInfo.(map[string]interface{}); ok {
 		ret["claim"] = fmt.Sprintf("%s/%s", c["namespace"], c["name"])
 	} else {
