--- conflicted
+++ resolved
@@ -17,15 +17,11 @@
 import (
 	"fmt"
 
-<<<<<<< HEAD
-=======
 	"github.com/TencentBlueKing/gopkg/collection/set"
->>>>>>> 47b0daa5
 	"github.com/mitchellh/mapstructure"
 	v1 "k8s.io/api/core/v1"
 
 	"github.com/Tencent/bk-bcs/bcs-services/cluster-resources/pkg/util"
-	"github.com/TencentBlueKing/gopkg/collection/set"
 )
 
 // FormatWorkloadRes ...
@@ -106,12 +102,8 @@
 type podStatusParser struct {
 	manifest     map[string]interface{}
 	initializing bool
-<<<<<<< HEAD
-	tolStatus    string
-=======
 	// Pod 总状态
 	totalStatus string
->>>>>>> 47b0daa5
 }
 
 // 状态解析逻辑，参考来源：https://github.com/kubernetes/dashboard/blob/master/src/app/backend/resource/pod/common.go#L40
@@ -123,19 +115,11 @@
 	}
 
 	// 1. 默认使用 Pod.Status.Phase
-<<<<<<< HEAD
-	p.tolStatus = string(podStatus.Phase)
-
-	// 2. 若有具体的 Pod.Status.Reason 则使用
-	if podStatus.Reason != "" {
-		p.tolStatus = podStatus.Reason
-=======
 	p.totalStatus = string(podStatus.Phase)
 
 	// 2. 若有具体的 Pod.Status.Reason 则使用
 	if podStatus.Reason != "" {
 		p.totalStatus = podStatus.Reason
->>>>>>> 47b0daa5
 	}
 
 	// 3. 根据 Pod 容器状态更新状态
@@ -147,18 +131,6 @@
 	// 4. 根据 Pod.Metadata.DeletionTimestamp 更新状态
 	deletionTimestamp, _ := util.GetItems(p.manifest, "metadata.deletionTimestamp")
 	if deletionTimestamp != nil && podStatus.Reason == "NodeLost" {
-<<<<<<< HEAD
-		p.tolStatus = string(v1.PodUnknown)
-	} else if deletionTimestamp != nil {
-		p.tolStatus = "Terminating"
-	}
-
-	// 5. 若状态未初始化或在转移中丢失，则标记为未知状态
-	if len(p.tolStatus) == 0 {
-		p.tolStatus = string(v1.PodUnknown)
-	}
-	return p.tolStatus
-=======
 		p.totalStatus = string(v1.PodUnknown)
 	} else if deletionTimestamp != nil {
 		p.totalStatus = "Terminating"
@@ -169,7 +141,6 @@
 		p.totalStatus = string(v1.PodUnknown)
 	}
 	return p.totalStatus
->>>>>>> 47b0daa5
 }
 
 // 根据 pod.Status.InitContainerStatuses 更新 总状态
@@ -182,34 +153,19 @@
 			}
 			p.initializing = true
 			if len(container.State.Terminated.Reason) != 0 {
-<<<<<<< HEAD
-				p.tolStatus = "Init: " + container.State.Terminated.Reason
-			} else if container.State.Terminated.Signal != 0 {
-				p.tolStatus = fmt.Sprintf("Init: Signal %d", container.State.Terminated.Signal)
-			} else {
-				p.tolStatus = fmt.Sprintf("Init: ExitCode %d", container.State.Terminated.ExitCode)
-=======
 				p.totalStatus = "Init: " + container.State.Terminated.Reason
 			} else if container.State.Terminated.Signal != 0 {
 				p.totalStatus = fmt.Sprintf("Init: Signal %d", container.State.Terminated.Signal)
 			} else {
 				p.totalStatus = fmt.Sprintf("Init: ExitCode %d", container.State.Terminated.ExitCode)
->>>>>>> 47b0daa5
 			}
 		} else {
 			p.initializing = true
 			if container.State.Waiting != nil && len(container.State.Waiting.Reason) > 0 && container.State.Waiting.Reason != "PodInitializing" { // nolint:lll
-<<<<<<< HEAD
-				p.tolStatus = fmt.Sprintf("Init: %s", container.State.Waiting.Reason)
-			} else {
-				initContainers, _ := util.GetItems(p.manifest, "spec.initContainers")
-				p.tolStatus = fmt.Sprintf("Init: %d/%d", i, len(initContainers.([]interface{})))
-=======
 				p.totalStatus = fmt.Sprintf("Init: %s", container.State.Waiting.Reason)
 			} else {
 				initContainers, _ := util.GetItems(p.manifest, "spec.initContainers")
 				p.totalStatus = fmt.Sprintf("Init: %d/%d", i, len(initContainers.([]interface{})))
->>>>>>> 47b0daa5
 			}
 		}
 		break
@@ -222,16 +178,6 @@
 	for i := len(podStatus.ContainerStatuses) - 1; i >= 0; i-- {
 		container := podStatus.ContainerStatuses[i]
 		if container.State.Waiting != nil && container.State.Waiting.Reason != "" {
-<<<<<<< HEAD
-			p.tolStatus = container.State.Waiting.Reason
-		} else if container.State.Terminated != nil {
-			if container.State.Terminated.Reason != "" {
-				p.tolStatus = container.State.Terminated.Reason
-			} else if container.State.Terminated.Signal != 0 {
-				p.tolStatus = fmt.Sprintf("Signal: %d", container.State.Terminated.Signal)
-			} else {
-				p.tolStatus = fmt.Sprintf("ExitCode: %d", container.State.Terminated.ExitCode)
-=======
 			p.totalStatus = container.State.Waiting.Reason
 		} else if container.State.Terminated != nil {
 			if container.State.Terminated.Reason != "" {
@@ -240,25 +186,16 @@
 				p.totalStatus = fmt.Sprintf("Signal: %d", container.State.Terminated.Signal)
 			} else {
 				p.totalStatus = fmt.Sprintf("ExitCode: %d", container.State.Terminated.ExitCode)
->>>>>>> 47b0daa5
 			}
 		} else if container.Ready && container.State.Running != nil {
 			hasRunning = true
 		}
 	}
-<<<<<<< HEAD
-	if p.tolStatus == "Completed" && hasRunning {
-		if hasPodReadyCondition(podStatus.Conditions) {
-			p.tolStatus = string(v1.PodRunning)
-		} else {
-			p.tolStatus = "NotReady"
-=======
 	if p.totalStatus == "Completed" && hasRunning {
 		if hasPodReadyCondition(podStatus.Conditions) {
 			p.totalStatus = string(v1.PodRunning)
 		} else {
 			p.totalStatus = "NotReady"
->>>>>>> 47b0daa5
 		}
 	}
 }
