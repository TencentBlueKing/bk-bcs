--- conflicted
+++ resolved
@@ -104,10 +104,6 @@
 // ClearCache 清理缓存内容 慎用！
 func (d *RedisCacheClient) ClearCache() error {
 	log.Warn("invalidate cluster %s discovery cache", d.clusterID)
-<<<<<<< HEAD
-	// key: bcs-services-cr:osrcp:{clusterID}:*
-=======
->>>>>>> 68b3f611
 	return d.rdsCache.DeleteByPrefix(d.clusterID)
 }
 
