--- conflicted
+++ resolved
@@ -27,25 +27,15 @@
 	"github.com/Tencent/bk-bcs/bcs-services/cluster-resources/pkg/util"
 )
 
-<<<<<<< HEAD
-// PodResClient ...
-type PodResClient struct {
-	ResClient
-=======
 // PodClient ...
 type PodClient struct {
-	NsScopedResClient
->>>>>>> 92fa656e
+	ResClient
 }
 
 // NewPodClient ...
 func NewPodClient(conf *res.ClusterConf) *PodClient {
 	podRes, _ := res.GetGroupVersionResource(conf, res.Po, "")
-<<<<<<< HEAD
-	return &PodResClient{ResClient{NewDynamicClient(conf), conf, podRes}}
-=======
-	return &PodClient{NsScopedResClient{NewDynamicClient(conf), conf, podRes}}
->>>>>>> 92fa656e
+	return &PodClient{ResClient{NewDynamicClient(conf), conf, podRes}}
 }
 
 // NewPodCliByClusterID ...
