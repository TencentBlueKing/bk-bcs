/*
 * Tencent is pleased to support the open source community by making Blueking Container Service available.
 * Copyright (C) 2022 THL A29 Limited, a Tencent company. All rights reserved.
 * Licensed under the MIT License (the "License"); you may not use this file except
 * in compliance with the License. You may obtain a copy of the License at
 *
 * 	http://opensource.org/licenses/MIT
 *
 * Unless required by applicable law or agreed to in writing, software distributed under,
 * the License is distributed on an "AS IS" BASIS, WITHOUT WARRANTIES OR CONDITIONS OF ANY KIND,
 * either express or implied. See the License for the specific language governing permissions and
 * limitations under the License.
 */

package resource

import (
	"testing"

	"github.com/stretchr/testify/assert"
	metav1 "k8s.io/apimachinery/pkg/apis/meta/v1"
)

const testClusterID = "BCS-K8S-15000"

func TestGenCacheKey(t *testing.T) {
	k := genCacheKey(testClusterID, "v1")
	assert.Equal(t, "BCS-K8S-15000:v1:serverresources", k.Key())

	k = genCacheKey(testClusterID, "networking.k8s.io/v1")
	assert.Equal(t, "BCS-K8S-15000:networking.k8s.io/v1:serverresources", k.Key())

	k = genCacheKey(testClusterID, "")
	assert.Equal(t, "BCS-K8S-15000:all:servergroups", k.Key())
}

func TestFilterResByKind(t *testing.T) {
	allRes := []*metav1.APIResourceList{{
		GroupVersion: "v1",
		APIResources: []metav1.APIResource{{Kind: Po}},
	}, {
		GroupVersion: "apps/v1",
		APIResources: []metav1.APIResource{{Kind: Deploy}},
	}}

	// groupVersion 特殊情况（只有 version，没有 group）
	res, err := filterResByKind(Po, allRes)
	assert.Nil(t, err)
	assert.Equal(t, "", res.Group)
	assert.Equal(t, "v1", res.Version)

	// 普通情况
	res, err = filterResByKind(Deploy, allRes)
	assert.Nil(t, err)
	assert.Equal(t, "apps", res.Group)
	assert.Equal(t, "v1", res.Version)

	// 找不到的情况
	_, err = filterResByKind("NotExistsKind", allRes)
	assert.NotNil(t, err)
}

// helpers func
func getResByDiscovery(t *testing.T, rcc *RedisCacheClient) {
	t.Helper()

	// preferred deployment
	res, err := rcc.getPreferredResource(Deploy)
	assert.Nil(t, err)
	assert.Equal(t, "deployments", res.Resource)

	// not exists kind
	_, err = rcc.getPreferredResource("NotExistsKind")
	assert.NotNil(t, err)

	// v1 pod
	res, err = rcc.getResWithGroupVersion(Po, "v1")
	assert.Nil(t, err)
	assert.Equal(t, "", res.Group)
	assert.Equal(t, "v1", res.Version)

	// v3 deployment (not exists)
	_, err = rcc.getResWithGroupVersion(Deploy, "v3")
	assert.NotNil(t, err)
}

func TestRedisCacheClient(t *testing.T) {
<<<<<<< HEAD
	clusterConf := newMockClusterConfig()
	delegate, _ := discovery.NewDiscoveryClientForConfig(clusterConf.Rest)
	// 使用 mock redis，用于测试缓存流程
	rdsCache := redis.NewCache(ResCacheKeyPrefix, ResCacheTTL*time.Second)
	rcc := newRedisCacheClient(delegate, testClusterID, rdsCache)
=======
	rcc, _ := newRedisCacheClient4Conf(NewClusterConfig(testClusterID), testClusterID)
>>>>>>> d378eec9

	// 检查确保 Redis 中对应键不存在
	srV1Key := genCacheKey(testClusterID, "v1")
	srNetV1Key := genCacheKey(testClusterID, "networking.k8s.io/v1")
	sgKey := genCacheKey(testClusterID, "")
	assert.False(t, rcc.rdsCache.Exists(srV1Key))
	assert.False(t, rcc.rdsCache.Exists(srNetV1Key))
	assert.False(t, rcc.rdsCache.Exists(sgKey))

	// 第一次取，会写 Redis 缓存
	getResByDiscovery(t, rcc)

	assert.True(t, rcc.rdsCache.Exists(srV1Key))
	assert.True(t, rcc.rdsCache.Exists(srNetV1Key))
	assert.True(t, rcc.rdsCache.Exists(sgKey))

	// 强制缓存失效
	assert.True(t, rcc.Fresh())
	rcc.Invalidate()
	assert.False(t, rcc.Fresh())

	// 第二次取，会再写 Redis 缓存
	getResByDiscovery(t, rcc)
	assert.True(t, rcc.Fresh())

	// rcc 其他方法测试
	_ = rcc.RESTClient()

	_, err := rcc.ServerResources()
	assert.Nil(t, err)

	_, _, err = rcc.ServerGroupsAndResources()
	assert.Nil(t, err)

	_, err = rcc.ServerPreferredNamespacedResources()
	assert.Nil(t, err)

	_, err = rcc.ServerVersion()
	assert.Nil(t, err)

	_, err = rcc.OpenAPISchema()
	assert.Nil(t, err)
}

func TestGetGroupVersionResource(t *testing.T) {
	clusterConf := NewClusterConfig(testClusterID)

	ret, err := GetGroupVersionResource(clusterConf, testClusterID, Deploy, "")
	assert.Nil(t, err)
	assert.Equal(t, ret.Resource, "deployments")

	ret, err = GetGroupVersionResource(clusterConf, testClusterID, Po, "v1")
	assert.Nil(t, err)
	assert.Equal(t, ret.Resource, "pods")

	_, err = GetGroupVersionResource(clusterConf, testClusterID, "NotExistsKind", "")
	assert.NotNil(t, err)

	_, err = GetGroupVersionResource(clusterConf, testClusterID, "NotExistsKind", "v1")
	assert.NotNil(t, err)
}<|MERGE_RESOLUTION|>--- conflicted
+++ resolved
@@ -85,15 +85,7 @@
 }
 
 func TestRedisCacheClient(t *testing.T) {
-<<<<<<< HEAD
-	clusterConf := newMockClusterConfig()
-	delegate, _ := discovery.NewDiscoveryClientForConfig(clusterConf.Rest)
-	// 使用 mock redis，用于测试缓存流程
-	rdsCache := redis.NewCache(ResCacheKeyPrefix, ResCacheTTL*time.Second)
-	rcc := newRedisCacheClient(delegate, testClusterID, rdsCache)
-=======
-	rcc, _ := newRedisCacheClient4Conf(NewClusterConfig(testClusterID), testClusterID)
->>>>>>> d378eec9
+	rcc, _ := newRedisCacheClient4Conf(NewClusterConfig(testClusterID))
 
 	// 检查确保 Redis 中对应键不存在
 	srV1Key := genCacheKey(testClusterID, "v1")
@@ -141,17 +133,17 @@
 func TestGetGroupVersionResource(t *testing.T) {
 	clusterConf := NewClusterConfig(testClusterID)
 
-	ret, err := GetGroupVersionResource(clusterConf, testClusterID, Deploy, "")
+	ret, err := GetGroupVersionResource(clusterConf, Deploy, "")
 	assert.Nil(t, err)
 	assert.Equal(t, ret.Resource, "deployments")
 
-	ret, err = GetGroupVersionResource(clusterConf, testClusterID, Po, "v1")
+	ret, err = GetGroupVersionResource(clusterConf, Po, "v1")
 	assert.Nil(t, err)
 	assert.Equal(t, ret.Resource, "pods")
 
-	_, err = GetGroupVersionResource(clusterConf, testClusterID, "NotExistsKind", "")
+	_, err = GetGroupVersionResource(clusterConf, "NotExistsKind", "")
 	assert.NotNil(t, err)
 
-	_, err = GetGroupVersionResource(clusterConf, testClusterID, "NotExistsKind", "v1")
+	_, err = GetGroupVersionResource(clusterConf, "NotExistsKind", "v1")
 	assert.NotNil(t, err)
 }