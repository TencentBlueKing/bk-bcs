--- conflicted
+++ resolved
@@ -75,11 +75,7 @@
 	DefaultHPAGroupVersion = "autoscaling/v2beta2"
 )
 
-<<<<<<< HEAD
-// Volume2ResNameKeyMap Pod Volume 字段中，关联的资源类型与 name_key 映射表
-=======
 // Volume2ResNameKeyMap Pod Volume 字段中，关联的资源类型与 NameKey 映射表
->>>>>>> 47b0daa5
 var Volume2ResNameKeyMap = map[string]string{
 	PVC:    "claimName",
 	Secret: "secretName",
