/*
 * Tencent is pleased to support the open source community by making Blueking Container Service available.
 * Copyright (C) 2022 THL A29 Limited, a Tencent company. All rights reserved.
 * Licensed under the MIT License (the "License"); you may not use this file except
 * in compliance with the License. You may obtain a copy of the License at
 *
 * 	http://opensource.org/licenses/MIT
 *
 * Unless required by applicable law or agreed to in writing, software distributed under,
 * the License is distributed on an "AS IS" BASIS, WITHOUT WARRANTIES OR CONDITIONS OF ANY KIND,
 * either express or implied. See the License for the specific language governing permissions and
 * limitations under the License.
 */

package errcode

const (
	// NoErr 没有错误
	NoErr = 0
	// General 通用错误码（未分类）
	General = 1
	// ValidateErr 参数校验失败
	ValidateErr = 2
	// Unsupported 功能未支持
	Unsupported = 3
	// NoPerm 无权限
	NoPerm = 4
	// Unauth 未认证/认证失败
	Unauth = 5
<<<<<<< HEAD
	// NoIAMPerm 权限中心鉴权失败
	NoIAMPerm = 40300
	// ComponentErr 依赖组件异常
	ComponentErr = 6
=======
	// NoIAMPerm 权限中心鉴权失败（特殊错误码，前端有相关逻辑）
	NoIAMPerm = 40300
>>>>>>> d4266ea5
)<|MERGE_RESOLUTION|>--- conflicted
+++ resolved
@@ -27,13 +27,8 @@
 	NoPerm = 4
 	// Unauth 未认证/认证失败
 	Unauth = 5
-<<<<<<< HEAD
-	// NoIAMPerm 权限中心鉴权失败
+	// NoIAMPerm 权限中心鉴权失败（特殊错误码，前端有相关逻辑）
 	NoIAMPerm = 40300
 	// ComponentErr 依赖组件异常
 	ComponentErr = 6
-=======
-	// NoIAMPerm 权限中心鉴权失败（特殊错误码，前端有相关逻辑）
-	NoIAMPerm = 40300
->>>>>>> d4266ea5
 )