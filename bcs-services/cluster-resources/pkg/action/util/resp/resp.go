/*
 * Tencent is pleased to support the open source community by making Blueking Container Service available.
 * Copyright (C) 2022 THL A29 Limited, a Tencent company. All rights reserved.
 * Licensed under the MIT License (the "License"); you may not use this file except
 * in compliance with the License. You may obtain a copy of the License at
 *
 * 	http://opensource.org/licenses/MIT
 *
 * Unless required by applicable law or agreed to in writing, software distributed under,
 * the License is distributed on an "AS IS" BASIS, WITHOUT WARRANTIES OR CONDITIONS OF ANY KIND,
 * either express or implied. See the License for the specific language governing permissions and
 * limitations under the License.
 */

package resp

import (
	"strings"

	"google.golang.org/protobuf/types/known/structpb"
	metav1 "k8s.io/apimachinery/pkg/apis/meta/v1"
	"k8s.io/apimachinery/pkg/apis/meta/v1/unstructured"

	"github.com/Tencent/bk-bcs/bcs-services/cluster-resources/pkg/common/errcode"
	res "github.com/Tencent/bk-bcs/bcs-services/cluster-resources/pkg/resource"
	cli "github.com/Tencent/bk-bcs/bcs-services/cluster-resources/pkg/resource/client"
	"github.com/Tencent/bk-bcs/bcs-services/cluster-resources/pkg/resource/formatter"
	"github.com/Tencent/bk-bcs/bcs-services/cluster-resources/pkg/util/errorx"
	"github.com/Tencent/bk-bcs/bcs-services/cluster-resources/pkg/util/mapx"
	"github.com/Tencent/bk-bcs/bcs-services/cluster-resources/pkg/util/pbstruct"
)

// BuildListAPIResp ...
func BuildListAPIResp(
	clusterID, resKind, groupVersion, namespace string, opts metav1.ListOptions,
) (*structpb.Struct, error) {
	clusterConf := res.NewClusterConfig(clusterID)
	k8sRes, err := res.GetGroupVersionResource(clusterConf, resKind, groupVersion)
	if err != nil {
		return nil, err
	}

	var ret *unstructured.UnstructuredList
	ret, err = cli.NewResClient(clusterConf, k8sRes).List(namespace, opts)
	if err != nil {
		return nil, err
	}

	return GenListResRespData(ret.UnstructuredContent(), resKind)
}

// BuildRetrieveAPIResp ...
func BuildRetrieveAPIResp(
	clusterID, resKind, groupVersion, namespace, name string, opts metav1.GetOptions,
) (*structpb.Struct, error) {
	clusterConf := res.NewClusterConfig(clusterID)
	k8sRes, err := res.GetGroupVersionResource(clusterConf, resKind, groupVersion)
	if err != nil {
		return nil, err
	}

	var ret *unstructured.Unstructured
	ret, err = cli.NewResClient(clusterConf, k8sRes).Get(namespace, name, opts)
	if err != nil {
		return nil, err
	}

	manifest := ret.UnstructuredContent()
	respData := map[string]interface{}{
		"manifest": manifest, "manifestExt": formatter.GetFormatFunc(resKind)(manifest),
	}
	return pbstruct.Map2pbStruct(respData)
}

// BuildCreateAPIResp ...
func BuildCreateAPIResp(
	clusterID, resKind, groupVersion string, manifest *structpb.Struct, isNSScoped bool, opts metav1.CreateOptions,
) (*structpb.Struct, error) {
	clusterConf := res.NewClusterConfig(clusterID)
	k8sRes, err := res.GetGroupVersionResource(clusterConf, resKind, groupVersion)
	if err != nil {
		return nil, err
	}

	var ret *unstructured.Unstructured
	ret, err = cli.NewResClient(clusterConf, k8sRes).Create(manifest.AsMap(), isNSScoped, opts)
	if err != nil {
		return nil, err
	}
	return pbstruct.Unstructured2pbStruct(ret), nil
}

// BuildUpdateAPIResp ...
func BuildUpdateAPIResp(
	clusterID, resKind, groupVersion, namespace, name string, manifest *structpb.Struct, opts metav1.UpdateOptions,
) (*structpb.Struct, error) {
	clusterConf := res.NewClusterConfig(clusterID)
	k8sRes, err := res.GetGroupVersionResource(clusterConf, resKind, groupVersion)
	if err != nil {
		return nil, err
	}

	var ret *unstructured.Unstructured
	ret, err = cli.NewResClient(clusterConf, k8sRes).Update(namespace, name, manifest.AsMap(), opts)
	if err != nil {
		return nil, err
	}
	return pbstruct.Unstructured2pbStruct(ret), nil
}

// BuildDeleteAPIResp ...
func BuildDeleteAPIResp(
	clusterID, resKind, groupVersion, namespace, name string, opts metav1.DeleteOptions,
) error {
	clusterConf := res.NewClusterConfig(clusterID)
	k8sRes, err := res.GetGroupVersionResource(clusterConf, resKind, groupVersion)
	if err != nil {
		return err
	}
	return cli.NewResClient(clusterConf, k8sRes).Delete(namespace, name, opts)
}

// BuildListPodRelatedResResp ...
func BuildListPodRelatedResResp(clusterID, namespace, podName, resKind string) (*structpb.Struct, error) {
	relatedRes, err := cli.NewPodCliByClusterID(clusterID).ListPodRelatedRes(namespace, podName, resKind)
	if err != nil {
		return nil, err
	}
	return GenListResRespData(relatedRes, resKind)
}

// GenListResRespData 根据 ResList Manifest 生成获取某类资源列表的响应结果
func GenListResRespData(manifest map[string]interface{}, resKind string) (*structpb.Struct, error) {
	manifestExt := map[string]interface{}{}
	formatFunc := formatter.GetFormatFunc(resKind)
	// 遍历列表中的每个资源，生成 manifestExt
	for _, item := range manifest["items"].([]interface{}) {
		uid, _ := mapx.GetItems(item.(map[string]interface{}), "metadata.uid")
		manifestExt[uid.(string)] = formatFunc(item.(map[string]interface{}))
	}

	// 组装数据，并转换为 structpb.Struct 格式
	respData := map[string]interface{}{"manifest": manifest, "manifestExt": manifestExt}
	return pbstruct.Map2pbStruct(respData)
}

// BuildListContainerAPIResp ...
func BuildListContainerAPIResp(clusterID, namespace, podName string) (*structpb.ListValue, error) {
	podManifest, err := cli.NewPodCliByClusterID(clusterID).GetManifest(namespace, podName)
	if err != nil {
		return nil, err
	}

	containers := []map[string]interface{}{}
	containerStatuses, _ := mapx.GetItems(podManifest, "status.containerStatuses")
	for _, containerStatus := range containerStatuses.([]interface{}) {
		cs, _ := containerStatus.(map[string]interface{})
		status, reason, message := "", "", ""
		// state 有且只有一对键值：running / terminated / waiting
		// https://kubernetes.io/docs/reference/generated/kubernetes-api/v1.21/#containerstate-v1-core
		for k := range cs["state"].(map[string]interface{}) {
			status = k
			reason, _ = mapx.Get(cs, []string{"state", k, "reason"}, k).(string)
			message, _ = mapx.Get(cs, []string{"state", k, "message"}, k).(string)
		}
		containers = append(containers, map[string]interface{}{
			"containerID": extractContainerID(mapx.Get(cs, "containerID", "").(string)),
			"image":       cs["image"].(string),
			"name":        cs["name"].(string),
			"status":      status,
			"reason":      reason,
			"message":     message,
		})
	}
	return pbstruct.MapSlice2ListValue(containers)
}

// BuildGetContainerAPIResp ...
func BuildGetContainerAPIResp(clusterID, namespace, podName, containerName string) (*structpb.Struct, error) {
	podManifest, err := cli.NewPodCliByClusterID(clusterID).GetManifest(namespace, podName)
	if err != nil {
		return nil, err
	}

	// 遍历查找指定容器的 Spec 及 Status，若其中某项不存在，则抛出错误
	var curContainerSpec, curContainerStatus map[string]interface{}
	containerSpec, _ := mapx.GetItems(podManifest, "spec.containers")
	for _, csp := range containerSpec.([]interface{}) {
		spec, _ := csp.(map[string]interface{})
		if containerName == spec["name"].(string) {
			curContainerSpec = spec
		}
	}
	containerStatuses, _ := mapx.GetItems(podManifest, "status.containerStatuses")
	for _, containerStatus := range containerStatuses.([]interface{}) {
		cs, _ := containerStatus.(map[string]interface{})
		if containerName == cs["name"].(string) {
			curContainerStatus = cs
		}
	}
	if len(curContainerSpec) == 0 || len(curContainerStatus) == 0 {
<<<<<<< HEAD
		return nil, errorx.New(0, "container %s spec or status not found", containerName)
=======
		return nil, errorx.New(errcode.General, "container %s spec or status not found", containerName)
>>>>>>> d0844efb
	}

	// 各项容器数据组装
	containerInfo := map[string]interface{}{
		"hostName":      mapx.Get(podManifest, "spec.nodeName", "--"),
		"hostIP":        mapx.Get(podManifest, "status.hostIP", "--"),
		"containerIP":   mapx.Get(podManifest, "status.podIP", "--"),
		"containerID":   extractContainerID(mapx.Get(curContainerStatus, "containerID", "").(string)),
		"containerName": containerName,
		"image":         mapx.Get(curContainerStatus, "image", "--"),
		"networkMode":   mapx.Get(podManifest, "spec.dnsPolicy", "--"),
		"ports":         mapx.Get(curContainerSpec, "ports", []interface{}{}),
		"volumes":       []map[string]interface{}{},
		"resources":     mapx.Get(curContainerSpec, "resources", map[string]interface{}{}),
		"command": map[string]interface{}{
			"command": mapx.Get(curContainerSpec, "command", []string{}),
			"args":    mapx.Get(curContainerSpec, "args", []string{}),
		},
	}
	mounts := mapx.Get(curContainerSpec, "volumeMounts", []map[string]interface{}{})
	for _, mount := range mounts.([]interface{}) {
		m, _ := mount.(map[string]interface{})
		containerInfo["volumes"] = append(containerInfo["volumes"].([]map[string]interface{}), map[string]interface{}{
			"name":      mapx.Get(m, "name", "--"),
			"mountPath": mapx.Get(m, "mountPath", "--"),
			"readonly":  mapx.Get(m, "readOnly", "--"),
		})
	}

	return pbstruct.Map2pbStruct(containerInfo)
}

// BuildUpdateCObjAPIResp 构建更新自定义资源请求响应结果
func BuildUpdateCObjAPIResp(
	clusterID, resKind, groupVersion, namespace, name string, manifest *structpb.Struct, opts metav1.UpdateOptions,
) (*structpb.Struct, error) {
	clusterConf := res.NewClusterConfig(clusterID)
	cobjRes, err := res.GetGroupVersionResource(clusterConf, resKind, groupVersion)
	if err != nil {
		return nil, err
	}

	// CustomObject 需要自行更新到最新的 ResourceVersion，否则会更新失败
	cobjManifest, err := cli.GetCObjManifest(clusterConf, cobjRes, namespace, name)
	if err != nil {
		return nil, err
	}
	latestRV, err := mapx.GetItems(cobjManifest, "metadata.resourceVersion")
	if err != nil {
		return nil, err
	}
	newCObjManifest := manifest.AsMap()
	err = mapx.SetItems(newCObjManifest, "metadata.resourceVersion", latestRV)
	if err != nil {
		return nil, err
	}

	// 下发更新指令到集群
	var ret *unstructured.Unstructured
	ret, err = cli.NewResClient(clusterConf, cobjRes).Update(namespace, name, newCObjManifest, opts)
	if err != nil {
		return nil, err
	}
	return pbstruct.Unstructured2pbStruct(ret), nil
}

// 去除容器 ID 前缀，原格式：docker://[a-zA-Z0-9]{64}
func extractContainerID(rawContainerID string) string {
	return strings.Replace(rawContainerID, "docker://", "", 1)
}<|MERGE_RESOLUTION|>--- conflicted
+++ resolved
@@ -199,11 +199,7 @@
 		}
 	}
 	if len(curContainerSpec) == 0 || len(curContainerStatus) == 0 {
-<<<<<<< HEAD
-		return nil, errorx.New(0, "container %s spec or status not found", containerName)
-=======
 		return nil, errorx.New(errcode.General, "container %s spec or status not found", containerName)
->>>>>>> d0844efb
 	}
 
 	// 各项容器数据组装
