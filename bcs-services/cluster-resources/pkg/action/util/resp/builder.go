/*
 * Tencent is pleased to support the open source community by making Blueking Container Service available.
 * Copyright (C) 2022 THL A29 Limited, a Tencent company. All rights reserved.
 * Licensed under the MIT License (the "License"); you may not use this file except
 * in compliance with the License. You may obtain a copy of the License at
 *
 * 	http://opensource.org/licenses/MIT
 *
 * Unless required by applicable law or agreed to in writing, software distributed under,
 * the License is distributed on an "AS IS" BASIS, WITHOUT WARRANTIES OR CONDITIONS OF ANY KIND,
 * either express or implied. See the License for the specific language governing permissions and
 * limitations under the License.
 */

package resp

import (
	"context"

	"github.com/Tencent/bk-bcs/bcs-services/cluster-resources/pkg/action"
	"github.com/Tencent/bk-bcs/bcs-services/cluster-resources/pkg/common/errcode"
	"github.com/Tencent/bk-bcs/bcs-services/cluster-resources/pkg/i18n"
	"github.com/Tencent/bk-bcs/bcs-services/cluster-resources/pkg/resource/form/parser"
	"github.com/Tencent/bk-bcs/bcs-services/cluster-resources/pkg/resource/formatter"
	"github.com/Tencent/bk-bcs/bcs-services/cluster-resources/pkg/util/errorx"
	"github.com/Tencent/bk-bcs/bcs-services/cluster-resources/pkg/util/mapx"
)

// NewRespDataBuilder 根据 Format 类型，生成不同的 Retrieve 请求响应数据生成器
func NewRespDataBuilder(ctx context.Context, manifest map[string]interface{}, kind, format string) (DataBuilder, error) {
	switch format {
	case action.DefaultFormat, action.ManifestFormat:
<<<<<<< HEAD
		return &ManifestRespBuilder{ctx: ctx, manifest: manifest, kind: kind}, nil
=======
		return &ManifestRespBuilder{manifest: manifest, kind: kind}, nil
>>>>>>> 859a415e
	case action.FormDataFormat:
		return &FormDataRespBuilder{ctx: ctx, manifest: manifest, kind: kind}, nil
	case action.SelectItemsFormat:
		return &SelectItemsRespBuilder{ctx: ctx, manifest: manifest, kind: kind}, nil
	default:
		return nil, errorx.New(errcode.Unsupported, i18n.GetMsg(ctx, "不受支持的生成器格式：%s"), format)
	}
}

// ManifestRespBuilder 提供 manifest && manifestExt
type ManifestRespBuilder struct {
	ctx      context.Context
	manifest map[string]interface{}
	kind     string
}

// BuildList ...
func (b *ManifestRespBuilder) BuildList() (map[string]interface{}, error) {
	manifestExt := map[string]interface{}{}
	formatFunc := formatter.GetFormatFunc(b.kind)
	// 遍历列表中的每个资源，生成 manifestExt
	for _, item := range b.manifest["items"].([]interface{}) {
		uid, _ := mapx.GetItems(item.(map[string]interface{}), "metadata.uid")
		manifestExt[uid.(string)] = formatFunc(item.(map[string]interface{}))
	}
	return map[string]interface{}{"manifest": b.manifest, "manifestExt": manifestExt}, nil
}

// Build ...
func (b *ManifestRespBuilder) Build() (map[string]interface{}, error) {
	return map[string]interface{}{
		"manifest":    b.manifest,
		"manifestExt": formatter.GetFormatFunc(b.kind)(b.manifest),
	}, nil
}

// FormDataRespBuilder 表单数据转 Manifest
type FormDataRespBuilder struct {
	ctx      context.Context
	manifest map[string]interface{}
	kind     string
}

// BuildList ...
func (b *FormDataRespBuilder) BuildList() (map[string]interface{}, error) {
	return nil, errorx.New(errcode.Unsupported, "FormDataRespBuilder.BuildList is unsupported")
}

// Build ...
func (b *FormDataRespBuilder) Build() (map[string]interface{}, error) {
	parseFunc, err := parser.GetResParseFunc(b.ctx, b.kind)
	if err != nil {
		return nil, err
	}
	return map[string]interface{}{
		"formData": parseFunc(b.manifest),
	}, nil
}

// SelectItemsRespBuilder 下拉框数据生成器
type SelectItemsRespBuilder struct {
	ctx      context.Context
	manifest map[string]interface{}
	kind     string
}

// BuildList ...
func (b *SelectItemsRespBuilder) BuildList() (map[string]interface{}, error) {
	// 取每个 K8S 资源的名称，作为下拉框选项
	selectItems := []interface{}{}
	for _, item := range mapx.GetList(b.manifest, "items") {
		name := mapx.GetStr(item.(map[string]interface{}), "metadata.name")
		selectItems = append(selectItems, map[string]interface{}{
			"label": name, "value": name,
		})
	}
	return map[string]interface{}{"selectItems": selectItems}, nil
}

// Build ...
func (b *SelectItemsRespBuilder) Build() (map[string]interface{}, error) {
	return nil, errorx.New(errcode.Unsupported, "SelectItemsRespBuilder.Build is unsupported")
}<|MERGE_RESOLUTION|>--- conflicted
+++ resolved
@@ -30,11 +30,7 @@
 func NewRespDataBuilder(ctx context.Context, manifest map[string]interface{}, kind, format string) (DataBuilder, error) {
 	switch format {
 	case action.DefaultFormat, action.ManifestFormat:
-<<<<<<< HEAD
 		return &ManifestRespBuilder{ctx: ctx, manifest: manifest, kind: kind}, nil
-=======
-		return &ManifestRespBuilder{manifest: manifest, kind: kind}, nil
->>>>>>> 859a415e
 	case action.FormDataFormat:
 		return &FormDataRespBuilder{ctx: ctx, manifest: manifest, kind: kind}, nil
 	case action.SelectItemsFormat:
