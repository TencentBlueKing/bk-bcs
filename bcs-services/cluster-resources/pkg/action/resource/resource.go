--- conflicted
+++ resolved
@@ -108,13 +108,8 @@
 }
 
 // 访问权限检查（如共享集群禁用等）
-<<<<<<< HEAD
-func (m *ResMgr) checkAccess(ctx context.Context, namespace string, manifest *structpb.Struct) error {
-	clusterInfo, err := cluster.FromContext(ctx)
-=======
 func (m *ResMgr) checkAccess(ctx context.Context, namespace string, manifest map[string]interface{}) error {
 	clusterInfo, err := cluster.GetClusterInfo(m.ClusterID)
->>>>>>> 5fb95dbd
 	if err != nil {
 		return err
 	}
