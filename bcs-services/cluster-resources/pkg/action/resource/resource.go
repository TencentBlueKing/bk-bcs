--- conflicted
+++ resolved
@@ -58,7 +58,6 @@
 }
 
 // Get ...
-<<<<<<< HEAD
 func (m *ResMgr) Get(namespace, name string, asFormData bool, opts metav1.GetOptions) (*structpb.Struct, error) {
 	if err := m.checkAccess(namespace, nil); err != nil {
 		return nil, err
@@ -100,29 +99,6 @@
 		return nil, err
 	}
 	return resp.BuildUpdateAPIResp(m.ClusterID, m.Kind, m.GroupVersion, namespace, name, manifestMap, opts)
-=======
-func (m *ResMgr) Get(ctx context.Context, namespace, name string, opts metav1.GetOptions) (*structpb.Struct, error) {
-	if err := m.checkAccess(ctx, namespace, nil); err != nil {
-		return nil, err
-	}
-	return resp.BuildRetrieveAPIResp(ctx, m.ClusterID, m.Kind, m.GroupVersion, namespace, name, opts)
-}
-
-// Create ...
-func (m *ResMgr) Create(ctx context.Context, manifest *structpb.Struct, isNSScoped bool, opts metav1.CreateOptions) (*structpb.Struct, error) {
-	if err := m.checkAccess(ctx, "", manifest); err != nil {
-		return nil, err
-	}
-	return resp.BuildCreateAPIResp(ctx, m.ClusterID, m.Kind, m.GroupVersion, manifest, isNSScoped, opts)
-}
-
-// Update ...
-func (m *ResMgr) Update(ctx context.Context, namespace, name string, manifest *structpb.Struct, opts metav1.UpdateOptions) (*structpb.Struct, error) {
-	if err := m.checkAccess(ctx, namespace, manifest); err != nil {
-		return nil, err
-	}
-	return resp.BuildUpdateAPIResp(ctx, m.ClusterID, m.Kind, m.GroupVersion, namespace, name, manifest, opts)
->>>>>>> adbd2a3f
 }
 
 // Delete ...
@@ -134,11 +110,7 @@
 }
 
 // 访问权限检查（如共享集群禁用等）
-<<<<<<< HEAD
 func (m *ResMgr) checkAccess(namespace string, manifest map[string]interface{}) error {
-=======
-func (m *ResMgr) checkAccess(ctx context.Context, namespace string, manifest *structpb.Struct) error {
->>>>>>> adbd2a3f
 	clusterInfo, err := cluster.GetClusterInfo(m.ClusterID)
 	if err != nil {
 		return err
