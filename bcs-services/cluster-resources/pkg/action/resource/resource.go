/*
 * Tencent is pleased to support the open source community by making Blueking Container Service available.
 * Copyright (C) 2022 THL A29 Limited, a Tencent company. All rights reserved.
 * Licensed under the MIT License (the "License"); you may not use this file except
 * in compliance with the License. You may obtain a copy of the License at
 *
 * 	http://opensource.org/licenses/MIT
 *
 * Unless required by applicable law or agreed to in writing, software distributed under,
 * the License is distributed on an "AS IS" BASIS, WITHOUT WARRANTIES OR CONDITIONS OF ANY KIND,
 * either express or implied. See the License for the specific language governing permissions and
 * limitations under the License.
 */

// Package resource k8s 资源管理相关逻辑
package resource

import (
	structpb "github.com/golang/protobuf/ptypes/struct"
	metav1 "k8s.io/apimachinery/pkg/apis/meta/v1"

	"github.com/Tencent/bk-bcs/bcs-services/cluster-resources/pkg/action/util/resp"
	"github.com/Tencent/bk-bcs/bcs-services/cluster-resources/pkg/cluster"
	"github.com/Tencent/bk-bcs/bcs-services/cluster-resources/pkg/common/errcode"
	cli "github.com/Tencent/bk-bcs/bcs-services/cluster-resources/pkg/resource/client"
	"github.com/Tencent/bk-bcs/bcs-services/cluster-resources/pkg/util/errorx"
	"github.com/Tencent/bk-bcs/bcs-services/cluster-resources/pkg/util/mapx"
	"github.com/Tencent/bk-bcs/bcs-services/cluster-resources/pkg/util/slice"
)

// ResMgr k8s 资源管理器，包含命名空间校验，集群操作下发，构建响应内容等功能
type ResMgr struct {
	ProjectID    string
	ClusterID    string
	GroupVersion string
	Kind         string
}

// NewResMgr 创建 ResMgr 并初始化
func NewResMgr(projectID, clusterID, groupVersion, kind string) *ResMgr {
	return &ResMgr{
		ProjectID:    projectID,
		ClusterID:    clusterID,
		GroupVersion: groupVersion,
		Kind:         kind,
	}
}

// List ...
func (m *ResMgr) List(namespace string, opts metav1.ListOptions) (*structpb.Struct, error) {
	if err := m.checkAccess(namespace, nil); err != nil {
		return nil, err
	}
	return resp.BuildListAPIResp(m.ClusterID, m.Kind, m.GroupVersion, namespace, opts)
}

// Get ...
func (m *ResMgr) Get(namespace, name string, opts metav1.GetOptions) (*structpb.Struct, error) {
	if err := m.checkAccess(namespace, nil); err != nil {
		return nil, err
	}
	return resp.BuildRetrieveAPIResp(m.ClusterID, m.Kind, m.GroupVersion, namespace, name, opts)
}

// Create ...
func (m *ResMgr) Create(manifest *structpb.Struct, isNSScoped bool, opts metav1.CreateOptions) (*structpb.Struct, error) {
	if err := m.checkAccess("", manifest); err != nil {
		return nil, err
	}
	return resp.BuildCreateAPIResp(m.ClusterID, m.Kind, m.GroupVersion, manifest, isNSScoped, opts)
}

// Update ...
func (m *ResMgr) Update(namespace, name string, manifest *structpb.Struct, opts metav1.UpdateOptions) (*structpb.Struct, error) {
	if err := m.checkAccess(namespace, manifest); err != nil {
		return nil, err
	}
	return resp.BuildUpdateAPIResp(m.ClusterID, m.Kind, m.GroupVersion, namespace, name, manifest, opts)
}

// Delete ...
func (m *ResMgr) Delete(namespace, name string, opts metav1.DeleteOptions) error {
	if err := m.checkAccess(namespace, nil); err != nil {
		return err
	}
	return resp.BuildDeleteAPIResp(m.ClusterID, m.Kind, m.GroupVersion, namespace, name, opts)
}

// 访问权限检查（如共享集群禁用等）
func (m *ResMgr) checkAccess(namespace string, manifest *structpb.Struct) error {
	clusterInfo, err := cluster.GetClusterInfo(m.ClusterID)
	if err != nil {
		return err
	}
	// 独立集群中，不需要做类似校验
	if clusterInfo.Type == cluster.ClusterTypeSingle {
		return nil
	}
	// 不允许的资源类型，直接抛出错误
	if !slice.StringInSlice(m.Kind, cluster.SharedClusterAccessibleResKinds) {
<<<<<<< HEAD
		return errorx.New(errcode.NoPermErrCode, "该请求资源类型在共享集群中不可用")
=======
		return errorx.New(errcode.NoPerm, "该请求资源类型在共享集群中不可用")
>>>>>>> d0844efb
	}
	// 对命名空间进行检查，确保是属于项目的，命名空间以 manifest 中的为准
	if manifest != nil {
		namespace = mapx.Get(manifest.AsMap(), "metadata.namespace", "").(string)
	}
	if !cli.IsProjNSinSharedCluster(m.ProjectID, m.ClusterID, namespace) {
<<<<<<< HEAD
		return errorx.New(errcode.NoPermErrCode, "命名空间 %s 在该共享集群中不属于指定项目", namespace)
=======
		return errorx.New(errcode.NoPerm, "命名空间 %s 在该共享集群中不属于指定项目", namespace)
>>>>>>> d0844efb
	}
	return nil
}<|MERGE_RESOLUTION|>--- conflicted
+++ resolved
@@ -98,22 +98,14 @@
 	}
 	// 不允许的资源类型，直接抛出错误
 	if !slice.StringInSlice(m.Kind, cluster.SharedClusterAccessibleResKinds) {
-<<<<<<< HEAD
-		return errorx.New(errcode.NoPermErrCode, "该请求资源类型在共享集群中不可用")
-=======
 		return errorx.New(errcode.NoPerm, "该请求资源类型在共享集群中不可用")
->>>>>>> d0844efb
 	}
 	// 对命名空间进行检查，确保是属于项目的，命名空间以 manifest 中的为准
 	if manifest != nil {
 		namespace = mapx.Get(manifest.AsMap(), "metadata.namespace", "").(string)
 	}
 	if !cli.IsProjNSinSharedCluster(m.ProjectID, m.ClusterID, namespace) {
-<<<<<<< HEAD
-		return errorx.New(errcode.NoPermErrCode, "命名空间 %s 在该共享集群中不属于指定项目", namespace)
-=======
 		return errorx.New(errcode.NoPerm, "命名空间 %s 在该共享集群中不属于指定项目", namespace)
->>>>>>> d0844efb
 	}
 	return nil
 }