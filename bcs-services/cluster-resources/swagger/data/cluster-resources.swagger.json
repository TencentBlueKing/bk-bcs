{
  "swagger": "2.0",
  "info": {
    "title": "Cluster Resources ApiDoc",
    "version": "1.0",
    "license": {
      "name": "MIT"
    }
  },
  "schemes": [
    "http"
  ],
  "consumes": [
    "application/json"
  ],
  "produces": [
    "application/json"
  ],
  "paths": {
    "/clusterresources/v1/echo": {
      "post": {
        "summary": "Echo API",
        "description": "Echo 接口，用于开发测试",
        "operationId": "Basic_Echo",
        "responses": {
          "200": {
            "description": "A successful response.",
            "schema": {
              "$ref": "#/definitions/clusterresourcesEchoResp"
            }
          },
          "default": {
            "description": "An unexpected error response.",
            "schema": {
              "$ref": "#/definitions/runtimeError"
            }
          }
        },
        "parameters": [
          {
            "name": "body",
            "in": "body",
            "required": true,
            "schema": {
              "$ref": "#/definitions/clusterresourcesEchoReq"
            }
          }
        ],
        "tags": [
          "Basic"
        ]
      }
    },
    "/clusterresources/v1/healthz": {
      "get": {
        "summary": "Healthz API",
        "description": "Healthz 接口，用于检查服务健康状态",
        "operationId": "Basic_Healthz",
        "responses": {
          "200": {
            "description": "A successful response.",
            "schema": {
              "$ref": "#/definitions/clusterresourcesHealthzResp"
            }
          },
          "default": {
            "description": "An unexpected error response.",
            "schema": {
              "$ref": "#/definitions/runtimeError"
            }
          }
        },
        "parameters": [
          {
            "name": "raiseErr",
            "description": "raiseErr. 存在依赖服务异常的情况，是否返回错误（默认只在响应体中标记）",
            "in": "query",
            "required": false,
            "type": "boolean"
          }
        ],
        "tags": [
          "Basic"
        ]
      }
    },
    "/clusterresources/v1/ping": {
      "get": {
        "summary": "Ping API",
        "description": "Ping 接口，用于检查服务是否存活",
        "operationId": "Basic_Ping",
        "responses": {
          "200": {
            "description": "A successful response.",
            "schema": {
              "$ref": "#/definitions/clusterresourcesPingResp"
            }
          },
          "default": {
            "description": "An unexpected error response.",
            "schema": {
              "$ref": "#/definitions/runtimeError"
            }
          }
        },
        "tags": [
          "Basic"
        ]
      }
    },
    "/clusterresources/v1/projects/{projectID}/clusters/{clusterID}/configs/configmaps": {
      "post": {
        "summary": "CreateCM API",
        "description": "创建 ConfigMap",
        "operationId": "Config_CreateCM",
        "responses": {
          "200": {
            "description": "A successful response.",
            "schema": {
              "$ref": "#/definitions/clusterresourcesCommonResp"
            }
          },
          "default": {
            "description": "An unexpected error response.",
            "schema": {
              "$ref": "#/definitions/runtimeError"
            }
          }
        },
        "parameters": [
          {
            "name": "projectID",
            "in": "path",
            "required": true,
            "type": "string"
          },
          {
            "name": "clusterID",
            "in": "path",
            "required": true,
            "type": "string"
          },
          {
            "name": "body",
            "in": "body",
            "required": true,
            "schema": {
              "$ref": "#/definitions/clusterresourcesResCreateReq"
            }
          }
        ],
        "tags": [
          "Config"
        ]
      }
    },
    "/clusterresources/v1/projects/{projectID}/clusters/{clusterID}/configs/secrets": {
      "post": {
        "summary": "CreateSecret API",
        "description": "创建 Secret",
        "operationId": "Config_CreateSecret",
        "responses": {
          "200": {
            "description": "A successful response.",
            "schema": {
              "$ref": "#/definitions/clusterresourcesCommonResp"
            }
          },
          "default": {
            "description": "An unexpected error response.",
            "schema": {
              "$ref": "#/definitions/runtimeError"
            }
          }
        },
        "parameters": [
          {
            "name": "projectID",
            "in": "path",
            "required": true,
            "type": "string"
          },
          {
            "name": "clusterID",
            "in": "path",
            "required": true,
            "type": "string"
          },
          {
            "name": "body",
            "in": "body",
            "required": true,
            "schema": {
              "$ref": "#/definitions/clusterresourcesResCreateReq"
            }
          }
        ],
        "tags": [
          "Config"
        ]
      }
    },
    "/clusterresources/v1/projects/{projectID}/clusters/{clusterID}/crds": {
      "get": {
        "summary": "ListCRD API",
        "description": "获取 CRD 列表",
        "operationId": "CustomRes_ListCRD",
        "responses": {
          "200": {
            "description": "A successful response.",
            "schema": {
              "$ref": "#/definitions/clusterresourcesCommonResp"
            }
          },
          "default": {
            "description": "An unexpected error response.",
            "schema": {
              "$ref": "#/definitions/runtimeError"
            }
          }
        },
        "parameters": [
          {
            "name": "projectID",
            "in": "path",
            "required": true,
            "type": "string"
          },
          {
            "name": "clusterID",
            "in": "path",
            "required": true,
            "type": "string"
          },
          {
            "name": "namespace",
            "description": "命名空间.",
            "in": "query",
            "required": false,
            "type": "string"
          },
          {
            "name": "labelSelector",
            "description": "标签选择器.",
            "in": "query",
            "required": false,
            "type": "string"
          },
          {
<<<<<<< HEAD
            "name": "format",
            "description": "资源配置格式（manifest/selectItems）.",
=======
            "name": "apiVersion",
            "description": "apiVersion.",
>>>>>>> 7fa6f69f
            "in": "query",
            "required": false,
            "type": "string"
          }
        ],
        "tags": [
          "CustomRes"
        ]
      }
    },
    "/clusterresources/v1/projects/{projectID}/clusters/{clusterID}/crds/{CRDName}/custom_objects": {
      "get": {
        "summary": "ListCObj API",
        "description": "获取 自定义资源 列表",
        "operationId": "CustomRes_ListCObj",
        "responses": {
          "200": {
            "description": "A successful response.",
            "schema": {
              "$ref": "#/definitions/clusterresourcesCommonResp"
            }
          },
          "default": {
            "description": "An unexpected error response.",
            "schema": {
              "$ref": "#/definitions/runtimeError"
            }
          }
        },
        "parameters": [
          {
            "name": "projectID",
            "in": "path",
            "required": true,
            "type": "string"
          },
          {
            "name": "clusterID",
            "in": "path",
            "required": true,
            "type": "string"
          },
          {
            "name": "CRDName",
            "in": "path",
            "required": true,
            "type": "string"
          },
          {
            "name": "namespace",
            "description": "命名空间.",
            "in": "query",
            "required": false,
            "type": "string"
          },
          {
            "name": "format",
            "description": "资源配置格式（manifest/selectItems）.",
            "in": "query",
            "required": false,
            "type": "string"
          }
        ],
        "tags": [
          "CustomRes"
        ]
      },
      "post": {
        "summary": "CreateCObj API",
        "description": "创建 自定义资源",
        "operationId": "CustomRes_CreateCObj",
        "responses": {
          "200": {
            "description": "A successful response.",
            "schema": {
              "$ref": "#/definitions/clusterresourcesCommonResp"
            }
          },
          "default": {
            "description": "An unexpected error response.",
            "schema": {
              "$ref": "#/definitions/runtimeError"
            }
          }
        },
        "parameters": [
          {
            "name": "projectID",
            "in": "path",
            "required": true,
            "type": "string"
          },
          {
            "name": "clusterID",
            "in": "path",
            "required": true,
            "type": "string"
          },
          {
            "name": "CRDName",
            "in": "path",
            "required": true,
            "type": "string"
          },
          {
            "name": "body",
            "in": "body",
            "required": true,
            "schema": {
              "$ref": "#/definitions/clusterresourcesCObjCreateReq"
            }
          }
        ],
        "tags": [
          "CustomRes"
        ]
      }
    },
    "/clusterresources/v1/projects/{projectID}/clusters/{clusterID}/crds/{CRDName}/custom_objects/{cobjName}": {
      "get": {
        "summary": "GetCObj API",
        "description": "获取 自定义资源",
        "operationId": "CustomRes_GetCObj",
        "responses": {
          "200": {
            "description": "A successful response.",
            "schema": {
              "$ref": "#/definitions/clusterresourcesCommonResp"
            }
          },
          "default": {
            "description": "An unexpected error response.",
            "schema": {
              "$ref": "#/definitions/runtimeError"
            }
          }
        },
        "parameters": [
          {
            "name": "projectID",
            "in": "path",
            "required": true,
            "type": "string"
          },
          {
            "name": "clusterID",
            "in": "path",
            "required": true,
            "type": "string"
          },
          {
            "name": "CRDName",
            "in": "path",
            "required": true,
            "type": "string"
          },
          {
            "name": "cobjName",
            "in": "path",
            "required": true,
            "type": "string"
          },
          {
            "name": "namespace",
            "description": "命名空间.",
            "in": "query",
            "required": false,
            "type": "string"
          },
          {
            "name": "format",
            "description": "资源配置格式（manifest/formData）.",
            "in": "query",
            "required": false,
            "type": "string"
          }
        ],
        "tags": [
          "CustomRes"
        ]
      },
      "delete": {
        "summary": "DeleteCObj API",
        "description": "删除 自定义资源",
        "operationId": "CustomRes_DeleteCObj",
        "responses": {
          "200": {
            "description": "A successful response.",
            "schema": {
              "$ref": "#/definitions/clusterresourcesCommonResp"
            }
          },
          "default": {
            "description": "An unexpected error response.",
            "schema": {
              "$ref": "#/definitions/runtimeError"
            }
          }
        },
        "parameters": [
          {
            "name": "projectID",
            "in": "path",
            "required": true,
            "type": "string"
          },
          {
            "name": "clusterID",
            "in": "path",
            "required": true,
            "type": "string"
          },
          {
            "name": "CRDName",
            "in": "path",
            "required": true,
            "type": "string"
          },
          {
            "name": "cobjName",
            "in": "path",
            "required": true,
            "type": "string"
          },
          {
            "name": "namespace",
            "description": "命名空间.",
            "in": "query",
            "required": false,
            "type": "string"
          }
        ],
        "tags": [
          "CustomRes"
        ]
      },
      "put": {
        "summary": "UpdateCObj API",
        "description": "更新 自定义资源",
        "operationId": "CustomRes_UpdateCObj",
        "responses": {
          "200": {
            "description": "A successful response.",
            "schema": {
              "$ref": "#/definitions/clusterresourcesCommonResp"
            }
          },
          "default": {
            "description": "An unexpected error response.",
            "schema": {
              "$ref": "#/definitions/runtimeError"
            }
          }
        },
        "parameters": [
          {
            "name": "projectID",
            "in": "path",
            "required": true,
            "type": "string"
          },
          {
            "name": "clusterID",
            "in": "path",
            "required": true,
            "type": "string"
          },
          {
            "name": "CRDName",
            "in": "path",
            "required": true,
            "type": "string"
          },
          {
            "name": "cobjName",
            "in": "path",
            "required": true,
            "type": "string"
          },
          {
            "name": "body",
            "in": "body",
            "required": true,
            "schema": {
              "$ref": "#/definitions/clusterresourcesCObjUpdateReq"
            }
          }
        ],
        "tags": [
          "CustomRes"
        ]
      }
    },
    "/clusterresources/v1/projects/{projectID}/clusters/{clusterID}/crds/{name}": {
      "get": {
        "summary": "GetCRD API",
        "description": "获取 CRD",
        "operationId": "CustomRes_GetCRD",
        "responses": {
          "200": {
            "description": "A successful response.",
            "schema": {
              "$ref": "#/definitions/clusterresourcesCommonResp"
            }
          },
          "default": {
            "description": "An unexpected error response.",
            "schema": {
              "$ref": "#/definitions/runtimeError"
            }
          }
        },
        "parameters": [
          {
            "name": "projectID",
            "in": "path",
            "required": true,
            "type": "string"
          },
          {
            "name": "clusterID",
            "in": "path",
            "required": true,
            "type": "string"
          },
          {
            "name": "name",
            "in": "path",
            "required": true,
            "type": "string"
          },
          {
            "name": "namespace",
            "description": "命名空间.",
            "in": "query",
            "required": false,
            "type": "string"
          },
          {
            "name": "apiVersion",
            "description": "apiVersion.",
            "in": "query",
            "required": false,
            "type": "string"
          },
          {
            "name": "format",
            "description": "资源配置格式（manifest/formData）.",
            "in": "query",
            "required": false,
            "type": "string"
          }
        ],
        "tags": [
          "CustomRes"
        ]
      }
    },
    "/clusterresources/v1/projects/{projectID}/clusters/{clusterID}/examples/manifests": {
      "get": {
        "summary": "GetK8SResTemplate API",
        "description": "获取 K8S 资源模版",
        "operationId": "Resource_GetK8SResTemplate",
        "responses": {
          "200": {
            "description": "A successful response.",
            "schema": {
              "$ref": "#/definitions/clusterresourcesCommonResp"
            }
          },
          "default": {
            "description": "An unexpected error response.",
            "schema": {
              "$ref": "#/definitions/runtimeError"
            }
          }
        },
        "parameters": [
          {
            "name": "projectID",
            "in": "path",
            "required": true,
            "type": "string"
          },
          {
            "name": "clusterID",
            "in": "path",
            "required": true,
            "type": "string"
          },
          {
            "name": "kind",
            "description": "资源类型.",
            "in": "query",
            "required": false,
            "type": "string"
          },
          {
            "name": "namespace",
            "description": "命名空间.",
            "in": "query",
            "required": false,
            "type": "string"
          }
        ],
        "tags": [
          "Resource"
        ]
      }
    },
    "/clusterresources/v1/projects/{projectID}/clusters/{clusterID}/form_schema": {
      "get": {
        "summary": "Get resource's form schema API",
        "description": "获取指定资源表单 Schema",
        "operationId": "Resource_GetResFormSchema",
        "responses": {
          "200": {
            "description": "A successful response.",
            "schema": {
              "$ref": "#/definitions/clusterresourcesCommonResp"
            }
          },
          "default": {
            "description": "An unexpected error response.",
            "schema": {
              "$ref": "#/definitions/runtimeError"
            }
          }
        },
        "parameters": [
          {
            "name": "projectID",
            "in": "path",
            "required": true,
            "type": "string"
          },
          {
            "name": "clusterID",
            "in": "path",
            "required": true,
            "type": "string"
          },
          {
            "name": "kind",
            "description": "资源类型.",
            "in": "query",
            "required": false,
            "type": "string"
          }
        ],
        "tags": [
          "Resource"
        ]
      }
    },
    "/clusterresources/v1/projects/{projectID}/clusters/{clusterID}/form_supported_api_versions": {
      "get": {
        "summary": "Get resource's supported apiVersions for form",
        "description": "获取指定资源可用于表单化的 APIVersion",
        "operationId": "Resource_GetFormSupportedAPIVersions",
        "responses": {
          "200": {
            "description": "A successful response.",
            "schema": {
              "$ref": "#/definitions/clusterresourcesCommonListResp"
            }
          },
          "default": {
            "description": "An unexpected error response.",
            "schema": {
              "$ref": "#/definitions/runtimeError"
            }
          }
        },
        "parameters": [
          {
            "name": "projectID",
            "in": "path",
            "required": true,
            "type": "string"
          },
          {
            "name": "clusterID",
            "in": "path",
            "required": true,
            "type": "string"
          },
          {
            "name": "kind",
            "description": "资源类型.",
            "in": "query",
            "required": false,
            "type": "string"
          }
        ],
        "tags": [
          "Resource"
        ]
      }
    },
    "/clusterresources/v1/projects/{projectID}/clusters/{clusterID}/hpa": {
      "post": {
        "summary": "CreateHPA API",
        "description": "创建 HPA",
        "operationId": "HPA_CreateHPA",
        "responses": {
          "200": {
            "description": "A successful response.",
            "schema": {
              "$ref": "#/definitions/clusterresourcesCommonResp"
            }
          },
          "default": {
            "description": "An unexpected error response.",
            "schema": {
              "$ref": "#/definitions/runtimeError"
            }
          }
        },
        "parameters": [
          {
            "name": "projectID",
            "in": "path",
            "required": true,
            "type": "string"
          },
          {
            "name": "clusterID",
            "in": "path",
            "required": true,
            "type": "string"
          },
          {
            "name": "body",
            "in": "body",
            "required": true,
            "schema": {
              "$ref": "#/definitions/clusterresourcesResCreateReq"
            }
          }
        ],
        "tags": [
          "HPA"
        ]
      }
    },
    "/clusterresources/v1/projects/{projectID}/clusters/{clusterID}/invalidate_discovery_cache": {
      "post": {
        "summary": "Invalidate Discovery Cache API",
        "description": "主动使 Discovery 缓存失效",
        "operationId": "Resource_InvalidateDiscoveryCache",
        "responses": {
          "200": {
            "description": "A successful response.",
            "schema": {
              "$ref": "#/definitions/clusterresourcesCommonResp"
            }
          },
          "default": {
            "description": "An unexpected error response.",
            "schema": {
              "$ref": "#/definitions/runtimeError"
            }
          }
        },
        "parameters": [
          {
            "name": "projectID",
            "in": "path",
            "required": true,
            "type": "string"
          },
          {
            "name": "clusterID",
            "in": "path",
            "required": true,
            "type": "string"
          },
          {
            "name": "body",
            "in": "body",
            "required": true,
            "schema": {
              "$ref": "#/definitions/clusterresourcesInvalidateDiscoveryCacheReq"
            }
          }
        ],
        "tags": [
          "Resource"
        ]
      }
    },
    "/clusterresources/v1/projects/{projectID}/clusters/{clusterID}/namespaces": {
      "get": {
        "summary": "ListNS API",
        "description": "获取命名空间列表",
        "operationId": "Namespace_ListNS",
        "responses": {
          "200": {
            "description": "A successful response.",
            "schema": {
              "$ref": "#/definitions/clusterresourcesCommonResp"
            }
          },
          "default": {
            "description": "An unexpected error response.",
            "schema": {
              "$ref": "#/definitions/runtimeError"
            }
          }
        },
        "parameters": [
          {
            "name": "projectID",
            "in": "path",
            "required": true,
            "type": "string"
          },
          {
            "name": "clusterID",
            "in": "path",
            "required": true,
            "type": "string"
          },
          {
            "name": "namespace",
            "description": "命名空间.",
            "in": "query",
            "required": false,
            "type": "string"
          },
          {
            "name": "labelSelector",
            "description": "标签选择器.",
            "in": "query",
            "required": false,
            "type": "string"
          },
          {
<<<<<<< HEAD
            "name": "format",
            "description": "资源配置格式（manifest/selectItems）.",
=======
            "name": "apiVersion",
            "description": "apiVersion.",
>>>>>>> 7fa6f69f
            "in": "query",
            "required": false,
            "type": "string"
          }
        ],
        "tags": [
          "Namespace"
        ]
      }
    },
    "/clusterresources/v1/projects/{projectID}/clusters/{clusterID}/namespaces/{namespace}/configs/configmaps": {
      "get": {
        "summary": "ListCM API",
        "description": "获取 ConfigMap 列表",
        "operationId": "Config_ListCM",
        "responses": {
          "200": {
            "description": "A successful response.",
            "schema": {
              "$ref": "#/definitions/clusterresourcesCommonResp"
            }
          },
          "default": {
            "description": "An unexpected error response.",
            "schema": {
              "$ref": "#/definitions/runtimeError"
            }
          }
        },
        "parameters": [
          {
            "name": "projectID",
            "in": "path",
            "required": true,
            "type": "string"
          },
          {
            "name": "clusterID",
            "in": "path",
            "required": true,
            "type": "string"
          },
          {
            "name": "namespace",
            "in": "path",
            "required": true,
            "type": "string"
          },
          {
            "name": "labelSelector",
            "description": "标签选择器.",
            "in": "query",
            "required": false,
            "type": "string"
          },
          {
<<<<<<< HEAD
            "name": "format",
            "description": "资源配置格式（manifest/selectItems）.",
=======
            "name": "apiVersion",
            "description": "apiVersion.",
>>>>>>> 7fa6f69f
            "in": "query",
            "required": false,
            "type": "string"
          }
        ],
        "tags": [
          "Config"
        ]
      }
    },
    "/clusterresources/v1/projects/{projectID}/clusters/{clusterID}/namespaces/{namespace}/configs/configmaps/{name}": {
      "get": {
        "summary": "GetCM API",
        "description": "获取 ConfigMap",
        "operationId": "Config_GetCM",
        "responses": {
          "200": {
            "description": "A successful response.",
            "schema": {
              "$ref": "#/definitions/clusterresourcesCommonResp"
            }
          },
          "default": {
            "description": "An unexpected error response.",
            "schema": {
              "$ref": "#/definitions/runtimeError"
            }
          }
        },
        "parameters": [
          {
            "name": "projectID",
            "in": "path",
            "required": true,
            "type": "string"
          },
          {
            "name": "clusterID",
            "in": "path",
            "required": true,
            "type": "string"
          },
          {
            "name": "namespace",
            "in": "path",
            "required": true,
            "type": "string"
          },
          {
            "name": "name",
            "in": "path",
            "required": true,
            "type": "string"
          },
          {
            "name": "apiVersion",
            "description": "apiVersion.",
            "in": "query",
            "required": false,
            "type": "string"
          },
          {
            "name": "format",
            "description": "资源配置格式（manifest/formData）.",
            "in": "query",
            "required": false,
            "type": "string"
          }
        ],
        "tags": [
          "Config"
        ]
      },
      "delete": {
        "summary": "DeleteCM API",
        "description": "删除 ConfigMap",
        "operationId": "Config_DeleteCM",
        "responses": {
          "200": {
            "description": "A successful response.",
            "schema": {
              "$ref": "#/definitions/clusterresourcesCommonResp"
            }
          },
          "default": {
            "description": "An unexpected error response.",
            "schema": {
              "$ref": "#/definitions/runtimeError"
            }
          }
        },
        "parameters": [
          {
            "name": "projectID",
            "in": "path",
            "required": true,
            "type": "string"
          },
          {
            "name": "clusterID",
            "in": "path",
            "required": true,
            "type": "string"
          },
          {
            "name": "namespace",
            "in": "path",
            "required": true,
            "type": "string"
          },
          {
            "name": "name",
            "in": "path",
            "required": true,
            "type": "string"
          }
        ],
        "tags": [
          "Config"
        ]
      },
      "put": {
        "summary": "UpdateCM API",
        "description": "更新 ConfigMap",
        "operationId": "Config_UpdateCM",
        "responses": {
          "200": {
            "description": "A successful response.",
            "schema": {
              "$ref": "#/definitions/clusterresourcesCommonResp"
            }
          },
          "default": {
            "description": "An unexpected error response.",
            "schema": {
              "$ref": "#/definitions/runtimeError"
            }
          }
        },
        "parameters": [
          {
            "name": "projectID",
            "in": "path",
            "required": true,
            "type": "string"
          },
          {
            "name": "clusterID",
            "in": "path",
            "required": true,
            "type": "string"
          },
          {
            "name": "namespace",
            "in": "path",
            "required": true,
            "type": "string"
          },
          {
            "name": "name",
            "in": "path",
            "required": true,
            "type": "string"
          },
          {
            "name": "body",
            "in": "body",
            "required": true,
            "schema": {
              "$ref": "#/definitions/clusterresourcesResUpdateReq"
            }
          }
        ],
        "tags": [
          "Config"
        ]
      }
    },
    "/clusterresources/v1/projects/{projectID}/clusters/{clusterID}/namespaces/{namespace}/configs/secrets": {
      "get": {
        "summary": "ListSecret API",
        "description": "获取 Secret 列表",
        "operationId": "Config_ListSecret",
        "responses": {
          "200": {
            "description": "A successful response.",
            "schema": {
              "$ref": "#/definitions/clusterresourcesCommonResp"
            }
          },
          "default": {
            "description": "An unexpected error response.",
            "schema": {
              "$ref": "#/definitions/runtimeError"
            }
          }
        },
        "parameters": [
          {
            "name": "projectID",
            "in": "path",
            "required": true,
            "type": "string"
          },
          {
            "name": "clusterID",
            "in": "path",
            "required": true,
            "type": "string"
          },
          {
            "name": "namespace",
            "in": "path",
            "required": true,
            "type": "string"
          },
          {
            "name": "labelSelector",
            "description": "标签选择器.",
            "in": "query",
            "required": false,
            "type": "string"
          },
          {
<<<<<<< HEAD
            "name": "format",
            "description": "资源配置格式（manifest/selectItems）.",
=======
            "name": "apiVersion",
            "description": "apiVersion.",
>>>>>>> 7fa6f69f
            "in": "query",
            "required": false,
            "type": "string"
          }
        ],
        "tags": [
          "Config"
        ]
      }
    },
    "/clusterresources/v1/projects/{projectID}/clusters/{clusterID}/namespaces/{namespace}/configs/secrets/{name}": {
      "get": {
        "summary": "GetSecret API",
        "description": "获取 Secret",
        "operationId": "Config_GetSecret",
        "responses": {
          "200": {
            "description": "A successful response.",
            "schema": {
              "$ref": "#/definitions/clusterresourcesCommonResp"
            }
          },
          "default": {
            "description": "An unexpected error response.",
            "schema": {
              "$ref": "#/definitions/runtimeError"
            }
          }
        },
        "parameters": [
          {
            "name": "projectID",
            "in": "path",
            "required": true,
            "type": "string"
          },
          {
            "name": "clusterID",
            "in": "path",
            "required": true,
            "type": "string"
          },
          {
            "name": "namespace",
            "in": "path",
            "required": true,
            "type": "string"
          },
          {
            "name": "name",
            "in": "path",
            "required": true,
            "type": "string"
          },
          {
            "name": "apiVersion",
            "description": "apiVersion.",
            "in": "query",
            "required": false,
            "type": "string"
          },
          {
            "name": "format",
            "description": "资源配置格式（manifest/formData）.",
            "in": "query",
            "required": false,
            "type": "string"
          }
        ],
        "tags": [
          "Config"
        ]
      },
      "delete": {
        "summary": "DeleteSecret API",
        "description": "删除 Secret",
        "operationId": "Config_DeleteSecret",
        "responses": {
          "200": {
            "description": "A successful response.",
            "schema": {
              "$ref": "#/definitions/clusterresourcesCommonResp"
            }
          },
          "default": {
            "description": "An unexpected error response.",
            "schema": {
              "$ref": "#/definitions/runtimeError"
            }
          }
        },
        "parameters": [
          {
            "name": "projectID",
            "in": "path",
            "required": true,
            "type": "string"
          },
          {
            "name": "clusterID",
            "in": "path",
            "required": true,
            "type": "string"
          },
          {
            "name": "namespace",
            "in": "path",
            "required": true,
            "type": "string"
          },
          {
            "name": "name",
            "in": "path",
            "required": true,
            "type": "string"
          }
        ],
        "tags": [
          "Config"
        ]
      },
      "put": {
        "summary": "UpdateSecret API",
        "description": "更新 Secret",
        "operationId": "Config_UpdateSecret",
        "responses": {
          "200": {
            "description": "A successful response.",
            "schema": {
              "$ref": "#/definitions/clusterresourcesCommonResp"
            }
          },
          "default": {
            "description": "An unexpected error response.",
            "schema": {
              "$ref": "#/definitions/runtimeError"
            }
          }
        },
        "parameters": [
          {
            "name": "projectID",
            "in": "path",
            "required": true,
            "type": "string"
          },
          {
            "name": "clusterID",
            "in": "path",
            "required": true,
            "type": "string"
          },
          {
            "name": "namespace",
            "in": "path",
            "required": true,
            "type": "string"
          },
          {
            "name": "name",
            "in": "path",
            "required": true,
            "type": "string"
          },
          {
            "name": "body",
            "in": "body",
            "required": true,
            "schema": {
              "$ref": "#/definitions/clusterresourcesResUpdateReq"
            }
          }
        ],
        "tags": [
          "Config"
        ]
      }
    },
    "/clusterresources/v1/projects/{projectID}/clusters/{clusterID}/namespaces/{namespace}/hpa": {
      "get": {
        "summary": "ListHPA API",
        "description": "获取 HPA 列表",
        "operationId": "HPA_ListHPA",
        "responses": {
          "200": {
            "description": "A successful response.",
            "schema": {
              "$ref": "#/definitions/clusterresourcesCommonResp"
            }
          },
          "default": {
            "description": "An unexpected error response.",
            "schema": {
              "$ref": "#/definitions/runtimeError"
            }
          }
        },
        "parameters": [
          {
            "name": "projectID",
            "in": "path",
            "required": true,
            "type": "string"
          },
          {
            "name": "clusterID",
            "in": "path",
            "required": true,
            "type": "string"
          },
          {
            "name": "namespace",
            "in": "path",
            "required": true,
            "type": "string"
          },
          {
            "name": "labelSelector",
            "description": "标签选择器.",
            "in": "query",
            "required": false,
            "type": "string"
          },
          {
<<<<<<< HEAD
            "name": "format",
            "description": "资源配置格式（manifest/selectItems）.",
=======
            "name": "apiVersion",
            "description": "apiVersion.",
>>>>>>> 7fa6f69f
            "in": "query",
            "required": false,
            "type": "string"
          }
        ],
        "tags": [
          "HPA"
        ]
      }
    },
    "/clusterresources/v1/projects/{projectID}/clusters/{clusterID}/namespaces/{namespace}/hpa/{name}": {
      "get": {
        "summary": "GetHPA API",
        "description": "获取 HPA",
        "operationId": "HPA_GetHPA",
        "responses": {
          "200": {
            "description": "A successful response.",
            "schema": {
              "$ref": "#/definitions/clusterresourcesCommonResp"
            }
          },
          "default": {
            "description": "An unexpected error response.",
            "schema": {
              "$ref": "#/definitions/runtimeError"
            }
          }
        },
        "parameters": [
          {
            "name": "projectID",
            "in": "path",
            "required": true,
            "type": "string"
          },
          {
            "name": "clusterID",
            "in": "path",
            "required": true,
            "type": "string"
          },
          {
            "name": "namespace",
            "in": "path",
            "required": true,
            "type": "string"
          },
          {
            "name": "name",
            "in": "path",
            "required": true,
            "type": "string"
          },
          {
            "name": "apiVersion",
            "description": "apiVersion.",
            "in": "query",
            "required": false,
            "type": "string"
          },
          {
            "name": "format",
            "description": "资源配置格式（manifest/formData）.",
            "in": "query",
            "required": false,
            "type": "string"
          }
        ],
        "tags": [
          "HPA"
        ]
      },
      "delete": {
        "summary": "DeleteHPA API",
        "description": "删除 HPA",
        "operationId": "HPA_DeleteHPA",
        "responses": {
          "200": {
            "description": "A successful response.",
            "schema": {
              "$ref": "#/definitions/clusterresourcesCommonResp"
            }
          },
          "default": {
            "description": "An unexpected error response.",
            "schema": {
              "$ref": "#/definitions/runtimeError"
            }
          }
        },
        "parameters": [
          {
            "name": "projectID",
            "in": "path",
            "required": true,
            "type": "string"
          },
          {
            "name": "clusterID",
            "in": "path",
            "required": true,
            "type": "string"
          },
          {
            "name": "namespace",
            "in": "path",
            "required": true,
            "type": "string"
          },
          {
            "name": "name",
            "in": "path",
            "required": true,
            "type": "string"
          }
        ],
        "tags": [
          "HPA"
        ]
      },
      "put": {
        "summary": "UpdateHPA API",
        "description": "更新 HPA",
        "operationId": "HPA_UpdateHPA",
        "responses": {
          "200": {
            "description": "A successful response.",
            "schema": {
              "$ref": "#/definitions/clusterresourcesCommonResp"
            }
          },
          "default": {
            "description": "An unexpected error response.",
            "schema": {
              "$ref": "#/definitions/runtimeError"
            }
          }
        },
        "parameters": [
          {
            "name": "projectID",
            "in": "path",
            "required": true,
            "type": "string"
          },
          {
            "name": "clusterID",
            "in": "path",
            "required": true,
            "type": "string"
          },
          {
            "name": "namespace",
            "in": "path",
            "required": true,
            "type": "string"
          },
          {
            "name": "name",
            "in": "path",
            "required": true,
            "type": "string"
          },
          {
            "name": "body",
            "in": "body",
            "required": true,
            "schema": {
              "$ref": "#/definitions/clusterresourcesResUpdateReq"
            }
          }
        ],
        "tags": [
          "HPA"
        ]
      }
    },
    "/clusterresources/v1/projects/{projectID}/clusters/{clusterID}/namespaces/{namespace}/networks/endpoints": {
      "get": {
        "summary": "ListEP API",
        "description": "获取 Endpoints 列表",
        "operationId": "Network_ListEP",
        "responses": {
          "200": {
            "description": "A successful response.",
            "schema": {
              "$ref": "#/definitions/clusterresourcesCommonResp"
            }
          },
          "default": {
            "description": "An unexpected error response.",
            "schema": {
              "$ref": "#/definitions/runtimeError"
            }
          }
        },
        "parameters": [
          {
            "name": "projectID",
            "in": "path",
            "required": true,
            "type": "string"
          },
          {
            "name": "clusterID",
            "in": "path",
            "required": true,
            "type": "string"
          },
          {
            "name": "namespace",
            "in": "path",
            "required": true,
            "type": "string"
          },
          {
            "name": "labelSelector",
            "description": "标签选择器.",
            "in": "query",
            "required": false,
            "type": "string"
          },
          {
<<<<<<< HEAD
            "name": "format",
            "description": "资源配置格式（manifest/selectItems）.",
=======
            "name": "apiVersion",
            "description": "apiVersion.",
>>>>>>> 7fa6f69f
            "in": "query",
            "required": false,
            "type": "string"
          }
        ],
        "tags": [
          "Network"
        ]
      }
    },
    "/clusterresources/v1/projects/{projectID}/clusters/{clusterID}/namespaces/{namespace}/networks/endpoints/{name}": {
      "get": {
        "summary": "GetEP API",
        "description": "获取 Endpoints",
        "operationId": "Network_GetEP",
        "responses": {
          "200": {
            "description": "A successful response.",
            "schema": {
              "$ref": "#/definitions/clusterresourcesCommonResp"
            }
          },
          "default": {
            "description": "An unexpected error response.",
            "schema": {
              "$ref": "#/definitions/runtimeError"
            }
          }
        },
        "parameters": [
          {
            "name": "projectID",
            "in": "path",
            "required": true,
            "type": "string"
          },
          {
            "name": "clusterID",
            "in": "path",
            "required": true,
            "type": "string"
          },
          {
            "name": "namespace",
            "in": "path",
            "required": true,
            "type": "string"
          },
          {
            "name": "name",
            "in": "path",
            "required": true,
            "type": "string"
          },
          {
            "name": "apiVersion",
            "description": "apiVersion.",
            "in": "query",
            "required": false,
            "type": "string"
          },
          {
            "name": "format",
            "description": "资源配置格式（manifest/formData）.",
            "in": "query",
            "required": false,
            "type": "string"
          }
        ],
        "tags": [
          "Network"
        ]
      },
      "delete": {
        "summary": "DeleteEP API",
        "description": "删除 Endpoints",
        "operationId": "Network_DeleteEP",
        "responses": {
          "200": {
            "description": "A successful response.",
            "schema": {
              "$ref": "#/definitions/clusterresourcesCommonResp"
            }
          },
          "default": {
            "description": "An unexpected error response.",
            "schema": {
              "$ref": "#/definitions/runtimeError"
            }
          }
        },
        "parameters": [
          {
            "name": "projectID",
            "in": "path",
            "required": true,
            "type": "string"
          },
          {
            "name": "clusterID",
            "in": "path",
            "required": true,
            "type": "string"
          },
          {
            "name": "namespace",
            "in": "path",
            "required": true,
            "type": "string"
          },
          {
            "name": "name",
            "in": "path",
            "required": true,
            "type": "string"
          }
        ],
        "tags": [
          "Network"
        ]
      },
      "put": {
        "summary": "UpdateEP API",
        "description": "更新 Endpoints",
        "operationId": "Network_UpdateEP",
        "responses": {
          "200": {
            "description": "A successful response.",
            "schema": {
              "$ref": "#/definitions/clusterresourcesCommonResp"
            }
          },
          "default": {
            "description": "An unexpected error response.",
            "schema": {
              "$ref": "#/definitions/runtimeError"
            }
          }
        },
        "parameters": [
          {
            "name": "projectID",
            "in": "path",
            "required": true,
            "type": "string"
          },
          {
            "name": "clusterID",
            "in": "path",
            "required": true,
            "type": "string"
          },
          {
            "name": "namespace",
            "in": "path",
            "required": true,
            "type": "string"
          },
          {
            "name": "name",
            "in": "path",
            "required": true,
            "type": "string"
          },
          {
            "name": "body",
            "in": "body",
            "required": true,
            "schema": {
              "$ref": "#/definitions/clusterresourcesResUpdateReq"
            }
          }
        ],
        "tags": [
          "Network"
        ]
      }
    },
    "/clusterresources/v1/projects/{projectID}/clusters/{clusterID}/namespaces/{namespace}/networks/ingresses": {
      "get": {
        "summary": "ListIng API",
        "description": "获取 Ingress 列表",
        "operationId": "Network_ListIng",
        "responses": {
          "200": {
            "description": "A successful response.",
            "schema": {
              "$ref": "#/definitions/clusterresourcesCommonResp"
            }
          },
          "default": {
            "description": "An unexpected error response.",
            "schema": {
              "$ref": "#/definitions/runtimeError"
            }
          }
        },
        "parameters": [
          {
            "name": "projectID",
            "in": "path",
            "required": true,
            "type": "string"
          },
          {
            "name": "clusterID",
            "in": "path",
            "required": true,
            "type": "string"
          },
          {
            "name": "namespace",
            "in": "path",
            "required": true,
            "type": "string"
          },
          {
            "name": "labelSelector",
            "description": "标签选择器.",
            "in": "query",
            "required": false,
            "type": "string"
          },
          {
<<<<<<< HEAD
            "name": "format",
            "description": "资源配置格式（manifest/selectItems）.",
=======
            "name": "apiVersion",
            "description": "apiVersion.",
>>>>>>> 7fa6f69f
            "in": "query",
            "required": false,
            "type": "string"
          }
        ],
        "tags": [
          "Network"
        ]
      }
    },
    "/clusterresources/v1/projects/{projectID}/clusters/{clusterID}/namespaces/{namespace}/networks/ingresses/{name}": {
      "get": {
        "summary": "GetIng API",
        "description": "获取 Ingress",
        "operationId": "Network_GetIng",
        "responses": {
          "200": {
            "description": "A successful response.",
            "schema": {
              "$ref": "#/definitions/clusterresourcesCommonResp"
            }
          },
          "default": {
            "description": "An unexpected error response.",
            "schema": {
              "$ref": "#/definitions/runtimeError"
            }
          }
        },
        "parameters": [
          {
            "name": "projectID",
            "in": "path",
            "required": true,
            "type": "string"
          },
          {
            "name": "clusterID",
            "in": "path",
            "required": true,
            "type": "string"
          },
          {
            "name": "namespace",
            "in": "path",
            "required": true,
            "type": "string"
          },
          {
            "name": "name",
            "in": "path",
            "required": true,
            "type": "string"
          },
          {
            "name": "apiVersion",
            "description": "apiVersion.",
            "in": "query",
            "required": false,
            "type": "string"
          },
          {
            "name": "format",
            "description": "资源配置格式（manifest/formData）.",
            "in": "query",
            "required": false,
            "type": "string"
          }
        ],
        "tags": [
          "Network"
        ]
      },
      "delete": {
        "summary": "DeleteIng API",
        "description": "删除 Ingress",
        "operationId": "Network_DeleteIng",
        "responses": {
          "200": {
            "description": "A successful response.",
            "schema": {
              "$ref": "#/definitions/clusterresourcesCommonResp"
            }
          },
          "default": {
            "description": "An unexpected error response.",
            "schema": {
              "$ref": "#/definitions/runtimeError"
            }
          }
        },
        "parameters": [
          {
            "name": "projectID",
            "in": "path",
            "required": true,
            "type": "string"
          },
          {
            "name": "clusterID",
            "in": "path",
            "required": true,
            "type": "string"
          },
          {
            "name": "namespace",
            "in": "path",
            "required": true,
            "type": "string"
          },
          {
            "name": "name",
            "in": "path",
            "required": true,
            "type": "string"
          }
        ],
        "tags": [
          "Network"
        ]
      },
      "put": {
        "summary": "UpdateIng API",
        "description": "更新 Ingress",
        "operationId": "Network_UpdateIng",
        "responses": {
          "200": {
            "description": "A successful response.",
            "schema": {
              "$ref": "#/definitions/clusterresourcesCommonResp"
            }
          },
          "default": {
            "description": "An unexpected error response.",
            "schema": {
              "$ref": "#/definitions/runtimeError"
            }
          }
        },
        "parameters": [
          {
            "name": "projectID",
            "in": "path",
            "required": true,
            "type": "string"
          },
          {
            "name": "clusterID",
            "in": "path",
            "required": true,
            "type": "string"
          },
          {
            "name": "namespace",
            "in": "path",
            "required": true,
            "type": "string"
          },
          {
            "name": "name",
            "in": "path",
            "required": true,
            "type": "string"
          },
          {
            "name": "body",
            "in": "body",
            "required": true,
            "schema": {
              "$ref": "#/definitions/clusterresourcesResUpdateReq"
            }
          }
        ],
        "tags": [
          "Network"
        ]
      }
    },
    "/clusterresources/v1/projects/{projectID}/clusters/{clusterID}/namespaces/{namespace}/networks/services": {
      "get": {
        "summary": "ListSVC API",
        "description": "获取 Service 列表",
        "operationId": "Network_ListSVC",
        "responses": {
          "200": {
            "description": "A successful response.",
            "schema": {
              "$ref": "#/definitions/clusterresourcesCommonResp"
            }
          },
          "default": {
            "description": "An unexpected error response.",
            "schema": {
              "$ref": "#/definitions/runtimeError"
            }
          }
        },
        "parameters": [
          {
            "name": "projectID",
            "in": "path",
            "required": true,
            "type": "string"
          },
          {
            "name": "clusterID",
            "in": "path",
            "required": true,
            "type": "string"
          },
          {
            "name": "namespace",
            "in": "path",
            "required": true,
            "type": "string"
          },
          {
            "name": "labelSelector",
            "description": "标签选择器.",
            "in": "query",
            "required": false,
            "type": "string"
          },
          {
<<<<<<< HEAD
            "name": "format",
            "description": "资源配置格式（manifest/selectItems）.",
=======
            "name": "apiVersion",
            "description": "apiVersion.",
>>>>>>> 7fa6f69f
            "in": "query",
            "required": false,
            "type": "string"
          }
        ],
        "tags": [
          "Network"
        ]
      }
    },
    "/clusterresources/v1/projects/{projectID}/clusters/{clusterID}/namespaces/{namespace}/networks/services/{name}": {
      "get": {
        "summary": "GetSVC API",
        "description": "获取 Service",
        "operationId": "Network_GetSVC",
        "responses": {
          "200": {
            "description": "A successful response.",
            "schema": {
              "$ref": "#/definitions/clusterresourcesCommonResp"
            }
          },
          "default": {
            "description": "An unexpected error response.",
            "schema": {
              "$ref": "#/definitions/runtimeError"
            }
          }
        },
        "parameters": [
          {
            "name": "projectID",
            "in": "path",
            "required": true,
            "type": "string"
          },
          {
            "name": "clusterID",
            "in": "path",
            "required": true,
            "type": "string"
          },
          {
            "name": "namespace",
            "in": "path",
            "required": true,
            "type": "string"
          },
          {
            "name": "name",
            "in": "path",
            "required": true,
            "type": "string"
          },
          {
            "name": "apiVersion",
            "description": "apiVersion.",
            "in": "query",
            "required": false,
            "type": "string"
          },
          {
            "name": "format",
            "description": "资源配置格式（manifest/formData）.",
            "in": "query",
            "required": false,
            "type": "string"
          }
        ],
        "tags": [
          "Network"
        ]
      },
      "delete": {
        "summary": "DeleteSVC API",
        "description": "删除 Service",
        "operationId": "Network_DeleteSVC",
        "responses": {
          "200": {
            "description": "A successful response.",
            "schema": {
              "$ref": "#/definitions/clusterresourcesCommonResp"
            }
          },
          "default": {
            "description": "An unexpected error response.",
            "schema": {
              "$ref": "#/definitions/runtimeError"
            }
          }
        },
        "parameters": [
          {
            "name": "projectID",
            "in": "path",
            "required": true,
            "type": "string"
          },
          {
            "name": "clusterID",
            "in": "path",
            "required": true,
            "type": "string"
          },
          {
            "name": "namespace",
            "in": "path",
            "required": true,
            "type": "string"
          },
          {
            "name": "name",
            "in": "path",
            "required": true,
            "type": "string"
          }
        ],
        "tags": [
          "Network"
        ]
      },
      "put": {
        "summary": "UpdateSVC API",
        "description": "更新 Service",
        "operationId": "Network_UpdateSVC",
        "responses": {
          "200": {
            "description": "A successful response.",
            "schema": {
              "$ref": "#/definitions/clusterresourcesCommonResp"
            }
          },
          "default": {
            "description": "An unexpected error response.",
            "schema": {
              "$ref": "#/definitions/runtimeError"
            }
          }
        },
        "parameters": [
          {
            "name": "projectID",
            "in": "path",
            "required": true,
            "type": "string"
          },
          {
            "name": "clusterID",
            "in": "path",
            "required": true,
            "type": "string"
          },
          {
            "name": "namespace",
            "in": "path",
            "required": true,
            "type": "string"
          },
          {
            "name": "name",
            "in": "path",
            "required": true,
            "type": "string"
          },
          {
            "name": "body",
            "in": "body",
            "required": true,
            "schema": {
              "$ref": "#/definitions/clusterresourcesResUpdateReq"
            }
          }
        ],
        "tags": [
          "Network"
        ]
      }
    },
    "/clusterresources/v1/projects/{projectID}/clusters/{clusterID}/namespaces/{namespace}/rbac/service_accounts": {
      "get": {
        "summary": "ListSA API",
        "description": "获取 ServiceAccount 列表",
        "operationId": "RBAC_ListSA",
        "responses": {
          "200": {
            "description": "A successful response.",
            "schema": {
              "$ref": "#/definitions/clusterresourcesCommonResp"
            }
          },
          "default": {
            "description": "An unexpected error response.",
            "schema": {
              "$ref": "#/definitions/runtimeError"
            }
          }
        },
        "parameters": [
          {
            "name": "projectID",
            "in": "path",
            "required": true,
            "type": "string"
          },
          {
            "name": "clusterID",
            "in": "path",
            "required": true,
            "type": "string"
          },
          {
            "name": "namespace",
            "in": "path",
            "required": true,
            "type": "string"
          },
          {
            "name": "labelSelector",
            "description": "标签选择器.",
            "in": "query",
            "required": false,
            "type": "string"
          },
          {
<<<<<<< HEAD
            "name": "format",
            "description": "资源配置格式（manifest/selectItems）.",
=======
            "name": "apiVersion",
            "description": "apiVersion.",
>>>>>>> 7fa6f69f
            "in": "query",
            "required": false,
            "type": "string"
          }
        ],
        "tags": [
          "RBAC"
        ]
      }
    },
    "/clusterresources/v1/projects/{projectID}/clusters/{clusterID}/namespaces/{namespace}/rbac/service_accounts/{name}": {
      "get": {
        "summary": "GetSA API",
        "description": "获取 ServiceAccount",
        "operationId": "RBAC_GetSA",
        "responses": {
          "200": {
            "description": "A successful response.",
            "schema": {
              "$ref": "#/definitions/clusterresourcesCommonResp"
            }
          },
          "default": {
            "description": "An unexpected error response.",
            "schema": {
              "$ref": "#/definitions/runtimeError"
            }
          }
        },
        "parameters": [
          {
            "name": "projectID",
            "in": "path",
            "required": true,
            "type": "string"
          },
          {
            "name": "clusterID",
            "in": "path",
            "required": true,
            "type": "string"
          },
          {
            "name": "namespace",
            "in": "path",
            "required": true,
            "type": "string"
          },
          {
            "name": "name",
            "in": "path",
            "required": true,
            "type": "string"
          },
          {
            "name": "apiVersion",
            "description": "apiVersion.",
            "in": "query",
            "required": false,
            "type": "string"
          },
          {
            "name": "format",
            "description": "资源配置格式（manifest/formData）.",
            "in": "query",
            "required": false,
            "type": "string"
          }
        ],
        "tags": [
          "RBAC"
        ]
      },
      "delete": {
        "summary": "DeleteSA API",
        "description": "删除 ServiceAccount",
        "operationId": "RBAC_DeleteSA",
        "responses": {
          "200": {
            "description": "A successful response.",
            "schema": {
              "$ref": "#/definitions/clusterresourcesCommonResp"
            }
          },
          "default": {
            "description": "An unexpected error response.",
            "schema": {
              "$ref": "#/definitions/runtimeError"
            }
          }
        },
        "parameters": [
          {
            "name": "projectID",
            "in": "path",
            "required": true,
            "type": "string"
          },
          {
            "name": "clusterID",
            "in": "path",
            "required": true,
            "type": "string"
          },
          {
            "name": "namespace",
            "in": "path",
            "required": true,
            "type": "string"
          },
          {
            "name": "name",
            "in": "path",
            "required": true,
            "type": "string"
          }
        ],
        "tags": [
          "RBAC"
        ]
      },
      "put": {
        "summary": "UpdateSA API",
        "description": "更新 ServiceAccount",
        "operationId": "RBAC_UpdateSA",
        "responses": {
          "200": {
            "description": "A successful response.",
            "schema": {
              "$ref": "#/definitions/clusterresourcesCommonResp"
            }
          },
          "default": {
            "description": "An unexpected error response.",
            "schema": {
              "$ref": "#/definitions/runtimeError"
            }
          }
        },
        "parameters": [
          {
            "name": "projectID",
            "in": "path",
            "required": true,
            "type": "string"
          },
          {
            "name": "clusterID",
            "in": "path",
            "required": true,
            "type": "string"
          },
          {
            "name": "namespace",
            "in": "path",
            "required": true,
            "type": "string"
          },
          {
            "name": "name",
            "in": "path",
            "required": true,
            "type": "string"
          },
          {
            "name": "body",
            "in": "body",
            "required": true,
            "schema": {
              "$ref": "#/definitions/clusterresourcesResUpdateReq"
            }
          }
        ],
        "tags": [
          "RBAC"
        ]
      }
    },
    "/clusterresources/v1/projects/{projectID}/clusters/{clusterID}/namespaces/{namespace}/storages/persistent_volume_claims": {
      "get": {
        "summary": "ListPVC API",
        "description": "获取 PersistentVolumeClaim 列表",
        "operationId": "Storage_ListPVC",
        "responses": {
          "200": {
            "description": "A successful response.",
            "schema": {
              "$ref": "#/definitions/clusterresourcesCommonResp"
            }
          },
          "default": {
            "description": "An unexpected error response.",
            "schema": {
              "$ref": "#/definitions/runtimeError"
            }
          }
        },
        "parameters": [
          {
            "name": "projectID",
            "in": "path",
            "required": true,
            "type": "string"
          },
          {
            "name": "clusterID",
            "in": "path",
            "required": true,
            "type": "string"
          },
          {
            "name": "namespace",
            "in": "path",
            "required": true,
            "type": "string"
          },
          {
            "name": "labelSelector",
            "description": "标签选择器.",
            "in": "query",
            "required": false,
            "type": "string"
          },
          {
<<<<<<< HEAD
            "name": "format",
            "description": "资源配置格式（manifest/selectItems）.",
=======
            "name": "apiVersion",
            "description": "apiVersion.",
>>>>>>> 7fa6f69f
            "in": "query",
            "required": false,
            "type": "string"
          }
        ],
        "tags": [
          "Storage"
        ]
      }
    },
    "/clusterresources/v1/projects/{projectID}/clusters/{clusterID}/namespaces/{namespace}/storages/persistent_volume_claims/{name}": {
      "get": {
        "summary": "GetPVC API",
        "description": "获取 PersistentVolumeClaim",
        "operationId": "Storage_GetPVC",
        "responses": {
          "200": {
            "description": "A successful response.",
            "schema": {
              "$ref": "#/definitions/clusterresourcesCommonResp"
            }
          },
          "default": {
            "description": "An unexpected error response.",
            "schema": {
              "$ref": "#/definitions/runtimeError"
            }
          }
        },
        "parameters": [
          {
            "name": "projectID",
            "in": "path",
            "required": true,
            "type": "string"
          },
          {
            "name": "clusterID",
            "in": "path",
            "required": true,
            "type": "string"
          },
          {
            "name": "namespace",
            "in": "path",
            "required": true,
            "type": "string"
          },
          {
            "name": "name",
            "in": "path",
            "required": true,
            "type": "string"
          },
          {
            "name": "apiVersion",
            "description": "apiVersion.",
            "in": "query",
            "required": false,
            "type": "string"
          },
          {
            "name": "format",
            "description": "资源配置格式（manifest/formData）.",
            "in": "query",
            "required": false,
            "type": "string"
          }
        ],
        "tags": [
          "Storage"
        ]
      },
      "delete": {
        "summary": "DeletePVC API",
        "description": "删除 PersistentVolumeClaim",
        "operationId": "Storage_DeletePVC",
        "responses": {
          "200": {
            "description": "A successful response.",
            "schema": {
              "$ref": "#/definitions/clusterresourcesCommonResp"
            }
          },
          "default": {
            "description": "An unexpected error response.",
            "schema": {
              "$ref": "#/definitions/runtimeError"
            }
          }
        },
        "parameters": [
          {
            "name": "projectID",
            "in": "path",
            "required": true,
            "type": "string"
          },
          {
            "name": "clusterID",
            "in": "path",
            "required": true,
            "type": "string"
          },
          {
            "name": "namespace",
            "in": "path",
            "required": true,
            "type": "string"
          },
          {
            "name": "name",
            "in": "path",
            "required": true,
            "type": "string"
          }
        ],
        "tags": [
          "Storage"
        ]
      },
      "put": {
        "summary": "UpdatePVC API",
        "description": "更新 PersistentVolumeClaim",
        "operationId": "Storage_UpdatePVC",
        "responses": {
          "200": {
            "description": "A successful response.",
            "schema": {
              "$ref": "#/definitions/clusterresourcesCommonResp"
            }
          },
          "default": {
            "description": "An unexpected error response.",
            "schema": {
              "$ref": "#/definitions/runtimeError"
            }
          }
        },
        "parameters": [
          {
            "name": "projectID",
            "in": "path",
            "required": true,
            "type": "string"
          },
          {
            "name": "clusterID",
            "in": "path",
            "required": true,
            "type": "string"
          },
          {
            "name": "namespace",
            "in": "path",
            "required": true,
            "type": "string"
          },
          {
            "name": "name",
            "in": "path",
            "required": true,
            "type": "string"
          },
          {
            "name": "body",
            "in": "body",
            "required": true,
            "schema": {
              "$ref": "#/definitions/clusterresourcesResUpdateReq"
            }
          }
        ],
        "tags": [
          "Storage"
        ]
      }
    },
    "/clusterresources/v1/projects/{projectID}/clusters/{clusterID}/namespaces/{namespace}/workloads/cronjobs": {
      "get": {
        "summary": "ListCJ API",
        "description": "获取 CronJob 列表",
        "operationId": "Workload_ListCJ",
        "responses": {
          "200": {
            "description": "A successful response.",
            "schema": {
              "$ref": "#/definitions/clusterresourcesCommonResp"
            }
          },
          "default": {
            "description": "An unexpected error response.",
            "schema": {
              "$ref": "#/definitions/runtimeError"
            }
          }
        },
        "parameters": [
          {
            "name": "projectID",
            "in": "path",
            "required": true,
            "type": "string"
          },
          {
            "name": "clusterID",
            "in": "path",
            "required": true,
            "type": "string"
          },
          {
            "name": "namespace",
            "in": "path",
            "required": true,
            "type": "string"
          },
          {
            "name": "labelSelector",
            "description": "标签选择器.",
            "in": "query",
            "required": false,
            "type": "string"
          },
          {
<<<<<<< HEAD
            "name": "format",
            "description": "资源配置格式（manifest/selectItems）.",
=======
            "name": "apiVersion",
            "description": "apiVersion.",
>>>>>>> 7fa6f69f
            "in": "query",
            "required": false,
            "type": "string"
          }
        ],
        "tags": [
          "Workload"
        ]
      }
    },
    "/clusterresources/v1/projects/{projectID}/clusters/{clusterID}/namespaces/{namespace}/workloads/cronjobs/{name}": {
      "get": {
        "summary": "GetCJ API",
        "description": "获取 CronJob",
        "operationId": "Workload_GetCJ",
        "responses": {
          "200": {
            "description": "A successful response.",
            "schema": {
              "$ref": "#/definitions/clusterresourcesCommonResp"
            }
          },
          "default": {
            "description": "An unexpected error response.",
            "schema": {
              "$ref": "#/definitions/runtimeError"
            }
          }
        },
        "parameters": [
          {
            "name": "projectID",
            "in": "path",
            "required": true,
            "type": "string"
          },
          {
            "name": "clusterID",
            "in": "path",
            "required": true,
            "type": "string"
          },
          {
            "name": "namespace",
            "in": "path",
            "required": true,
            "type": "string"
          },
          {
            "name": "name",
            "in": "path",
            "required": true,
            "type": "string"
          },
          {
            "name": "apiVersion",
            "description": "apiVersion.",
            "in": "query",
            "required": false,
            "type": "string"
          },
          {
            "name": "format",
            "description": "资源配置格式（manifest/formData）.",
            "in": "query",
            "required": false,
            "type": "string"
          }
        ],
        "tags": [
          "Workload"
        ]
      },
      "delete": {
        "summary": "DeleteCJ API",
        "description": "删除 CronJob",
        "operationId": "Workload_DeleteCJ",
        "responses": {
          "200": {
            "description": "A successful response.",
            "schema": {
              "$ref": "#/definitions/clusterresourcesCommonResp"
            }
          },
          "default": {
            "description": "An unexpected error response.",
            "schema": {
              "$ref": "#/definitions/runtimeError"
            }
          }
        },
        "parameters": [
          {
            "name": "projectID",
            "in": "path",
            "required": true,
            "type": "string"
          },
          {
            "name": "clusterID",
            "in": "path",
            "required": true,
            "type": "string"
          },
          {
            "name": "namespace",
            "in": "path",
            "required": true,
            "type": "string"
          },
          {
            "name": "name",
            "in": "path",
            "required": true,
            "type": "string"
          }
        ],
        "tags": [
          "Workload"
        ]
      },
      "put": {
        "summary": "UpdateCJ API",
        "description": "更新 CronJob",
        "operationId": "Workload_UpdateCJ",
        "responses": {
          "200": {
            "description": "A successful response.",
            "schema": {
              "$ref": "#/definitions/clusterresourcesCommonResp"
            }
          },
          "default": {
            "description": "An unexpected error response.",
            "schema": {
              "$ref": "#/definitions/runtimeError"
            }
          }
        },
        "parameters": [
          {
            "name": "projectID",
            "in": "path",
            "required": true,
            "type": "string"
          },
          {
            "name": "clusterID",
            "in": "path",
            "required": true,
            "type": "string"
          },
          {
            "name": "namespace",
            "in": "path",
            "required": true,
            "type": "string"
          },
          {
            "name": "name",
            "in": "path",
            "required": true,
            "type": "string"
          },
          {
            "name": "body",
            "in": "body",
            "required": true,
            "schema": {
              "$ref": "#/definitions/clusterresourcesResUpdateReq"
            }
          }
        ],
        "tags": [
          "Workload"
        ]
      }
    },
    "/clusterresources/v1/projects/{projectID}/clusters/{clusterID}/namespaces/{namespace}/workloads/daemonsets": {
      "get": {
        "summary": "ListDS API",
        "description": "获取 DaemonSet 列表",
        "operationId": "Workload_ListDS",
        "responses": {
          "200": {
            "description": "A successful response.",
            "schema": {
              "$ref": "#/definitions/clusterresourcesCommonResp"
            }
          },
          "default": {
            "description": "An unexpected error response.",
            "schema": {
              "$ref": "#/definitions/runtimeError"
            }
          }
        },
        "parameters": [
          {
            "name": "projectID",
            "in": "path",
            "required": true,
            "type": "string"
          },
          {
            "name": "clusterID",
            "in": "path",
            "required": true,
            "type": "string"
          },
          {
            "name": "namespace",
            "in": "path",
            "required": true,
            "type": "string"
          },
          {
            "name": "labelSelector",
            "description": "标签选择器.",
            "in": "query",
            "required": false,
            "type": "string"
          },
          {
<<<<<<< HEAD
            "name": "format",
            "description": "资源配置格式（manifest/selectItems）.",
=======
            "name": "apiVersion",
            "description": "apiVersion.",
>>>>>>> 7fa6f69f
            "in": "query",
            "required": false,
            "type": "string"
          }
        ],
        "tags": [
          "Workload"
        ]
      }
    },
    "/clusterresources/v1/projects/{projectID}/clusters/{clusterID}/namespaces/{namespace}/workloads/daemonsets/{name}": {
      "get": {
        "summary": "GetDS API",
        "description": "获取 DaemonSet",
        "operationId": "Workload_GetDS",
        "responses": {
          "200": {
            "description": "A successful response.",
            "schema": {
              "$ref": "#/definitions/clusterresourcesCommonResp"
            }
          },
          "default": {
            "description": "An unexpected error response.",
            "schema": {
              "$ref": "#/definitions/runtimeError"
            }
          }
        },
        "parameters": [
          {
            "name": "projectID",
            "in": "path",
            "required": true,
            "type": "string"
          },
          {
            "name": "clusterID",
            "in": "path",
            "required": true,
            "type": "string"
          },
          {
            "name": "namespace",
            "in": "path",
            "required": true,
            "type": "string"
          },
          {
            "name": "name",
            "in": "path",
            "required": true,
            "type": "string"
          },
          {
            "name": "apiVersion",
            "description": "apiVersion.",
            "in": "query",
            "required": false,
            "type": "string"
          },
          {
            "name": "format",
            "description": "资源配置格式（manifest/formData）.",
            "in": "query",
            "required": false,
            "type": "string"
          }
        ],
        "tags": [
          "Workload"
        ]
      },
      "delete": {
        "summary": "DeleteDS API",
        "description": "删除 DaemonSet",
        "operationId": "Workload_DeleteDS",
        "responses": {
          "200": {
            "description": "A successful response.",
            "schema": {
              "$ref": "#/definitions/clusterresourcesCommonResp"
            }
          },
          "default": {
            "description": "An unexpected error response.",
            "schema": {
              "$ref": "#/definitions/runtimeError"
            }
          }
        },
        "parameters": [
          {
            "name": "projectID",
            "in": "path",
            "required": true,
            "type": "string"
          },
          {
            "name": "clusterID",
            "in": "path",
            "required": true,
            "type": "string"
          },
          {
            "name": "namespace",
            "in": "path",
            "required": true,
            "type": "string"
          },
          {
            "name": "name",
            "in": "path",
            "required": true,
            "type": "string"
          }
        ],
        "tags": [
          "Workload"
        ]
      },
      "put": {
        "summary": "UpdateDS API",
        "description": "更新 DaemonSet",
        "operationId": "Workload_UpdateDS",
        "responses": {
          "200": {
            "description": "A successful response.",
            "schema": {
              "$ref": "#/definitions/clusterresourcesCommonResp"
            }
          },
          "default": {
            "description": "An unexpected error response.",
            "schema": {
              "$ref": "#/definitions/runtimeError"
            }
          }
        },
        "parameters": [
          {
            "name": "projectID",
            "in": "path",
            "required": true,
            "type": "string"
          },
          {
            "name": "clusterID",
            "in": "path",
            "required": true,
            "type": "string"
          },
          {
            "name": "namespace",
            "in": "path",
            "required": true,
            "type": "string"
          },
          {
            "name": "name",
            "in": "path",
            "required": true,
            "type": "string"
          },
          {
            "name": "body",
            "in": "body",
            "required": true,
            "schema": {
              "$ref": "#/definitions/clusterresourcesResUpdateReq"
            }
          }
        ],
        "tags": [
          "Workload"
        ]
      }
    },
    "/clusterresources/v1/projects/{projectID}/clusters/{clusterID}/namespaces/{namespace}/workloads/deployments": {
      "get": {
        "summary": "ListDeploy API",
        "description": "获取 Deployment 列表",
        "operationId": "Workload_ListDeploy",
        "responses": {
          "200": {
            "description": "A successful response.",
            "schema": {
              "$ref": "#/definitions/clusterresourcesCommonResp"
            }
          },
          "default": {
            "description": "An unexpected error response.",
            "schema": {
              "$ref": "#/definitions/runtimeError"
            }
          }
        },
        "parameters": [
          {
            "name": "projectID",
            "in": "path",
            "required": true,
            "type": "string"
          },
          {
            "name": "clusterID",
            "in": "path",
            "required": true,
            "type": "string"
          },
          {
            "name": "namespace",
            "in": "path",
            "required": true,
            "type": "string"
          },
          {
            "name": "labelSelector",
            "description": "标签选择器.",
            "in": "query",
            "required": false,
            "type": "string"
          },
          {
<<<<<<< HEAD
            "name": "format",
            "description": "资源配置格式（manifest/selectItems）.",
=======
            "name": "apiVersion",
            "description": "apiVersion.",
>>>>>>> 7fa6f69f
            "in": "query",
            "required": false,
            "type": "string"
          }
        ],
        "tags": [
          "Workload"
        ]
      }
    },
    "/clusterresources/v1/projects/{projectID}/clusters/{clusterID}/namespaces/{namespace}/workloads/deployments/{name}": {
      "get": {
        "summary": "GetDeploy API",
        "description": "获取 Deployment",
        "operationId": "Workload_GetDeploy",
        "responses": {
          "200": {
            "description": "A successful response.",
            "schema": {
              "$ref": "#/definitions/clusterresourcesCommonResp"
            }
          },
          "default": {
            "description": "An unexpected error response.",
            "schema": {
              "$ref": "#/definitions/runtimeError"
            }
          }
        },
        "parameters": [
          {
            "name": "projectID",
            "in": "path",
            "required": true,
            "type": "string"
          },
          {
            "name": "clusterID",
            "in": "path",
            "required": true,
            "type": "string"
          },
          {
            "name": "namespace",
            "in": "path",
            "required": true,
            "type": "string"
          },
          {
            "name": "name",
            "in": "path",
            "required": true,
            "type": "string"
          },
          {
            "name": "apiVersion",
            "description": "apiVersion.",
            "in": "query",
            "required": false,
            "type": "string"
          },
          {
            "name": "format",
            "description": "资源配置格式（manifest/formData）.",
            "in": "query",
            "required": false,
            "type": "string"
          }
        ],
        "tags": [
          "Workload"
        ]
      },
      "delete": {
        "summary": "DeleteDeploy API",
        "description": "删除 Deployment",
        "operationId": "Workload_DeleteDeploy",
        "responses": {
          "200": {
            "description": "A successful response.",
            "schema": {
              "$ref": "#/definitions/clusterresourcesCommonResp"
            }
          },
          "default": {
            "description": "An unexpected error response.",
            "schema": {
              "$ref": "#/definitions/runtimeError"
            }
          }
        },
        "parameters": [
          {
            "name": "projectID",
            "in": "path",
            "required": true,
            "type": "string"
          },
          {
            "name": "clusterID",
            "in": "path",
            "required": true,
            "type": "string"
          },
          {
            "name": "namespace",
            "in": "path",
            "required": true,
            "type": "string"
          },
          {
            "name": "name",
            "in": "path",
            "required": true,
            "type": "string"
          }
        ],
        "tags": [
          "Workload"
        ]
      },
      "put": {
        "summary": "UpdateDeploy API",
        "description": "更新 Deployment",
        "operationId": "Workload_UpdateDeploy",
        "responses": {
          "200": {
            "description": "A successful response.",
            "schema": {
              "$ref": "#/definitions/clusterresourcesCommonResp"
            }
          },
          "default": {
            "description": "An unexpected error response.",
            "schema": {
              "$ref": "#/definitions/runtimeError"
            }
          }
        },
        "parameters": [
          {
            "name": "projectID",
            "in": "path",
            "required": true,
            "type": "string"
          },
          {
            "name": "clusterID",
            "in": "path",
            "required": true,
            "type": "string"
          },
          {
            "name": "namespace",
            "in": "path",
            "required": true,
            "type": "string"
          },
          {
            "name": "name",
            "in": "path",
            "required": true,
            "type": "string"
          },
          {
            "name": "body",
            "in": "body",
            "required": true,
            "schema": {
              "$ref": "#/definitions/clusterresourcesResUpdateReq"
            }
          }
        ],
        "tags": [
          "Workload"
        ]
      }
    },
    "/clusterresources/v1/projects/{projectID}/clusters/{clusterID}/namespaces/{namespace}/workloads/jobs": {
      "get": {
        "summary": "ListJob API",
        "description": "获取 Job 列表",
        "operationId": "Workload_ListJob",
        "responses": {
          "200": {
            "description": "A successful response.",
            "schema": {
              "$ref": "#/definitions/clusterresourcesCommonResp"
            }
          },
          "default": {
            "description": "An unexpected error response.",
            "schema": {
              "$ref": "#/definitions/runtimeError"
            }
          }
        },
        "parameters": [
          {
            "name": "projectID",
            "in": "path",
            "required": true,
            "type": "string"
          },
          {
            "name": "clusterID",
            "in": "path",
            "required": true,
            "type": "string"
          },
          {
            "name": "namespace",
            "in": "path",
            "required": true,
            "type": "string"
          },
          {
            "name": "labelSelector",
            "description": "标签选择器.",
            "in": "query",
            "required": false,
            "type": "string"
          },
          {
<<<<<<< HEAD
            "name": "format",
            "description": "资源配置格式（manifest/selectItems）.",
=======
            "name": "apiVersion",
            "description": "apiVersion.",
>>>>>>> 7fa6f69f
            "in": "query",
            "required": false,
            "type": "string"
          }
        ],
        "tags": [
          "Workload"
        ]
      }
    },
    "/clusterresources/v1/projects/{projectID}/clusters/{clusterID}/namespaces/{namespace}/workloads/jobs/{name}": {
      "get": {
        "summary": "GetJob API",
        "description": "获取 Job",
        "operationId": "Workload_GetJob",
        "responses": {
          "200": {
            "description": "A successful response.",
            "schema": {
              "$ref": "#/definitions/clusterresourcesCommonResp"
            }
          },
          "default": {
            "description": "An unexpected error response.",
            "schema": {
              "$ref": "#/definitions/runtimeError"
            }
          }
        },
        "parameters": [
          {
            "name": "projectID",
            "in": "path",
            "required": true,
            "type": "string"
          },
          {
            "name": "clusterID",
            "in": "path",
            "required": true,
            "type": "string"
          },
          {
            "name": "namespace",
            "in": "path",
            "required": true,
            "type": "string"
          },
          {
            "name": "name",
            "in": "path",
            "required": true,
            "type": "string"
          },
          {
            "name": "apiVersion",
            "description": "apiVersion.",
            "in": "query",
            "required": false,
            "type": "string"
          },
          {
            "name": "format",
            "description": "资源配置格式（manifest/formData）.",
            "in": "query",
            "required": false,
            "type": "string"
          }
        ],
        "tags": [
          "Workload"
        ]
      },
      "delete": {
        "summary": "DeleteJob API",
        "description": "删除 Job",
        "operationId": "Workload_DeleteJob",
        "responses": {
          "200": {
            "description": "A successful response.",
            "schema": {
              "$ref": "#/definitions/clusterresourcesCommonResp"
            }
          },
          "default": {
            "description": "An unexpected error response.",
            "schema": {
              "$ref": "#/definitions/runtimeError"
            }
          }
        },
        "parameters": [
          {
            "name": "projectID",
            "in": "path",
            "required": true,
            "type": "string"
          },
          {
            "name": "clusterID",
            "in": "path",
            "required": true,
            "type": "string"
          },
          {
            "name": "namespace",
            "in": "path",
            "required": true,
            "type": "string"
          },
          {
            "name": "name",
            "in": "path",
            "required": true,
            "type": "string"
          }
        ],
        "tags": [
          "Workload"
        ]
      },
      "put": {
        "summary": "UpdateJob API",
        "description": "更新 Job",
        "operationId": "Workload_UpdateJob",
        "responses": {
          "200": {
            "description": "A successful response.",
            "schema": {
              "$ref": "#/definitions/clusterresourcesCommonResp"
            }
          },
          "default": {
            "description": "An unexpected error response.",
            "schema": {
              "$ref": "#/definitions/runtimeError"
            }
          }
        },
        "parameters": [
          {
            "name": "projectID",
            "in": "path",
            "required": true,
            "type": "string"
          },
          {
            "name": "clusterID",
            "in": "path",
            "required": true,
            "type": "string"
          },
          {
            "name": "namespace",
            "in": "path",
            "required": true,
            "type": "string"
          },
          {
            "name": "name",
            "in": "path",
            "required": true,
            "type": "string"
          },
          {
            "name": "body",
            "in": "body",
            "required": true,
            "schema": {
              "$ref": "#/definitions/clusterresourcesResUpdateReq"
            }
          }
        ],
        "tags": [
          "Workload"
        ]
      }
    },
    "/clusterresources/v1/projects/{projectID}/clusters/{clusterID}/namespaces/{namespace}/workloads/pods": {
      "get": {
        "summary": "ListPo API",
        "description": "获取 Pod 列表",
        "operationId": "Workload_ListPo",
        "responses": {
          "200": {
            "description": "A successful response.",
            "schema": {
              "$ref": "#/definitions/clusterresourcesCommonResp"
            }
          },
          "default": {
            "description": "An unexpected error response.",
            "schema": {
              "$ref": "#/definitions/runtimeError"
            }
          }
        },
        "parameters": [
          {
            "name": "projectID",
            "in": "path",
            "required": true,
            "type": "string"
          },
          {
            "name": "clusterID",
            "in": "path",
            "required": true,
            "type": "string"
          },
          {
            "name": "namespace",
            "in": "path",
            "required": true,
            "type": "string"
          },
          {
            "name": "labelSelector",
            "description": "标签选择器.",
            "in": "query",
            "required": false,
            "type": "string"
          },
          {
            "name": "ownerName",
            "description": "所属资源名称.",
            "in": "query",
            "required": false,
            "type": "string"
          },
          {
            "name": "ownerKind",
            "description": "所属资源类型.",
            "in": "query",
            "required": false,
            "type": "string"
          },
          {
            "name": "format",
            "description": "资源配置格式（manifest/selectItems）.",
            "in": "query",
            "required": false,
            "type": "string"
          }
        ],
        "tags": [
          "Workload"
        ]
      }
    },
    "/clusterresources/v1/projects/{projectID}/clusters/{clusterID}/namespaces/{namespace}/workloads/pods/{name}": {
      "get": {
        "summary": "GetPo API",
        "description": "获取 Pod",
        "operationId": "Workload_GetPo",
        "responses": {
          "200": {
            "description": "A successful response.",
            "schema": {
              "$ref": "#/definitions/clusterresourcesCommonResp"
            }
          },
          "default": {
            "description": "An unexpected error response.",
            "schema": {
              "$ref": "#/definitions/runtimeError"
            }
          }
        },
        "parameters": [
          {
            "name": "projectID",
            "in": "path",
            "required": true,
            "type": "string"
          },
          {
            "name": "clusterID",
            "in": "path",
            "required": true,
            "type": "string"
          },
          {
            "name": "namespace",
            "in": "path",
            "required": true,
            "type": "string"
          },
          {
            "name": "name",
            "in": "path",
            "required": true,
            "type": "string"
          },
          {
            "name": "apiVersion",
            "description": "apiVersion.",
            "in": "query",
            "required": false,
            "type": "string"
          },
          {
            "name": "format",
            "description": "资源配置格式（manifest/formData）.",
            "in": "query",
            "required": false,
            "type": "string"
          }
        ],
        "tags": [
          "Workload"
        ]
      },
      "delete": {
        "summary": "DeletePo API",
        "description": "删除 Pod",
        "operationId": "Workload_DeletePo",
        "responses": {
          "200": {
            "description": "A successful response.",
            "schema": {
              "$ref": "#/definitions/clusterresourcesCommonResp"
            }
          },
          "default": {
            "description": "An unexpected error response.",
            "schema": {
              "$ref": "#/definitions/runtimeError"
            }
          }
        },
        "parameters": [
          {
            "name": "projectID",
            "in": "path",
            "required": true,
            "type": "string"
          },
          {
            "name": "clusterID",
            "in": "path",
            "required": true,
            "type": "string"
          },
          {
            "name": "namespace",
            "in": "path",
            "required": true,
            "type": "string"
          },
          {
            "name": "name",
            "in": "path",
            "required": true,
            "type": "string"
          }
        ],
        "tags": [
          "Workload"
        ]
      },
      "put": {
        "summary": "UpdatePo API",
        "description": "更新 Pod",
        "operationId": "Workload_UpdatePo",
        "responses": {
          "200": {
            "description": "A successful response.",
            "schema": {
              "$ref": "#/definitions/clusterresourcesCommonResp"
            }
          },
          "default": {
            "description": "An unexpected error response.",
            "schema": {
              "$ref": "#/definitions/runtimeError"
            }
          }
        },
        "parameters": [
          {
            "name": "projectID",
            "in": "path",
            "required": true,
            "type": "string"
          },
          {
            "name": "clusterID",
            "in": "path",
            "required": true,
            "type": "string"
          },
          {
            "name": "namespace",
            "in": "path",
            "required": true,
            "type": "string"
          },
          {
            "name": "name",
            "in": "path",
            "required": true,
            "type": "string"
          },
          {
            "name": "body",
            "in": "body",
            "required": true,
            "schema": {
              "$ref": "#/definitions/clusterresourcesResUpdateReq"
            }
          }
        ],
        "tags": [
          "Workload"
        ]
      }
    },
    "/clusterresources/v1/projects/{projectID}/clusters/{clusterID}/namespaces/{namespace}/workloads/pods/{name}/configmaps": {
      "get": {
        "summary": "ListPoCM API",
        "description": "获取 Pod 关联的 ConfigMap",
        "operationId": "Workload_ListPoCM",
        "responses": {
          "200": {
            "description": "A successful response.",
            "schema": {
              "$ref": "#/definitions/clusterresourcesCommonResp"
            }
          },
          "default": {
            "description": "An unexpected error response.",
            "schema": {
              "$ref": "#/definitions/runtimeError"
            }
          }
        },
        "parameters": [
          {
            "name": "projectID",
            "in": "path",
            "required": true,
            "type": "string"
          },
          {
            "name": "clusterID",
            "in": "path",
            "required": true,
            "type": "string"
          },
          {
            "name": "namespace",
            "in": "path",
            "required": true,
            "type": "string"
          },
          {
            "name": "name",
            "in": "path",
            "required": true,
            "type": "string"
          },
          {
            "name": "apiVersion",
            "description": "apiVersion.",
            "in": "query",
            "required": false,
            "type": "string"
          },
          {
            "name": "format",
            "description": "资源配置格式（manifest/formData）.",
            "in": "query",
            "required": false,
            "type": "string"
          }
        ],
        "tags": [
          "Workload"
        ]
      }
    },
    "/clusterresources/v1/projects/{projectID}/clusters/{clusterID}/namespaces/{namespace}/workloads/pods/{name}/pvcs": {
      "get": {
        "summary": "ListPoPVC API",
        "description": "获取 Pod 关联的 PVC",
        "operationId": "Workload_ListPoPVC",
        "responses": {
          "200": {
            "description": "A successful response.",
            "schema": {
              "$ref": "#/definitions/clusterresourcesCommonResp"
            }
          },
          "default": {
            "description": "An unexpected error response.",
            "schema": {
              "$ref": "#/definitions/runtimeError"
            }
          }
        },
        "parameters": [
          {
            "name": "projectID",
            "in": "path",
            "required": true,
            "type": "string"
          },
          {
            "name": "clusterID",
            "in": "path",
            "required": true,
            "type": "string"
          },
          {
            "name": "namespace",
            "in": "path",
            "required": true,
            "type": "string"
          },
          {
            "name": "name",
            "in": "path",
            "required": true,
            "type": "string"
          },
          {
            "name": "apiVersion",
            "description": "apiVersion.",
            "in": "query",
            "required": false,
            "type": "string"
          },
          {
            "name": "format",
            "description": "资源配置格式（manifest/formData）.",
            "in": "query",
            "required": false,
            "type": "string"
          }
        ],
        "tags": [
          "Workload"
        ]
      }
    },
    "/clusterresources/v1/projects/{projectID}/clusters/{clusterID}/namespaces/{namespace}/workloads/pods/{name}/reschedule": {
      "put": {
        "summary": "ReschedulePo API",
        "description": "重新调度 Pod",
        "operationId": "Workload_ReschedulePo",
        "responses": {
          "200": {
            "description": "A successful response.",
            "schema": {
              "$ref": "#/definitions/clusterresourcesCommonResp"
            }
          },
          "default": {
            "description": "An unexpected error response.",
            "schema": {
              "$ref": "#/definitions/runtimeError"
            }
          }
        },
        "parameters": [
          {
            "name": "projectID",
            "in": "path",
            "required": true,
            "type": "string"
          },
          {
            "name": "clusterID",
            "in": "path",
            "required": true,
            "type": "string"
          },
          {
            "name": "namespace",
            "in": "path",
            "required": true,
            "type": "string"
          },
          {
            "name": "name",
            "in": "path",
            "required": true,
            "type": "string"
          },
          {
            "name": "body",
            "in": "body",
            "required": true,
            "schema": {
              "$ref": "#/definitions/clusterresourcesResUpdateReq"
            }
          }
        ],
        "tags": [
          "Workload"
        ]
      }
    },
    "/clusterresources/v1/projects/{projectID}/clusters/{clusterID}/namespaces/{namespace}/workloads/pods/{name}/secrets": {
      "get": {
        "summary": "ListPoSecret API",
        "description": "获取 Pod 关联的 Secret",
        "operationId": "Workload_ListPoSecret",
        "responses": {
          "200": {
            "description": "A successful response.",
            "schema": {
              "$ref": "#/definitions/clusterresourcesCommonResp"
            }
          },
          "default": {
            "description": "An unexpected error response.",
            "schema": {
              "$ref": "#/definitions/runtimeError"
            }
          }
        },
        "parameters": [
          {
            "name": "projectID",
            "in": "path",
            "required": true,
            "type": "string"
          },
          {
            "name": "clusterID",
            "in": "path",
            "required": true,
            "type": "string"
          },
          {
            "name": "namespace",
            "in": "path",
            "required": true,
            "type": "string"
          },
          {
            "name": "name",
            "in": "path",
            "required": true,
            "type": "string"
          },
          {
            "name": "apiVersion",
            "description": "apiVersion.",
            "in": "query",
            "required": false,
            "type": "string"
          },
          {
            "name": "format",
            "description": "资源配置格式（manifest/formData）.",
            "in": "query",
            "required": false,
            "type": "string"
          }
        ],
        "tags": [
          "Workload"
        ]
      }
    },
    "/clusterresources/v1/projects/{projectID}/clusters/{clusterID}/namespaces/{namespace}/workloads/pods/{podName}/containers": {
      "get": {
        "summary": "ListContainer API",
        "description": "获取 Pod 包含的容器列表",
        "operationId": "Workload_ListContainer",
        "responses": {
          "200": {
            "description": "A successful response.",
            "schema": {
              "$ref": "#/definitions/clusterresourcesCommonListResp"
            }
          },
          "default": {
            "description": "An unexpected error response.",
            "schema": {
              "$ref": "#/definitions/runtimeError"
            }
          }
        },
        "parameters": [
          {
            "name": "projectID",
            "in": "path",
            "required": true,
            "type": "string"
          },
          {
            "name": "clusterID",
            "in": "path",
            "required": true,
            "type": "string"
          },
          {
            "name": "namespace",
            "in": "path",
            "required": true,
            "type": "string"
          },
          {
            "name": "podName",
            "in": "path",
            "required": true,
            "type": "string"
          }
        ],
        "tags": [
          "Workload"
        ]
      }
    },
    "/clusterresources/v1/projects/{projectID}/clusters/{clusterID}/namespaces/{namespace}/workloads/pods/{podName}/containers/{containerName}": {
      "get": {
        "summary": "GetContainer API",
        "description": "获取指定 Pod 下单个容器信息",
        "operationId": "Workload_GetContainer",
        "responses": {
          "200": {
            "description": "A successful response.",
            "schema": {
              "$ref": "#/definitions/clusterresourcesCommonResp"
            }
          },
          "default": {
            "description": "An unexpected error response.",
            "schema": {
              "$ref": "#/definitions/runtimeError"
            }
          }
        },
        "parameters": [
          {
            "name": "projectID",
            "in": "path",
            "required": true,
            "type": "string"
          },
          {
            "name": "clusterID",
            "in": "path",
            "required": true,
            "type": "string"
          },
          {
            "name": "namespace",
            "in": "path",
            "required": true,
            "type": "string"
          },
          {
            "name": "podName",
            "in": "path",
            "required": true,
            "type": "string"
          },
          {
            "name": "containerName",
            "in": "path",
            "required": true,
            "type": "string"
          }
        ],
        "tags": [
          "Workload"
        ]
      }
    },
    "/clusterresources/v1/projects/{projectID}/clusters/{clusterID}/namespaces/{namespace}/workloads/pods/{podName}/containers/{containerName}/env_info": {
      "get": {
        "summary": "GetContainerEnvInfo API",
        "description": "获取指定 Pod 下单个容器环境变量信息",
        "operationId": "Workload_GetContainerEnvInfo",
        "responses": {
          "200": {
            "description": "A successful response.",
            "schema": {
              "$ref": "#/definitions/clusterresourcesCommonListResp"
            }
          },
          "default": {
            "description": "An unexpected error response.",
            "schema": {
              "$ref": "#/definitions/runtimeError"
            }
          }
        },
        "parameters": [
          {
            "name": "projectID",
            "in": "path",
            "required": true,
            "type": "string"
          },
          {
            "name": "clusterID",
            "in": "path",
            "required": true,
            "type": "string"
          },
          {
            "name": "namespace",
            "in": "path",
            "required": true,
            "type": "string"
          },
          {
            "name": "podName",
            "in": "path",
            "required": true,
            "type": "string"
          },
          {
            "name": "containerName",
            "in": "path",
            "required": true,
            "type": "string"
          }
        ],
        "tags": [
          "Workload"
        ]
      }
    },
    "/clusterresources/v1/projects/{projectID}/clusters/{clusterID}/namespaces/{namespace}/workloads/statefulsets": {
      "get": {
        "summary": "ListSTS API",
        "description": "获取 StatefulSet 列表",
        "operationId": "Workload_ListSTS",
        "responses": {
          "200": {
            "description": "A successful response.",
            "schema": {
              "$ref": "#/definitions/clusterresourcesCommonResp"
            }
          },
          "default": {
            "description": "An unexpected error response.",
            "schema": {
              "$ref": "#/definitions/runtimeError"
            }
          }
        },
        "parameters": [
          {
            "name": "projectID",
            "in": "path",
            "required": true,
            "type": "string"
          },
          {
            "name": "clusterID",
            "in": "path",
            "required": true,
            "type": "string"
          },
          {
            "name": "namespace",
            "in": "path",
            "required": true,
            "type": "string"
          },
          {
            "name": "labelSelector",
            "description": "标签选择器.",
            "in": "query",
            "required": false,
            "type": "string"
          },
          {
<<<<<<< HEAD
            "name": "format",
            "description": "资源配置格式（manifest/selectItems）.",
=======
            "name": "apiVersion",
            "description": "apiVersion.",
>>>>>>> 7fa6f69f
            "in": "query",
            "required": false,
            "type": "string"
          }
        ],
        "tags": [
          "Workload"
        ]
      }
    },
    "/clusterresources/v1/projects/{projectID}/clusters/{clusterID}/namespaces/{namespace}/workloads/statefulsets/{name}": {
      "get": {
        "summary": "GetSTS API",
        "description": "获取 StatefulSet",
        "operationId": "Workload_GetSTS",
        "responses": {
          "200": {
            "description": "A successful response.",
            "schema": {
              "$ref": "#/definitions/clusterresourcesCommonResp"
            }
          },
          "default": {
            "description": "An unexpected error response.",
            "schema": {
              "$ref": "#/definitions/runtimeError"
            }
          }
        },
        "parameters": [
          {
            "name": "projectID",
            "in": "path",
            "required": true,
            "type": "string"
          },
          {
            "name": "clusterID",
            "in": "path",
            "required": true,
            "type": "string"
          },
          {
            "name": "namespace",
            "in": "path",
            "required": true,
            "type": "string"
          },
          {
            "name": "name",
            "in": "path",
            "required": true,
            "type": "string"
          },
          {
            "name": "apiVersion",
            "description": "apiVersion.",
            "in": "query",
            "required": false,
            "type": "string"
          },
          {
            "name": "format",
            "description": "资源配置格式（manifest/formData）.",
            "in": "query",
            "required": false,
            "type": "string"
          }
        ],
        "tags": [
          "Workload"
        ]
      },
      "delete": {
        "summary": "DeleteSTS API",
        "description": "删除 StatefulSet",
        "operationId": "Workload_DeleteSTS",
        "responses": {
          "200": {
            "description": "A successful response.",
            "schema": {
              "$ref": "#/definitions/clusterresourcesCommonResp"
            }
          },
          "default": {
            "description": "An unexpected error response.",
            "schema": {
              "$ref": "#/definitions/runtimeError"
            }
          }
        },
        "parameters": [
          {
            "name": "projectID",
            "in": "path",
            "required": true,
            "type": "string"
          },
          {
            "name": "clusterID",
            "in": "path",
            "required": true,
            "type": "string"
          },
          {
            "name": "namespace",
            "in": "path",
            "required": true,
            "type": "string"
          },
          {
            "name": "name",
            "in": "path",
            "required": true,
            "type": "string"
          }
        ],
        "tags": [
          "Workload"
        ]
      },
      "put": {
        "summary": "UpdateSTS API",
        "description": "更新 StatefulSet",
        "operationId": "Workload_UpdateSTS",
        "responses": {
          "200": {
            "description": "A successful response.",
            "schema": {
              "$ref": "#/definitions/clusterresourcesCommonResp"
            }
          },
          "default": {
            "description": "An unexpected error response.",
            "schema": {
              "$ref": "#/definitions/runtimeError"
            }
          }
        },
        "parameters": [
          {
            "name": "projectID",
            "in": "path",
            "required": true,
            "type": "string"
          },
          {
            "name": "clusterID",
            "in": "path",
            "required": true,
            "type": "string"
          },
          {
            "name": "namespace",
            "in": "path",
            "required": true,
            "type": "string"
          },
          {
            "name": "name",
            "in": "path",
            "required": true,
            "type": "string"
          },
          {
            "name": "body",
            "in": "body",
            "required": true,
            "schema": {
              "$ref": "#/definitions/clusterresourcesResUpdateReq"
            }
          }
        ],
        "tags": [
          "Workload"
        ]
      }
    },
    "/clusterresources/v1/projects/{projectID}/clusters/{clusterID}/networks/endpoints": {
      "post": {
        "summary": "CreateEP API",
        "description": "创建 Endpoints",
        "operationId": "Network_CreateEP",
        "responses": {
          "200": {
            "description": "A successful response.",
            "schema": {
              "$ref": "#/definitions/clusterresourcesCommonResp"
            }
          },
          "default": {
            "description": "An unexpected error response.",
            "schema": {
              "$ref": "#/definitions/runtimeError"
            }
          }
        },
        "parameters": [
          {
            "name": "projectID",
            "in": "path",
            "required": true,
            "type": "string"
          },
          {
            "name": "clusterID",
            "in": "path",
            "required": true,
            "type": "string"
          },
          {
            "name": "body",
            "in": "body",
            "required": true,
            "schema": {
              "$ref": "#/definitions/clusterresourcesResCreateReq"
            }
          }
        ],
        "tags": [
          "Network"
        ]
      }
    },
    "/clusterresources/v1/projects/{projectID}/clusters/{clusterID}/networks/ingresses": {
      "post": {
        "summary": "CreateIng API",
        "description": "创建 Ingress",
        "operationId": "Network_CreateIng",
        "responses": {
          "200": {
            "description": "A successful response.",
            "schema": {
              "$ref": "#/definitions/clusterresourcesCommonResp"
            }
          },
          "default": {
            "description": "An unexpected error response.",
            "schema": {
              "$ref": "#/definitions/runtimeError"
            }
          }
        },
        "parameters": [
          {
            "name": "projectID",
            "in": "path",
            "required": true,
            "type": "string"
          },
          {
            "name": "clusterID",
            "in": "path",
            "required": true,
            "type": "string"
          },
          {
            "name": "body",
            "in": "body",
            "required": true,
            "schema": {
              "$ref": "#/definitions/clusterresourcesResCreateReq"
            }
          }
        ],
        "tags": [
          "Network"
        ]
      }
    },
    "/clusterresources/v1/projects/{projectID}/clusters/{clusterID}/networks/services": {
      "post": {
        "summary": "CreateSVC API",
        "description": "创建 Service",
        "operationId": "Network_CreateSVC",
        "responses": {
          "200": {
            "description": "A successful response.",
            "schema": {
              "$ref": "#/definitions/clusterresourcesCommonResp"
            }
          },
          "default": {
            "description": "An unexpected error response.",
            "schema": {
              "$ref": "#/definitions/runtimeError"
            }
          }
        },
        "parameters": [
          {
            "name": "projectID",
            "in": "path",
            "required": true,
            "type": "string"
          },
          {
            "name": "clusterID",
            "in": "path",
            "required": true,
            "type": "string"
          },
          {
            "name": "body",
            "in": "body",
            "required": true,
            "schema": {
              "$ref": "#/definitions/clusterresourcesResCreateReq"
            }
          }
        ],
        "tags": [
          "Network"
        ]
      }
    },
    "/clusterresources/v1/projects/{projectID}/clusters/{clusterID}/nodes": {
      "get": {
        "summary": "ListNode API",
        "description": "获取节点列表",
        "operationId": "Node_ListNode",
        "responses": {
          "200": {
            "description": "A successful response.",
            "schema": {
              "$ref": "#/definitions/clusterresourcesCommonResp"
            }
          },
          "default": {
            "description": "An unexpected error response.",
            "schema": {
              "$ref": "#/definitions/runtimeError"
            }
          }
        },
        "parameters": [
          {
            "name": "projectID",
            "in": "path",
            "required": true,
            "type": "string"
          },
          {
            "name": "clusterID",
            "in": "path",
            "required": true,
            "type": "string"
          },
          {
            "name": "namespace",
            "description": "命名空间.",
            "in": "query",
            "required": false,
            "type": "string"
          },
          {
            "name": "labelSelector",
            "description": "标签选择器.",
            "in": "query",
            "required": false,
            "type": "string"
          },
          {
            "name": "format",
            "description": "资源配置格式（manifest/selectItems）.",
            "in": "query",
            "required": false,
            "type": "string"
          }
        ],
        "tags": [
          "Node"
        ]
      }
    },
    "/clusterresources/v1/projects/{projectID}/clusters/{clusterID}/rbac/service_accounts": {
      "post": {
        "summary": "CreateSA API",
        "description": "创建 ServiceAccount",
        "operationId": "RBAC_CreateSA",
        "responses": {
          "200": {
            "description": "A successful response.",
            "schema": {
              "$ref": "#/definitions/clusterresourcesCommonResp"
            }
          },
          "default": {
            "description": "An unexpected error response.",
            "schema": {
              "$ref": "#/definitions/runtimeError"
            }
          }
        },
        "parameters": [
          {
            "name": "projectID",
            "in": "path",
            "required": true,
            "type": "string"
          },
          {
            "name": "clusterID",
            "in": "path",
            "required": true,
            "type": "string"
          },
          {
            "name": "body",
            "in": "body",
            "required": true,
            "schema": {
              "$ref": "#/definitions/clusterresourcesResCreateReq"
            }
          }
        ],
        "tags": [
          "RBAC"
        ]
      }
    },
    "/clusterresources/v1/projects/{projectID}/clusters/{clusterID}/render_manifest_preview": {
      "post": {
        "summary": "Form data render preview API",
        "description": "表单化数据渲染预览",
        "operationId": "Resource_FormDataRenderPreview",
        "responses": {
          "200": {
            "description": "A successful response.",
            "schema": {
              "$ref": "#/definitions/clusterresourcesCommonResp"
            }
          },
          "default": {
            "description": "An unexpected error response.",
            "schema": {
              "$ref": "#/definitions/runtimeError"
            }
          }
        },
        "parameters": [
          {
            "name": "projectID",
            "in": "path",
            "required": true,
            "type": "string"
          },
          {
            "name": "clusterID",
            "in": "path",
            "required": true,
            "type": "string"
          },
          {
            "name": "body",
            "in": "body",
            "required": true,
            "schema": {
              "$ref": "#/definitions/clusterresourcesFormRenderPreviewReq"
            }
          }
        ],
        "tags": [
          "Resource"
        ]
      }
    },
    "/clusterresources/v1/projects/{projectID}/clusters/{clusterID}/storages/persistent_volume_claims": {
      "post": {
        "summary": "CreatePVC API",
        "description": "创建 PersistentVolumeClaim",
        "operationId": "Storage_CreatePVC",
        "responses": {
          "200": {
            "description": "A successful response.",
            "schema": {
              "$ref": "#/definitions/clusterresourcesCommonResp"
            }
          },
          "default": {
            "description": "An unexpected error response.",
            "schema": {
              "$ref": "#/definitions/runtimeError"
            }
          }
        },
        "parameters": [
          {
            "name": "projectID",
            "in": "path",
            "required": true,
            "type": "string"
          },
          {
            "name": "clusterID",
            "in": "path",
            "required": true,
            "type": "string"
          },
          {
            "name": "body",
            "in": "body",
            "required": true,
            "schema": {
              "$ref": "#/definitions/clusterresourcesResCreateReq"
            }
          }
        ],
        "tags": [
          "Storage"
        ]
      }
    },
    "/clusterresources/v1/projects/{projectID}/clusters/{clusterID}/storages/persistent_volumes": {
      "get": {
        "summary": "ListPV API",
        "description": "获取 PersistentVolume 列表",
        "operationId": "Storage_ListPV",
        "responses": {
          "200": {
            "description": "A successful response.",
            "schema": {
              "$ref": "#/definitions/clusterresourcesCommonResp"
            }
          },
          "default": {
            "description": "An unexpected error response.",
            "schema": {
              "$ref": "#/definitions/runtimeError"
            }
          }
        },
        "parameters": [
          {
            "name": "projectID",
            "in": "path",
            "required": true,
            "type": "string"
          },
          {
            "name": "clusterID",
            "in": "path",
            "required": true,
            "type": "string"
          },
          {
            "name": "namespace",
            "description": "命名空间.",
            "in": "query",
            "required": false,
            "type": "string"
          },
          {
            "name": "labelSelector",
            "description": "标签选择器.",
            "in": "query",
            "required": false,
            "type": "string"
          },
          {
<<<<<<< HEAD
            "name": "format",
            "description": "资源配置格式（manifest/selectItems）.",
=======
            "name": "apiVersion",
            "description": "apiVersion.",
>>>>>>> 7fa6f69f
            "in": "query",
            "required": false,
            "type": "string"
          }
        ],
        "tags": [
          "Storage"
        ]
      },
      "post": {
        "summary": "CreatePV API",
        "description": "创建 PersistentVolume",
        "operationId": "Storage_CreatePV",
        "responses": {
          "200": {
            "description": "A successful response.",
            "schema": {
              "$ref": "#/definitions/clusterresourcesCommonResp"
            }
          },
          "default": {
            "description": "An unexpected error response.",
            "schema": {
              "$ref": "#/definitions/runtimeError"
            }
          }
        },
        "parameters": [
          {
            "name": "projectID",
            "in": "path",
            "required": true,
            "type": "string"
          },
          {
            "name": "clusterID",
            "in": "path",
            "required": true,
            "type": "string"
          },
          {
            "name": "body",
            "in": "body",
            "required": true,
            "schema": {
              "$ref": "#/definitions/clusterresourcesResCreateReq"
            }
          }
        ],
        "tags": [
          "Storage"
        ]
      }
    },
    "/clusterresources/v1/projects/{projectID}/clusters/{clusterID}/storages/persistent_volumes/{name}": {
      "get": {
        "summary": "GetPV API",
        "description": "获取 PersistentVolume",
        "operationId": "Storage_GetPV",
        "responses": {
          "200": {
            "description": "A successful response.",
            "schema": {
              "$ref": "#/definitions/clusterresourcesCommonResp"
            }
          },
          "default": {
            "description": "An unexpected error response.",
            "schema": {
              "$ref": "#/definitions/runtimeError"
            }
          }
        },
        "parameters": [
          {
            "name": "projectID",
            "in": "path",
            "required": true,
            "type": "string"
          },
          {
            "name": "clusterID",
            "in": "path",
            "required": true,
            "type": "string"
          },
          {
            "name": "name",
            "in": "path",
            "required": true,
            "type": "string"
          },
          {
            "name": "namespace",
            "description": "命名空间.",
            "in": "query",
            "required": false,
            "type": "string"
          },
          {
            "name": "apiVersion",
            "description": "apiVersion.",
            "in": "query",
            "required": false,
            "type": "string"
          },
          {
            "name": "format",
            "description": "资源配置格式（manifest/formData）.",
            "in": "query",
            "required": false,
            "type": "string"
          }
        ],
        "tags": [
          "Storage"
        ]
      },
      "delete": {
        "summary": "DeletePV API",
        "description": "删除 PersistentVolume",
        "operationId": "Storage_DeletePV",
        "responses": {
          "200": {
            "description": "A successful response.",
            "schema": {
              "$ref": "#/definitions/clusterresourcesCommonResp"
            }
          },
          "default": {
            "description": "An unexpected error response.",
            "schema": {
              "$ref": "#/definitions/runtimeError"
            }
          }
        },
        "parameters": [
          {
            "name": "projectID",
            "in": "path",
            "required": true,
            "type": "string"
          },
          {
            "name": "clusterID",
            "in": "path",
            "required": true,
            "type": "string"
          },
          {
            "name": "name",
            "in": "path",
            "required": true,
            "type": "string"
          },
          {
            "name": "namespace",
            "description": "命名空间.",
            "in": "query",
            "required": false,
            "type": "string"
          }
        ],
        "tags": [
          "Storage"
        ]
      },
      "put": {
        "summary": "UpdatePV API",
        "description": "更新 PersistentVolume",
        "operationId": "Storage_UpdatePV",
        "responses": {
          "200": {
            "description": "A successful response.",
            "schema": {
              "$ref": "#/definitions/clusterresourcesCommonResp"
            }
          },
          "default": {
            "description": "An unexpected error response.",
            "schema": {
              "$ref": "#/definitions/runtimeError"
            }
          }
        },
        "parameters": [
          {
            "name": "projectID",
            "in": "path",
            "required": true,
            "type": "string"
          },
          {
            "name": "clusterID",
            "in": "path",
            "required": true,
            "type": "string"
          },
          {
            "name": "name",
            "in": "path",
            "required": true,
            "type": "string"
          },
          {
            "name": "body",
            "in": "body",
            "required": true,
            "schema": {
              "$ref": "#/definitions/clusterresourcesResUpdateReq"
            }
          }
        ],
        "tags": [
          "Storage"
        ]
      }
    },
    "/clusterresources/v1/projects/{projectID}/clusters/{clusterID}/storages/storage_classes": {
      "get": {
        "summary": "ListSC API",
        "description": "获取 StorageClass 列表",
        "operationId": "Storage_ListSC",
        "responses": {
          "200": {
            "description": "A successful response.",
            "schema": {
              "$ref": "#/definitions/clusterresourcesCommonResp"
            }
          },
          "default": {
            "description": "An unexpected error response.",
            "schema": {
              "$ref": "#/definitions/runtimeError"
            }
          }
        },
        "parameters": [
          {
            "name": "projectID",
            "in": "path",
            "required": true,
            "type": "string"
          },
          {
            "name": "clusterID",
            "in": "path",
            "required": true,
            "type": "string"
          },
          {
            "name": "namespace",
            "description": "命名空间.",
            "in": "query",
            "required": false,
            "type": "string"
          },
          {
            "name": "labelSelector",
            "description": "标签选择器.",
            "in": "query",
            "required": false,
            "type": "string"
          },
          {
<<<<<<< HEAD
            "name": "format",
            "description": "资源配置格式（manifest/selectItems）.",
=======
            "name": "apiVersion",
            "description": "apiVersion.",
>>>>>>> 7fa6f69f
            "in": "query",
            "required": false,
            "type": "string"
          }
        ],
        "tags": [
          "Storage"
        ]
      },
      "post": {
        "summary": "CreateSC API",
        "description": "创建 StorageClass",
        "operationId": "Storage_CreateSC",
        "responses": {
          "200": {
            "description": "A successful response.",
            "schema": {
              "$ref": "#/definitions/clusterresourcesCommonResp"
            }
          },
          "default": {
            "description": "An unexpected error response.",
            "schema": {
              "$ref": "#/definitions/runtimeError"
            }
          }
        },
        "parameters": [
          {
            "name": "projectID",
            "in": "path",
            "required": true,
            "type": "string"
          },
          {
            "name": "clusterID",
            "in": "path",
            "required": true,
            "type": "string"
          },
          {
            "name": "body",
            "in": "body",
            "required": true,
            "schema": {
              "$ref": "#/definitions/clusterresourcesResCreateReq"
            }
          }
        ],
        "tags": [
          "Storage"
        ]
      }
    },
    "/clusterresources/v1/projects/{projectID}/clusters/{clusterID}/storages/storage_classes/{name}": {
      "get": {
        "summary": "GetSC API",
        "description": "获取 StorageClass",
        "operationId": "Storage_GetSC",
        "responses": {
          "200": {
            "description": "A successful response.",
            "schema": {
              "$ref": "#/definitions/clusterresourcesCommonResp"
            }
          },
          "default": {
            "description": "An unexpected error response.",
            "schema": {
              "$ref": "#/definitions/runtimeError"
            }
          }
        },
        "parameters": [
          {
            "name": "projectID",
            "in": "path",
            "required": true,
            "type": "string"
          },
          {
            "name": "clusterID",
            "in": "path",
            "required": true,
            "type": "string"
          },
          {
            "name": "name",
            "in": "path",
            "required": true,
            "type": "string"
          },
          {
            "name": "namespace",
            "description": "命名空间.",
            "in": "query",
            "required": false,
            "type": "string"
          },
          {
            "name": "apiVersion",
            "description": "apiVersion.",
            "in": "query",
            "required": false,
            "type": "string"
          },
          {
            "name": "format",
            "description": "资源配置格式（manifest/formData）.",
            "in": "query",
            "required": false,
            "type": "string"
          }
        ],
        "tags": [
          "Storage"
        ]
      },
      "delete": {
        "summary": "DeleteSC API",
        "description": "删除 StorageClass",
        "operationId": "Storage_DeleteSC",
        "responses": {
          "200": {
            "description": "A successful response.",
            "schema": {
              "$ref": "#/definitions/clusterresourcesCommonResp"
            }
          },
          "default": {
            "description": "An unexpected error response.",
            "schema": {
              "$ref": "#/definitions/runtimeError"
            }
          }
        },
        "parameters": [
          {
            "name": "projectID",
            "in": "path",
            "required": true,
            "type": "string"
          },
          {
            "name": "clusterID",
            "in": "path",
            "required": true,
            "type": "string"
          },
          {
            "name": "name",
            "in": "path",
            "required": true,
            "type": "string"
          },
          {
            "name": "namespace",
            "description": "命名空间.",
            "in": "query",
            "required": false,
            "type": "string"
          }
        ],
        "tags": [
          "Storage"
        ]
      },
      "put": {
        "summary": "UpdateSC API",
        "description": "更新 StorageClass",
        "operationId": "Storage_UpdateSC",
        "responses": {
          "200": {
            "description": "A successful response.",
            "schema": {
              "$ref": "#/definitions/clusterresourcesCommonResp"
            }
          },
          "default": {
            "description": "An unexpected error response.",
            "schema": {
              "$ref": "#/definitions/runtimeError"
            }
          }
        },
        "parameters": [
          {
            "name": "projectID",
            "in": "path",
            "required": true,
            "type": "string"
          },
          {
            "name": "clusterID",
            "in": "path",
            "required": true,
            "type": "string"
          },
          {
            "name": "name",
            "in": "path",
            "required": true,
            "type": "string"
          },
          {
            "name": "body",
            "in": "body",
            "required": true,
            "schema": {
              "$ref": "#/definitions/clusterresourcesResUpdateReq"
            }
          }
        ],
        "tags": [
          "Storage"
        ]
      }
    },
    "/clusterresources/v1/projects/{projectID}/clusters/{clusterID}/subscribe": {
      "get": {
        "summary": "Subscribe API",
        "description": "资源订阅",
        "operationId": "Resource_Subscribe",
        "responses": {
          "200": {
            "description": "A successful response.(streaming responses)",
            "schema": {
              "type": "object",
              "properties": {
                "result": {
                  "$ref": "#/definitions/clusterresourcesSubscribeResp"
                },
                "error": {
                  "$ref": "#/definitions/runtimeStreamError"
                }
              },
              "title": "Stream result of clusterresourcesSubscribeResp"
            }
          },
          "default": {
            "description": "An unexpected error response.",
            "schema": {
              "$ref": "#/definitions/runtimeError"
            }
          }
        },
        "parameters": [
          {
            "name": "projectID",
            "in": "path",
            "required": true,
            "type": "string"
          },
          {
            "name": "clusterID",
            "in": "path",
            "required": true,
            "type": "string"
          },
          {
            "name": "resourceVersion",
            "description": "资源版本号.",
            "in": "query",
            "required": false,
            "type": "string"
          },
          {
            "name": "kind",
            "description": "资源类型.",
            "in": "query",
            "required": false,
            "type": "string"
          },
          {
            "name": "CRDName",
            "description": "CRD 名称.",
            "in": "query",
            "required": false,
            "type": "string"
          },
          {
            "name": "apiVersion",
            "description": "API 版本.",
            "in": "query",
            "required": false,
            "type": "string"
          },
          {
            "name": "namespace",
            "description": "命名空间.",
            "in": "query",
            "required": false,
            "type": "string"
          }
        ],
        "tags": [
          "Resource"
        ]
      }
    },
    "/clusterresources/v1/projects/{projectID}/clusters/{clusterID}/workloads/cronjobs": {
      "post": {
        "summary": "CreateCJ API",
        "description": "创建 CronJob",
        "operationId": "Workload_CreateCJ",
        "responses": {
          "200": {
            "description": "A successful response.",
            "schema": {
              "$ref": "#/definitions/clusterresourcesCommonResp"
            }
          },
          "default": {
            "description": "An unexpected error response.",
            "schema": {
              "$ref": "#/definitions/runtimeError"
            }
          }
        },
        "parameters": [
          {
            "name": "projectID",
            "in": "path",
            "required": true,
            "type": "string"
          },
          {
            "name": "clusterID",
            "in": "path",
            "required": true,
            "type": "string"
          },
          {
            "name": "body",
            "in": "body",
            "required": true,
            "schema": {
              "$ref": "#/definitions/clusterresourcesResCreateReq"
            }
          }
        ],
        "tags": [
          "Workload"
        ]
      }
    },
    "/clusterresources/v1/projects/{projectID}/clusters/{clusterID}/workloads/daemonsets": {
      "post": {
        "summary": "CreateDS API",
        "description": "创建 DaemonSet",
        "operationId": "Workload_CreateDS",
        "responses": {
          "200": {
            "description": "A successful response.",
            "schema": {
              "$ref": "#/definitions/clusterresourcesCommonResp"
            }
          },
          "default": {
            "description": "An unexpected error response.",
            "schema": {
              "$ref": "#/definitions/runtimeError"
            }
          }
        },
        "parameters": [
          {
            "name": "projectID",
            "in": "path",
            "required": true,
            "type": "string"
          },
          {
            "name": "clusterID",
            "in": "path",
            "required": true,
            "type": "string"
          },
          {
            "name": "body",
            "in": "body",
            "required": true,
            "schema": {
              "$ref": "#/definitions/clusterresourcesResCreateReq"
            }
          }
        ],
        "tags": [
          "Workload"
        ]
      }
    },
    "/clusterresources/v1/projects/{projectID}/clusters/{clusterID}/workloads/deployments": {
      "post": {
        "summary": "CreateDeploy API",
        "description": "创建 Deployment",
        "operationId": "Workload_CreateDeploy",
        "responses": {
          "200": {
            "description": "A successful response.",
            "schema": {
              "$ref": "#/definitions/clusterresourcesCommonResp"
            }
          },
          "default": {
            "description": "An unexpected error response.",
            "schema": {
              "$ref": "#/definitions/runtimeError"
            }
          }
        },
        "parameters": [
          {
            "name": "projectID",
            "in": "path",
            "required": true,
            "type": "string"
          },
          {
            "name": "clusterID",
            "in": "path",
            "required": true,
            "type": "string"
          },
          {
            "name": "body",
            "in": "body",
            "required": true,
            "schema": {
              "$ref": "#/definitions/clusterresourcesResCreateReq"
            }
          }
        ],
        "tags": [
          "Workload"
        ]
      }
    },
    "/clusterresources/v1/projects/{projectID}/clusters/{clusterID}/workloads/jobs": {
      "post": {
        "summary": "CreateJob API",
        "description": "创建 Job",
        "operationId": "Workload_CreateJob",
        "responses": {
          "200": {
            "description": "A successful response.",
            "schema": {
              "$ref": "#/definitions/clusterresourcesCommonResp"
            }
          },
          "default": {
            "description": "An unexpected error response.",
            "schema": {
              "$ref": "#/definitions/runtimeError"
            }
          }
        },
        "parameters": [
          {
            "name": "projectID",
            "in": "path",
            "required": true,
            "type": "string"
          },
          {
            "name": "clusterID",
            "in": "path",
            "required": true,
            "type": "string"
          },
          {
            "name": "body",
            "in": "body",
            "required": true,
            "schema": {
              "$ref": "#/definitions/clusterresourcesResCreateReq"
            }
          }
        ],
        "tags": [
          "Workload"
        ]
      }
    },
    "/clusterresources/v1/projects/{projectID}/clusters/{clusterID}/workloads/pods": {
      "post": {
        "summary": "CreatePo API",
        "description": "创建 Pod",
        "operationId": "Workload_CreatePo",
        "responses": {
          "200": {
            "description": "A successful response.",
            "schema": {
              "$ref": "#/definitions/clusterresourcesCommonResp"
            }
          },
          "default": {
            "description": "An unexpected error response.",
            "schema": {
              "$ref": "#/definitions/runtimeError"
            }
          }
        },
        "parameters": [
          {
            "name": "projectID",
            "in": "path",
            "required": true,
            "type": "string"
          },
          {
            "name": "clusterID",
            "in": "path",
            "required": true,
            "type": "string"
          },
          {
            "name": "body",
            "in": "body",
            "required": true,
            "schema": {
              "$ref": "#/definitions/clusterresourcesResCreateReq"
            }
          }
        ],
        "tags": [
          "Workload"
        ]
      }
    },
    "/clusterresources/v1/projects/{projectID}/clusters/{clusterID}/workloads/statefulsets": {
      "post": {
        "summary": "CreateSTS API",
        "description": "创建 StatefulSet",
        "operationId": "Workload_CreateSTS",
        "responses": {
          "200": {
            "description": "A successful response.",
            "schema": {
              "$ref": "#/definitions/clusterresourcesCommonResp"
            }
          },
          "default": {
            "description": "An unexpected error response.",
            "schema": {
              "$ref": "#/definitions/runtimeError"
            }
          }
        },
        "parameters": [
          {
            "name": "projectID",
            "in": "path",
            "required": true,
            "type": "string"
          },
          {
            "name": "clusterID",
            "in": "path",
            "required": true,
            "type": "string"
          },
          {
            "name": "body",
            "in": "body",
            "required": true,
            "schema": {
              "$ref": "#/definitions/clusterresourcesResCreateReq"
            }
          }
        ],
        "tags": [
          "Workload"
        ]
      }
    },
    "/clusterresources/v1/version": {
      "get": {
        "summary": "Version API",
        "description": "Version 接口，用于获取服务版本信息",
        "operationId": "Basic_Version",
        "responses": {
          "200": {
            "description": "A successful response.",
            "schema": {
              "$ref": "#/definitions/clusterresourcesVersionResp"
            }
          },
          "default": {
            "description": "An unexpected error response.",
            "schema": {
              "$ref": "#/definitions/runtimeError"
            }
          }
        },
        "tags": [
          "Basic"
        ]
      }
    }
  },
  "definitions": {
    "clusterresourcesCObjCreateReq": {
      "type": "object",
      "properties": {
        "projectID": {
          "type": "string",
          "title": "项目 ID"
        },
        "clusterID": {
          "type": "string",
          "title": "集群 ID"
        },
        "CRDName": {
          "type": "string",
          "title": "CRD 名称"
        },
        "rawData": {
          "type": "object",
          "title": "资源配置信息"
        },
        "format": {
          "type": "string",
          "title": "资源配置格式（manifest/formData）"
        }
      },
      "description": "创建单个自定义资源请求体",
      "title": "CObjCreateReq"
    },
    "clusterresourcesCObjUpdateReq": {
      "type": "object",
      "properties": {
        "projectID": {
          "type": "string",
          "title": "项目 ID"
        },
        "clusterID": {
          "type": "string",
          "title": "集群 ID"
        },
        "CRDName": {
          "type": "string",
          "title": "CRD 名称"
        },
        "cobjName": {
          "type": "string",
          "title": "自定义资源名称"
        },
        "namespace": {
          "type": "string",
          "title": "命名空间"
        },
        "rawData": {
          "type": "object",
          "title": "资源配置信息"
        },
        "format": {
          "type": "string",
          "title": "资源配置格式（manifest/formData）"
        }
      },
      "description": "更新单个自定义资源请求体",
      "title": "CObjUpdateReq"
    },
    "clusterresourcesCommonListResp": {
      "type": "object",
      "properties": {
        "code": {
          "type": "integer",
          "format": "int32",
          "description": "返回错误码",
          "title": "code"
        },
        "message": {
          "type": "string",
          "description": "返回错误信息",
          "title": "message"
        },
        "requestID": {
          "type": "string",
          "description": "请求 ID",
          "title": "request id"
        },
        "data": {
          "type": "array",
          "items": {
            "type": "object"
          },
          "description": "资源信息",
          "title": "data"
        }
      },
      "description": "通用响应体，适用于资源型 API 请求返回，如需定义详细的 data 结构则不使用该响应体",
      "title": "CommonListResp"
    },
    "clusterresourcesCommonResp": {
      "type": "object",
      "properties": {
        "code": {
          "type": "integer",
          "format": "int32",
          "description": "返回错误码",
          "title": "code"
        },
        "message": {
          "type": "string",
          "description": "返回错误信息",
          "title": "message"
        },
        "requestID": {
          "type": "string",
          "description": "请求 ID",
          "title": "request id"
        },
        "data": {
          "type": "object",
          "description": "资源信息",
          "title": "data"
        }
      },
      "description": "通用响应体，适用于资源型 API 请求返回，如需定义详细的 data 结构则不使用该响应体",
      "title": "CommonResp"
    },
    "clusterresourcesEchoReq": {
      "type": "object",
      "properties": {
        "str": {
          "type": "string",
          "description": "待回显字符串，长度在 2-30 之间，仅包含大小写字母及数字",
          "title": "Str"
        }
      },
      "description": "Echo API 请求",
      "title": "EchoReq"
    },
    "clusterresourcesEchoResp": {
      "type": "object",
      "properties": {
        "ret": {
          "type": "string",
          "description": "回显字符串",
          "title": "Ret"
        }
      },
      "description": "Echo API 响应",
      "title": "EchoResp"
    },
    "clusterresourcesFormRenderPreviewReq": {
      "type": "object",
      "properties": {
        "projectID": {
          "type": "string",
          "title": "项目 ID"
        },
        "clusterID": {
          "type": "string",
          "title": "集群 ID"
        },
        "kind": {
          "type": "string",
          "title": "资源类型"
        },
        "formData": {
          "type": "object",
          "title": "表单化数据"
        }
      },
      "description": "表单数据渲染为 Manifest 预览",
      "title": "FormRenderPreviewReq"
    },
    "clusterresourcesHealthzResp": {
      "type": "object",
      "properties": {
        "callTime": {
          "type": "string",
          "description": "API 请求时间",
          "title": "CallTime"
        },
        "status": {
          "type": "string",
          "description": "服务状态",
          "title": "Status"
        },
        "redis": {
          "type": "string",
          "description": "Redis 状态",
          "title": "redis"
        }
      },
      "description": "Healthz API 响应",
      "title": "HealthzResp"
    },
    "clusterresourcesInvalidateDiscoveryCacheReq": {
      "type": "object",
      "properties": {
        "projectID": {
          "type": "string",
          "title": "项目 ID"
        },
        "clusterID": {
          "type": "string",
          "title": "集群 ID"
        }
      },
      "description": "主动使集群 Discovery 缓存失效",
      "title": "InvalidateDiscoveryCacheReq"
    },
    "clusterresourcesPingResp": {
      "type": "object",
      "properties": {
        "ret": {
          "type": "string",
          "description": "Pong",
          "title": "Ret"
        }
      },
      "description": "Ping API 响应",
      "title": "PingResp"
    },
    "clusterresourcesResCreateReq": {
      "type": "object",
      "properties": {
        "projectID": {
          "type": "string",
          "title": "项目 ID"
        },
        "clusterID": {
          "type": "string",
          "title": "集群 ID"
        },
        "rawData": {
          "type": "object",
          "title": "资源配置信息"
        },
        "format": {
          "type": "string",
          "title": "资源配置格式（manifest/formData）"
        }
      },
      "description": "创建单个 k8s 资源请求体",
      "title": "ResCreateReq"
    },
    "clusterresourcesResUpdateReq": {
      "type": "object",
      "properties": {
        "projectID": {
          "type": "string",
          "title": "项目 ID"
        },
        "clusterID": {
          "type": "string",
          "title": "集群 ID"
        },
        "namespace": {
          "type": "string",
          "title": "命名空间"
        },
        "name": {
          "type": "string",
          "title": "资源名称"
        },
        "rawData": {
          "type": "object",
          "title": "资源配置信息"
        },
        "format": {
          "type": "string",
          "title": "资源配置格式（manifest/formData）"
        }
      },
      "description": "更新单个 k8s 资源请求体",
      "title": "ResUpdateReq"
    },
    "clusterresourcesSubscribeResp": {
      "type": "object",
      "properties": {
        "code": {
          "type": "integer",
          "format": "int32",
          "description": "返回错误码",
          "title": "code"
        },
        "message": {
          "type": "string",
          "description": "返回错误信息",
          "title": "message"
        },
        "kind": {
          "type": "string",
          "description": "资源类型",
          "title": "kind"
        },
        "type": {
          "type": "string",
          "description": "操作类型",
          "title": "operate"
        },
        "uid": {
          "type": "string",
          "description": "唯一标识",
          "title": "uid"
        },
        "manifest": {
          "type": "object",
          "description": "资源配置信息",
          "title": "manifest"
        },
        "manifestExt": {
          "type": "object",
          "description": "资源扩展信息",
          "title": "manifestExt"
        }
      }
    },
    "clusterresourcesVersionResp": {
      "type": "object",
      "properties": {
        "version": {
          "type": "string",
          "description": "服务版本",
          "title": "Version"
        },
        "gitCommit": {
          "type": "string",
          "description": "最新 Commit ID",
          "title": "GitCommit"
        },
        "buildTime": {
          "type": "string",
          "description": "构建时间",
          "title": "BuildTime"
        },
        "goVersion": {
          "type": "string",
          "description": "Go 版本",
          "title": "GoVersion"
        },
        "runMode": {
          "type": "string",
          "description": "运行模式",
          "title": "RunMode"
        },
        "callTime": {
          "type": "string",
          "description": "API 请求时间",
          "title": "CallTime"
        }
      },
      "description": "Version API 响应",
      "title": "VersionResp"
    },
    "protobufAny": {
      "type": "object",
      "properties": {
        "type_url": {
          "type": "string",
          "description": "A URL/resource name that uniquely identifies the type of the serialized\nprotocol buffer message. This string must contain at least\none \"/\" character. The last segment of the URL's path must represent\nthe fully qualified name of the type (as in\n`path/google.protobuf.Duration`). The name should be in a canonical form\n(e.g., leading \".\" is not accepted).\n\nIn practice, teams usually precompile into the binary all types that they\nexpect it to use in the context of Any. However, for URLs which use the\nscheme `http`, `https`, or no scheme, one can optionally set up a type\nserver that maps type URLs to message definitions as follows:\n\n* If no scheme is provided, `https` is assumed.\n* An HTTP GET on the URL must yield a [google.protobuf.Type][]\n  value in binary format, or produce an error.\n* Applications are allowed to cache lookup results based on the\n  URL, or have them precompiled into a binary to avoid any\n  lookup. Therefore, binary compatibility needs to be preserved\n  on changes to types. (Use versioned type names to manage\n  breaking changes.)\n\nNote: this functionality is not currently available in the official\nprotobuf release, and it is not used for type URLs beginning with\ntype.googleapis.com.\n\nSchemes other than `http`, `https` (or the empty scheme) might be\nused with implementation specific semantics."
        },
        "value": {
          "type": "string",
          "format": "byte",
          "description": "Must be a valid serialized protocol buffer of the above specified type."
        }
      },
      "description": "`Any` contains an arbitrary serialized protocol buffer message along with a\nURL that describes the type of the serialized message.\n\nProtobuf library provides support to pack/unpack Any values in the form\nof utility functions or additional generated methods of the Any type.\n\nExample 1: Pack and unpack a message in C++.\n\n    Foo foo = ...;\n    Any any;\n    any.PackFrom(foo);\n    ...\n    if (any.UnpackTo(\u0026foo)) {\n      ...\n    }\n\nExample 2: Pack and unpack a message in Java.\n\n    Foo foo = ...;\n    Any any = Any.pack(foo);\n    ...\n    if (any.is(Foo.class)) {\n      foo = any.unpack(Foo.class);\n    }\n\n Example 3: Pack and unpack a message in Python.\n\n    foo = Foo(...)\n    any = Any()\n    any.Pack(foo)\n    ...\n    if any.Is(Foo.DESCRIPTOR):\n      any.Unpack(foo)\n      ...\n\n Example 4: Pack and unpack a message in Go\n\n     foo := \u0026pb.Foo{...}\n     any, err := ptypes.MarshalAny(foo)\n     ...\n     foo := \u0026pb.Foo{}\n     if err := ptypes.UnmarshalAny(any, foo); err != nil {\n       ...\n     }\n\nThe pack methods provided by protobuf library will by default use\n'type.googleapis.com/full.type.name' as the type URL and the unpack\nmethods only use the fully qualified type name after the last '/'\nin the type URL, for example \"foo.bar.com/x/y.z\" will yield type\nname \"y.z\".\n\n\nJSON\n====\nThe JSON representation of an `Any` value uses the regular\nrepresentation of the deserialized, embedded message, with an\nadditional field `@type` which contains the type URL. Example:\n\n    package google.profile;\n    message Person {\n      string first_name = 1;\n      string last_name = 2;\n    }\n\n    {\n      \"@type\": \"type.googleapis.com/google.profile.Person\",\n      \"firstName\": \u003cstring\u003e,\n      \"lastName\": \u003cstring\u003e\n    }\n\nIf the embedded message type is well-known and has a custom JSON\nrepresentation, that representation will be embedded adding a field\n`value` which holds the custom JSON in addition to the `@type`\nfield. Example (for message [google.protobuf.Duration][]):\n\n    {\n      \"@type\": \"type.googleapis.com/google.protobuf.Duration\",\n      \"value\": \"1.212s\"\n    }"
    },
    "protobufNullValue": {
      "type": "string",
      "enum": [
        "NULL_VALUE"
      ],
      "default": "NULL_VALUE",
      "description": "`NullValue` is a singleton enumeration to represent the null value for the\n`Value` type union.\n\n The JSON representation for `NullValue` is JSON `null`.\n\n - NULL_VALUE: Null value."
    },
    "runtimeError": {
      "type": "object",
      "properties": {
        "error": {
          "type": "string"
        },
        "code": {
          "type": "integer",
          "format": "int32"
        },
        "message": {
          "type": "string"
        },
        "details": {
          "type": "array",
          "items": {
            "$ref": "#/definitions/protobufAny"
          }
        }
      }
    },
    "runtimeStreamError": {
      "type": "object",
      "properties": {
        "grpc_code": {
          "type": "integer",
          "format": "int32"
        },
        "http_code": {
          "type": "integer",
          "format": "int32"
        },
        "message": {
          "type": "string"
        },
        "http_status": {
          "type": "string"
        },
        "details": {
          "type": "array",
          "items": {
            "$ref": "#/definitions/protobufAny"
          }
        }
      }
    }
  }
}<|MERGE_RESOLUTION|>--- conflicted
+++ resolved
@@ -247,13 +247,15 @@
             "type": "string"
           },
           {
-<<<<<<< HEAD
+            "name": "apiVersion",
+            "description": "apiVersion.",
+            "in": "query",
+            "required": false,
+            "type": "string"
+          },
+          {
             "name": "format",
             "description": "资源配置格式（manifest/selectItems）.",
-=======
-            "name": "apiVersion",
-            "description": "apiVersion.",
->>>>>>> 7fa6f69f
             "in": "query",
             "required": false,
             "type": "string"
@@ -893,13 +895,15 @@
             "type": "string"
           },
           {
-<<<<<<< HEAD
+            "name": "apiVersion",
+            "description": "apiVersion.",
+            "in": "query",
+            "required": false,
+            "type": "string"
+          },
+          {
             "name": "format",
             "description": "资源配置格式（manifest/selectItems）.",
-=======
-            "name": "apiVersion",
-            "description": "apiVersion.",
->>>>>>> 7fa6f69f
             "in": "query",
             "required": false,
             "type": "string"
@@ -956,13 +960,15 @@
             "type": "string"
           },
           {
-<<<<<<< HEAD
+            "name": "apiVersion",
+            "description": "apiVersion.",
+            "in": "query",
+            "required": false,
+            "type": "string"
+          },
+          {
             "name": "format",
             "description": "资源配置格式（manifest/selectItems）.",
-=======
-            "name": "apiVersion",
-            "description": "apiVersion.",
->>>>>>> 7fa6f69f
             "in": "query",
             "required": false,
             "type": "string"
@@ -1187,13 +1193,15 @@
             "type": "string"
           },
           {
-<<<<<<< HEAD
+            "name": "apiVersion",
+            "description": "apiVersion.",
+            "in": "query",
+            "required": false,
+            "type": "string"
+          },
+          {
             "name": "format",
             "description": "资源配置格式（manifest/selectItems）.",
-=======
-            "name": "apiVersion",
-            "description": "apiVersion.",
->>>>>>> 7fa6f69f
             "in": "query",
             "required": false,
             "type": "string"
@@ -1418,13 +1426,15 @@
             "type": "string"
           },
           {
-<<<<<<< HEAD
+            "name": "apiVersion",
+            "description": "apiVersion.",
+            "in": "query",
+            "required": false,
+            "type": "string"
+          },
+          {
             "name": "format",
             "description": "资源配置格式（manifest/selectItems）.",
-=======
-            "name": "apiVersion",
-            "description": "apiVersion.",
->>>>>>> 7fa6f69f
             "in": "query",
             "required": false,
             "type": "string"
@@ -1649,13 +1659,15 @@
             "type": "string"
           },
           {
-<<<<<<< HEAD
+            "name": "apiVersion",
+            "description": "apiVersion.",
+            "in": "query",
+            "required": false,
+            "type": "string"
+          },
+          {
             "name": "format",
             "description": "资源配置格式（manifest/selectItems）.",
-=======
-            "name": "apiVersion",
-            "description": "apiVersion.",
->>>>>>> 7fa6f69f
             "in": "query",
             "required": false,
             "type": "string"
@@ -1880,13 +1892,15 @@
             "type": "string"
           },
           {
-<<<<<<< HEAD
+            "name": "apiVersion",
+            "description": "apiVersion.",
+            "in": "query",
+            "required": false,
+            "type": "string"
+          },
+          {
             "name": "format",
             "description": "资源配置格式（manifest/selectItems）.",
-=======
-            "name": "apiVersion",
-            "description": "apiVersion.",
->>>>>>> 7fa6f69f
             "in": "query",
             "required": false,
             "type": "string"
@@ -2111,13 +2125,15 @@
             "type": "string"
           },
           {
-<<<<<<< HEAD
+            "name": "apiVersion",
+            "description": "apiVersion.",
+            "in": "query",
+            "required": false,
+            "type": "string"
+          },
+          {
             "name": "format",
             "description": "资源配置格式（manifest/selectItems）.",
-=======
-            "name": "apiVersion",
-            "description": "apiVersion.",
->>>>>>> 7fa6f69f
             "in": "query",
             "required": false,
             "type": "string"
@@ -2342,13 +2358,15 @@
             "type": "string"
           },
           {
-<<<<<<< HEAD
+            "name": "apiVersion",
+            "description": "apiVersion.",
+            "in": "query",
+            "required": false,
+            "type": "string"
+          },
+          {
             "name": "format",
             "description": "资源配置格式（manifest/selectItems）.",
-=======
-            "name": "apiVersion",
-            "description": "apiVersion.",
->>>>>>> 7fa6f69f
             "in": "query",
             "required": false,
             "type": "string"
@@ -2573,13 +2591,15 @@
             "type": "string"
           },
           {
-<<<<<<< HEAD
+            "name": "apiVersion",
+            "description": "apiVersion.",
+            "in": "query",
+            "required": false,
+            "type": "string"
+          },
+          {
             "name": "format",
             "description": "资源配置格式（manifest/selectItems）.",
-=======
-            "name": "apiVersion",
-            "description": "apiVersion.",
->>>>>>> 7fa6f69f
             "in": "query",
             "required": false,
             "type": "string"
@@ -2804,13 +2824,15 @@
             "type": "string"
           },
           {
-<<<<<<< HEAD
+            "name": "apiVersion",
+            "description": "apiVersion.",
+            "in": "query",
+            "required": false,
+            "type": "string"
+          },
+          {
             "name": "format",
             "description": "资源配置格式（manifest/selectItems）.",
-=======
-            "name": "apiVersion",
-            "description": "apiVersion.",
->>>>>>> 7fa6f69f
             "in": "query",
             "required": false,
             "type": "string"
@@ -3035,13 +3057,15 @@
             "type": "string"
           },
           {
-<<<<<<< HEAD
+            "name": "apiVersion",
+            "description": "apiVersion.",
+            "in": "query",
+            "required": false,
+            "type": "string"
+          },
+          {
             "name": "format",
             "description": "资源配置格式（manifest/selectItems）.",
-=======
-            "name": "apiVersion",
-            "description": "apiVersion.",
->>>>>>> 7fa6f69f
             "in": "query",
             "required": false,
             "type": "string"
@@ -3266,13 +3290,15 @@
             "type": "string"
           },
           {
-<<<<<<< HEAD
+            "name": "apiVersion",
+            "description": "apiVersion.",
+            "in": "query",
+            "required": false,
+            "type": "string"
+          },
+          {
             "name": "format",
             "description": "资源配置格式（manifest/selectItems）.",
-=======
-            "name": "apiVersion",
-            "description": "apiVersion.",
->>>>>>> 7fa6f69f
             "in": "query",
             "required": false,
             "type": "string"
@@ -3497,13 +3523,15 @@
             "type": "string"
           },
           {
-<<<<<<< HEAD
+            "name": "apiVersion",
+            "description": "apiVersion.",
+            "in": "query",
+            "required": false,
+            "type": "string"
+          },
+          {
             "name": "format",
             "description": "资源配置格式（manifest/selectItems）.",
-=======
-            "name": "apiVersion",
-            "description": "apiVersion.",
->>>>>>> 7fa6f69f
             "in": "query",
             "required": false,
             "type": "string"
@@ -4380,13 +4408,15 @@
             "type": "string"
           },
           {
-<<<<<<< HEAD
+            "name": "apiVersion",
+            "description": "apiVersion.",
+            "in": "query",
+            "required": false,
+            "type": "string"
+          },
+          {
             "name": "format",
             "description": "资源配置格式（manifest/selectItems）.",
-=======
-            "name": "apiVersion",
-            "description": "apiVersion.",
->>>>>>> 7fa6f69f
             "in": "query",
             "required": false,
             "type": "string"
@@ -4750,6 +4780,13 @@
             "type": "string"
           },
           {
+            "name": "apiVersion",
+            "description": "apiVersion.",
+            "in": "query",
+            "required": false,
+            "type": "string"
+          },
+          {
             "name": "format",
             "description": "资源配置格式（manifest/selectItems）.",
             "in": "query",
@@ -4947,13 +4984,15 @@
             "type": "string"
           },
           {
-<<<<<<< HEAD
+            "name": "apiVersion",
+            "description": "apiVersion.",
+            "in": "query",
+            "required": false,
+            "type": "string"
+          },
+          {
             "name": "format",
             "description": "资源配置格式（manifest/selectItems）.",
-=======
-            "name": "apiVersion",
-            "description": "apiVersion.",
->>>>>>> 7fa6f69f
             "in": "query",
             "required": false,
             "type": "string"
@@ -5219,13 +5258,15 @@
             "type": "string"
           },
           {
-<<<<<<< HEAD
+            "name": "apiVersion",
+            "description": "apiVersion.",
+            "in": "query",
+            "required": false,
+            "type": "string"
+          },
+          {
             "name": "format",
             "description": "资源配置格式（manifest/selectItems）.",
-=======
-            "name": "apiVersion",
-            "description": "apiVersion.",
->>>>>>> 7fa6f69f
             "in": "query",
             "required": false,
             "type": "string"
