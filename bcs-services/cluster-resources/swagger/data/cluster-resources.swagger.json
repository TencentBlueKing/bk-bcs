{
  "swagger": "2.0",
  "info": {
    "title": "Cluster Resources ApiDoc",
    "version": "1.0",
    "license": {
      "name": "MIT"
    }
  },
  "schemes": [
    "http"
  ],
  "consumes": [
    "application/json"
  ],
  "produces": [
    "application/json"
  ],
  "paths": {
    "/clusterresources/v1/echo": {
      "post": {
        "summary": "Echo API",
        "description": "Echo 接口，用于开发测试",
        "operationId": "ClusterResources_Echo",
        "responses": {
          "200": {
            "description": "A successful response.",
            "schema": {
              "$ref": "#/definitions/clusterresourcesEchoResp"
            }
          },
          "default": {
            "description": "An unexpected error response",
            "schema": {
              "$ref": "#/definitions/runtimeError"
            }
          }
        },
        "parameters": [
          {
            "name": "body",
            "in": "body",
            "required": true,
            "schema": {
              "$ref": "#/definitions/clusterresourcesEchoReq"
            }
          }
        ],
        "tags": [
          "ClusterResources"
        ]
      }
    },
    "/clusterresources/v1/healthz": {
      "get": {
        "summary": "Healthz API",
        "description": "Healthz 接口，用于检查服务健康状态",
        "operationId": "ClusterResources_Healthz",
        "responses": {
          "200": {
            "description": "A successful response.",
            "schema": {
              "$ref": "#/definitions/clusterresourcesHealthzResp"
            }
          },
          "default": {
            "description": "An unexpected error response",
            "schema": {
              "$ref": "#/definitions/runtimeError"
            }
          }
        },
        "tags": [
          "ClusterResources"
        ]
      }
    },
    "/clusterresources/v1/ping": {
      "get": {
        "summary": "Ping API",
        "description": "Ping 接口，用于检查服务是否存活",
        "operationId": "ClusterResources_Ping",
        "responses": {
          "200": {
            "description": "A successful response.",
            "schema": {
              "$ref": "#/definitions/clusterresourcesPingResp"
            }
          },
          "default": {
            "description": "An unexpected error response",
            "schema": {
              "$ref": "#/definitions/runtimeError"
            }
          }
        },
        "tags": [
          "ClusterResources"
        ]
      }
    },
    "/clusterresources/v1/projects/{projectID}/clusters/{clusterID}/configs/configmaps": {
      "post": {
        "summary": "CreateCM API",
        "description": "创建 ConfigMap",
        "operationId": "ClusterResources_CreateCM",
        "responses": {
          "200": {
            "description": "A successful response.",
            "schema": {
              "$ref": "#/definitions/clusterresourcesCommonResp"
            }
          },
          "default": {
            "description": "An unexpected error response",
            "schema": {
              "$ref": "#/definitions/runtimeError"
            }
          }
        },
        "parameters": [
          {
            "name": "projectID",
            "in": "path",
            "required": true,
            "type": "string"
          },
          {
            "name": "clusterID",
            "in": "path",
            "required": true,
            "type": "string"
          },
          {
            "name": "body",
            "in": "body",
            "required": true,
            "schema": {
              "$ref": "#/definitions/clusterresourcesResCreateReq"
            }
          }
        ],
        "tags": [
          "ClusterResources"
        ]
      }
    },
    "/clusterresources/v1/projects/{projectID}/clusters/{clusterID}/configs/secrets": {
      "post": {
        "summary": "CreateSecret API",
        "description": "创建 Secret",
        "operationId": "ClusterResources_CreateSecret",
        "responses": {
          "200": {
            "description": "A successful response.",
            "schema": {
              "$ref": "#/definitions/clusterresourcesCommonResp"
            }
          },
          "default": {
            "description": "An unexpected error response",
            "schema": {
              "$ref": "#/definitions/runtimeError"
            }
          }
        },
        "parameters": [
          {
            "name": "projectID",
            "in": "path",
            "required": true,
            "type": "string"
          },
          {
            "name": "clusterID",
            "in": "path",
            "required": true,
            "type": "string"
          },
          {
            "name": "body",
            "in": "body",
            "required": true,
            "schema": {
              "$ref": "#/definitions/clusterresourcesResCreateReq"
            }
          }
        ],
        "tags": [
          "ClusterResources"
        ]
      }
    },
    "/clusterresources/v1/projects/{projectID}/clusters/{clusterID}/crds": {
      "get": {
        "summary": "ListCRD API",
        "description": "获取 CRD 列表",
        "operationId": "ClusterResources_ListCRD",
        "responses": {
          "200": {
            "description": "A successful response.",
            "schema": {
              "$ref": "#/definitions/clusterresourcesCommonResp"
            }
          },
          "default": {
            "description": "An unexpected error response",
            "schema": {
              "$ref": "#/definitions/runtimeError"
            }
          }
        },
        "parameters": [
          {
            "name": "projectID",
            "in": "path",
            "required": true,
            "type": "string"
          },
          {
            "name": "clusterID",
            "in": "path",
            "required": true,
            "type": "string"
          },
          {
            "name": "namespace",
            "description": "命名空间.",
            "in": "query",
            "required": false,
            "type": "string"
          },
          {
            "name": "labelSelector",
            "description": "标签选择器.",
            "in": "query",
            "required": false,
            "type": "string"
          }
        ],
        "tags": [
          "ClusterResources"
        ]
      }
    },
    "/clusterresources/v1/projects/{projectID}/clusters/{clusterID}/crds/{CRDName}/custom_objects": {
      "get": {
        "summary": "ListCObj API",
        "description": "获取 自定义资源 列表",
        "operationId": "ClusterResources_ListCObj",
        "responses": {
          "200": {
            "description": "A successful response.",
            "schema": {
              "$ref": "#/definitions/clusterresourcesCommonResp"
            }
          },
          "default": {
            "description": "An unexpected error response",
            "schema": {
              "$ref": "#/definitions/runtimeError"
            }
          }
        },
        "parameters": [
          {
            "name": "projectID",
            "in": "path",
            "required": true,
            "type": "string"
          },
          {
            "name": "clusterID",
            "in": "path",
            "required": true,
            "type": "string"
          },
          {
            "name": "CRDName",
            "in": "path",
            "required": true,
            "type": "string"
          },
          {
            "name": "namespace",
            "description": "命名空间.",
            "in": "query",
            "required": false,
            "type": "string"
          }
        ],
        "tags": [
          "ClusterResources"
        ]
      },
      "post": {
        "summary": "CreateCObj API",
        "description": "创建 自定义资源",
        "operationId": "ClusterResources_CreateCObj",
        "responses": {
          "200": {
            "description": "A successful response.",
            "schema": {
              "$ref": "#/definitions/clusterresourcesCommonResp"
            }
          },
          "default": {
            "description": "An unexpected error response",
            "schema": {
              "$ref": "#/definitions/runtimeError"
            }
          }
        },
        "parameters": [
          {
            "name": "projectID",
            "in": "path",
            "required": true,
            "type": "string"
          },
          {
            "name": "clusterID",
            "in": "path",
            "required": true,
            "type": "string"
          },
          {
            "name": "CRDName",
            "in": "path",
            "required": true,
            "type": "string"
          },
          {
            "name": "body",
            "in": "body",
            "required": true,
            "schema": {
              "$ref": "#/definitions/clusterresourcesCObjCreateReq"
            }
          }
        ],
        "tags": [
          "ClusterResources"
        ]
      }
    },
    "/clusterresources/v1/projects/{projectID}/clusters/{clusterID}/crds/{CRDName}/custom_objects/{cobjName}": {
      "get": {
        "summary": "GetCObj API",
        "description": "获取 自定义资源",
        "operationId": "ClusterResources_GetCObj",
        "responses": {
          "200": {
            "description": "A successful response.",
            "schema": {
              "$ref": "#/definitions/clusterresourcesCommonResp"
            }
          },
          "default": {
            "description": "An unexpected error response",
            "schema": {
              "$ref": "#/definitions/runtimeError"
            }
          }
        },
        "parameters": [
          {
            "name": "projectID",
            "in": "path",
            "required": true,
            "type": "string"
          },
          {
            "name": "clusterID",
            "in": "path",
            "required": true,
            "type": "string"
          },
          {
            "name": "CRDName",
            "in": "path",
            "required": true,
            "type": "string"
          },
          {
            "name": "cobjName",
            "in": "path",
            "required": true,
            "type": "string"
          },
          {
            "name": "namespace",
            "description": "命名空间.",
            "in": "query",
            "required": false,
            "type": "string"
          }
        ],
        "tags": [
          "ClusterResources"
        ]
      },
      "delete": {
        "summary": "DeleteCObj API",
        "description": "删除 自定义资源",
        "operationId": "ClusterResources_DeleteCObj",
        "responses": {
          "200": {
            "description": "A successful response.",
            "schema": {
              "$ref": "#/definitions/clusterresourcesCommonResp"
            }
          },
          "default": {
            "description": "An unexpected error response",
            "schema": {
              "$ref": "#/definitions/runtimeError"
            }
          }
        },
        "parameters": [
          {
            "name": "projectID",
            "in": "path",
            "required": true,
            "type": "string"
          },
          {
            "name": "clusterID",
            "in": "path",
            "required": true,
            "type": "string"
          },
          {
            "name": "CRDName",
            "in": "path",
            "required": true,
            "type": "string"
          },
          {
            "name": "cobjName",
            "in": "path",
            "required": true,
            "type": "string"
          },
          {
            "name": "namespace",
            "description": "命名空间.",
            "in": "query",
            "required": false,
            "type": "string"
          }
        ],
        "tags": [
          "ClusterResources"
        ]
      },
      "put": {
        "summary": "UpdateCObj API",
        "description": "更新 自定义资源",
        "operationId": "ClusterResources_UpdateCObj",
        "responses": {
          "200": {
            "description": "A successful response.",
            "schema": {
              "$ref": "#/definitions/clusterresourcesCommonResp"
            }
          },
          "default": {
            "description": "An unexpected error response",
            "schema": {
              "$ref": "#/definitions/runtimeError"
            }
          }
        },
        "parameters": [
          {
            "name": "projectID",
            "in": "path",
            "required": true,
            "type": "string"
          },
          {
            "name": "clusterID",
            "in": "path",
            "required": true,
            "type": "string"
          },
          {
            "name": "CRDName",
            "in": "path",
            "required": true,
            "type": "string"
          },
          {
            "name": "cobjName",
            "in": "path",
            "required": true,
            "type": "string"
          },
          {
            "name": "body",
            "in": "body",
            "required": true,
            "schema": {
              "$ref": "#/definitions/clusterresourcesCObjUpdateReq"
            }
          }
        ],
        "tags": [
          "ClusterResources"
        ]
      }
    },
    "/clusterresources/v1/projects/{projectID}/clusters/{clusterID}/crds/{name}": {
      "get": {
        "summary": "GetCRD API",
        "description": "获取 CRD",
        "operationId": "ClusterResources_GetCRD",
        "responses": {
          "200": {
            "description": "A successful response.",
            "schema": {
              "$ref": "#/definitions/clusterresourcesCommonResp"
            }
          },
          "default": {
            "description": "An unexpected error response",
            "schema": {
              "$ref": "#/definitions/runtimeError"
            }
          }
        },
        "parameters": [
          {
            "name": "projectID",
            "in": "path",
            "required": true,
            "type": "string"
          },
          {
            "name": "clusterID",
            "in": "path",
            "required": true,
            "type": "string"
          },
          {
            "name": "name",
            "in": "path",
            "required": true,
            "type": "string"
          },
          {
            "name": "namespace",
            "description": "命名空间.",
            "in": "query",
            "required": false,
            "type": "string"
          }
        ],
        "tags": [
          "ClusterResources"
        ]
      }
    },
    "/clusterresources/v1/projects/{projectID}/clusters/{clusterID}/examples/manifests": {
      "get": {
        "summary": "GetK8SResTemplate API",
        "description": "获取 K8S 资源模版",
        "operationId": "ClusterResources_GetK8SResTemplate",
        "responses": {
          "200": {
            "description": "A successful response.",
            "schema": {
              "$ref": "#/definitions/clusterresourcesCommonResp"
            }
          },
          "default": {
            "description": "An unexpected error response",
            "schema": {
              "$ref": "#/definitions/runtimeError"
            }
          }
        },
        "parameters": [
          {
            "name": "projectID",
            "in": "path",
            "required": true,
            "type": "string"
          },
          {
            "name": "clusterID",
            "in": "path",
            "required": true,
            "type": "string"
          },
          {
            "name": "kind",
            "description": "资源类型.",
            "in": "query",
            "required": false,
            "type": "string"
          }
        ],
        "tags": [
          "ClusterResources"
        ]
      }
    },
    "/clusterresources/v1/projects/{projectID}/clusters/{clusterID}/hpa": {
      "post": {
        "summary": "CreateHPA API",
        "description": "创建 HPA",
        "operationId": "ClusterResources_CreateHPA",
        "responses": {
          "200": {
            "description": "A successful response.",
            "schema": {
              "$ref": "#/definitions/clusterresourcesCommonResp"
            }
          },
          "default": {
            "description": "An unexpected error response",
            "schema": {
              "$ref": "#/definitions/runtimeError"
            }
          }
        },
        "parameters": [
          {
            "name": "projectID",
            "in": "path",
            "required": true,
            "type": "string"
          },
          {
            "name": "clusterID",
            "in": "path",
            "required": true,
            "type": "string"
          },
          {
            "name": "body",
            "in": "body",
            "required": true,
            "schema": {
              "$ref": "#/definitions/clusterresourcesResCreateReq"
            }
          }
        ],
        "tags": [
          "ClusterResources"
        ]
      }
    },
    "/clusterresources/v1/projects/{projectID}/clusters/{clusterID}/invalidate_discovery_cache": {
      "post": {
        "summary": "Invalidate Discovery Cache API",
        "description": "主动使 Discovery 缓存失效",
        "operationId": "ClusterResources_InvalidateDiscoveryCache",
        "responses": {
          "200": {
            "description": "A successful response.",
            "schema": {
              "$ref": "#/definitions/clusterresourcesCommonResp"
            }
          },
          "default": {
            "description": "An unexpected error response",
            "schema": {
              "$ref": "#/definitions/runtimeError"
            }
          }
        },
        "parameters": [
          {
            "name": "projectID",
            "in": "path",
            "required": true,
            "type": "string"
          },
          {
            "name": "clusterID",
            "in": "path",
            "required": true,
            "type": "string"
          }
        ],
        "tags": [
          "ClusterResources"
        ]
      }
    },
    "/clusterresources/v1/projects/{projectID}/clusters/{clusterID}/namespaces": {
      "get": {
        "summary": "ListNS API",
        "description": "获取命名空间列表",
        "operationId": "ClusterResources_ListNS",
        "responses": {
          "200": {
            "description": "A successful response.",
            "schema": {
              "$ref": "#/definitions/clusterresourcesCommonResp"
            }
          },
          "default": {
            "description": "An unexpected error response",
            "schema": {
              "$ref": "#/definitions/runtimeError"
            }
          }
        },
        "parameters": [
          {
            "name": "projectID",
            "in": "path",
            "required": true,
            "type": "string"
          },
          {
            "name": "clusterID",
            "in": "path",
            "required": true,
            "type": "string"
          },
          {
            "name": "namespace",
            "description": "命名空间.",
            "in": "query",
            "required": false,
            "type": "string"
          },
          {
            "name": "labelSelector",
            "description": "标签选择器.",
            "in": "query",
            "required": false,
            "type": "string"
          }
        ],
        "tags": [
          "ClusterResources"
        ]
      }
    },
    "/clusterresources/v1/projects/{projectID}/clusters/{clusterID}/namespaces/{namespace}/configs/configmaps": {
      "get": {
        "summary": "ListCM API",
        "description": "获取 ConfigMap 列表",
        "operationId": "ClusterResources_ListCM",
        "responses": {
          "200": {
            "description": "A successful response.",
            "schema": {
              "$ref": "#/definitions/clusterresourcesCommonResp"
            }
          },
          "default": {
            "description": "An unexpected error response",
            "schema": {
              "$ref": "#/definitions/runtimeError"
            }
          }
        },
        "parameters": [
          {
            "name": "projectID",
            "in": "path",
            "required": true,
            "type": "string"
          },
          {
            "name": "clusterID",
            "in": "path",
            "required": true,
            "type": "string"
          },
          {
            "name": "namespace",
            "in": "path",
            "required": true,
            "type": "string"
          },
          {
            "name": "labelSelector",
            "description": "标签选择器.",
            "in": "query",
            "required": false,
            "type": "string"
          }
        ],
        "tags": [
          "ClusterResources"
        ]
      }
    },
    "/clusterresources/v1/projects/{projectID}/clusters/{clusterID}/namespaces/{namespace}/configs/configmaps/{name}": {
      "get": {
        "summary": "GetCM API",
        "description": "获取 ConfigMap",
        "operationId": "ClusterResources_GetCM",
        "responses": {
          "200": {
            "description": "A successful response.",
            "schema": {
              "$ref": "#/definitions/clusterresourcesCommonResp"
            }
          },
          "default": {
            "description": "An unexpected error response",
            "schema": {
              "$ref": "#/definitions/runtimeError"
            }
          }
        },
        "parameters": [
          {
            "name": "projectID",
            "in": "path",
            "required": true,
            "type": "string"
          },
          {
            "name": "clusterID",
            "in": "path",
            "required": true,
            "type": "string"
          },
          {
            "name": "namespace",
            "in": "path",
            "required": true,
            "type": "string"
          },
          {
            "name": "name",
            "in": "path",
            "required": true,
            "type": "string"
          }
        ],
        "tags": [
          "ClusterResources"
        ]
      },
      "delete": {
        "summary": "DeleteCM API",
        "description": "删除 ConfigMap",
        "operationId": "ClusterResources_DeleteCM",
        "responses": {
          "200": {
            "description": "A successful response.",
            "schema": {
              "$ref": "#/definitions/clusterresourcesCommonResp"
            }
          },
          "default": {
            "description": "An unexpected error response",
            "schema": {
              "$ref": "#/definitions/runtimeError"
            }
          }
        },
        "parameters": [
          {
            "name": "projectID",
            "in": "path",
            "required": true,
            "type": "string"
          },
          {
            "name": "clusterID",
            "in": "path",
            "required": true,
            "type": "string"
          },
          {
            "name": "namespace",
            "in": "path",
            "required": true,
            "type": "string"
          },
          {
            "name": "name",
            "in": "path",
            "required": true,
            "type": "string"
          }
        ],
        "tags": [
          "ClusterResources"
        ]
      },
      "put": {
        "summary": "UpdateCM API",
        "description": "更新 ConfigMap",
        "operationId": "ClusterResources_UpdateCM",
        "responses": {
          "200": {
            "description": "A successful response.",
            "schema": {
              "$ref": "#/definitions/clusterresourcesCommonResp"
            }
          },
          "default": {
            "description": "An unexpected error response",
            "schema": {
              "$ref": "#/definitions/runtimeError"
            }
          }
        },
        "parameters": [
          {
            "name": "projectID",
            "in": "path",
            "required": true,
            "type": "string"
          },
          {
            "name": "clusterID",
            "in": "path",
            "required": true,
            "type": "string"
          },
          {
            "name": "namespace",
            "in": "path",
            "required": true,
            "type": "string"
          },
          {
            "name": "name",
            "in": "path",
            "required": true,
            "type": "string"
          },
          {
            "name": "body",
            "in": "body",
            "required": true,
            "schema": {
              "$ref": "#/definitions/clusterresourcesResUpdateReq"
            }
          }
        ],
        "tags": [
          "ClusterResources"
        ]
      }
    },
    "/clusterresources/v1/projects/{projectID}/clusters/{clusterID}/namespaces/{namespace}/configs/secrets": {
      "get": {
        "summary": "ListSecret API",
        "description": "获取 Secret 列表",
        "operationId": "ClusterResources_ListSecret",
        "responses": {
          "200": {
            "description": "A successful response.",
            "schema": {
              "$ref": "#/definitions/clusterresourcesCommonResp"
            }
          },
          "default": {
            "description": "An unexpected error response",
            "schema": {
              "$ref": "#/definitions/runtimeError"
            }
          }
        },
        "parameters": [
          {
            "name": "projectID",
            "in": "path",
            "required": true,
            "type": "string"
          },
          {
            "name": "clusterID",
            "in": "path",
            "required": true,
            "type": "string"
          },
          {
            "name": "namespace",
            "in": "path",
            "required": true,
            "type": "string"
          },
          {
            "name": "labelSelector",
            "description": "标签选择器.",
            "in": "query",
            "required": false,
            "type": "string"
          }
        ],
        "tags": [
          "ClusterResources"
        ]
      }
    },
    "/clusterresources/v1/projects/{projectID}/clusters/{clusterID}/namespaces/{namespace}/configs/secrets/{name}": {
      "get": {
        "summary": "GetSecret API",
        "description": "获取 Secret",
        "operationId": "ClusterResources_GetSecret",
        "responses": {
          "200": {
            "description": "A successful response.",
            "schema": {
              "$ref": "#/definitions/clusterresourcesCommonResp"
            }
          },
          "default": {
            "description": "An unexpected error response",
            "schema": {
              "$ref": "#/definitions/runtimeError"
            }
          }
        },
        "parameters": [
          {
            "name": "projectID",
            "in": "path",
            "required": true,
            "type": "string"
          },
          {
            "name": "clusterID",
            "in": "path",
            "required": true,
            "type": "string"
          },
          {
            "name": "namespace",
            "in": "path",
            "required": true,
            "type": "string"
          },
          {
            "name": "name",
            "in": "path",
            "required": true,
            "type": "string"
          }
        ],
        "tags": [
          "ClusterResources"
        ]
      },
      "delete": {
        "summary": "DeleteSecret API",
        "description": "删除 Secret",
        "operationId": "ClusterResources_DeleteSecret",
        "responses": {
          "200": {
            "description": "A successful response.",
            "schema": {
              "$ref": "#/definitions/clusterresourcesCommonResp"
            }
          },
          "default": {
            "description": "An unexpected error response",
            "schema": {
              "$ref": "#/definitions/runtimeError"
            }
          }
        },
        "parameters": [
          {
            "name": "projectID",
            "in": "path",
            "required": true,
            "type": "string"
          },
          {
            "name": "clusterID",
            "in": "path",
            "required": true,
            "type": "string"
          },
          {
            "name": "namespace",
            "in": "path",
            "required": true,
            "type": "string"
          },
          {
            "name": "name",
            "in": "path",
            "required": true,
            "type": "string"
          }
        ],
        "tags": [
          "ClusterResources"
        ]
      },
      "put": {
        "summary": "UpdateSecret API",
        "description": "更新 Secret",
        "operationId": "ClusterResources_UpdateSecret",
        "responses": {
          "200": {
            "description": "A successful response.",
            "schema": {
              "$ref": "#/definitions/clusterresourcesCommonResp"
            }
          },
          "default": {
            "description": "An unexpected error response",
            "schema": {
              "$ref": "#/definitions/runtimeError"
            }
          }
        },
        "parameters": [
          {
            "name": "projectID",
            "in": "path",
            "required": true,
            "type": "string"
          },
          {
            "name": "clusterID",
            "in": "path",
            "required": true,
            "type": "string"
          },
          {
            "name": "namespace",
            "in": "path",
            "required": true,
            "type": "string"
          },
          {
            "name": "name",
            "in": "path",
            "required": true,
            "type": "string"
          },
          {
            "name": "body",
            "in": "body",
            "required": true,
            "schema": {
              "$ref": "#/definitions/clusterresourcesResUpdateReq"
            }
          }
        ],
        "tags": [
          "ClusterResources"
        ]
      }
    },
    "/clusterresources/v1/projects/{projectID}/clusters/{clusterID}/namespaces/{namespace}/hpa": {
      "get": {
        "summary": "ListHPA API",
        "description": "获取 HPA 列表",
        "operationId": "ClusterResources_ListHPA",
        "responses": {
          "200": {
            "description": "A successful response.",
            "schema": {
              "$ref": "#/definitions/clusterresourcesCommonResp"
            }
          },
          "default": {
            "description": "An unexpected error response",
            "schema": {
              "$ref": "#/definitions/runtimeError"
            }
          }
        },
        "parameters": [
          {
            "name": "projectID",
            "in": "path",
            "required": true,
            "type": "string"
          },
          {
            "name": "clusterID",
            "in": "path",
            "required": true,
            "type": "string"
          },
          {
            "name": "namespace",
            "in": "path",
            "required": true,
            "type": "string"
          },
          {
            "name": "labelSelector",
            "description": "标签选择器.",
            "in": "query",
            "required": false,
            "type": "string"
          }
        ],
        "tags": [
          "ClusterResources"
        ]
      }
    },
    "/clusterresources/v1/projects/{projectID}/clusters/{clusterID}/namespaces/{namespace}/hpa/{name}": {
      "get": {
        "summary": "GetHPA API",
        "description": "获取 HPA",
        "operationId": "ClusterResources_GetHPA",
        "responses": {
          "200": {
            "description": "A successful response.",
            "schema": {
              "$ref": "#/definitions/clusterresourcesCommonResp"
            }
          },
          "default": {
            "description": "An unexpected error response",
            "schema": {
              "$ref": "#/definitions/runtimeError"
            }
          }
        },
        "parameters": [
          {
            "name": "projectID",
            "in": "path",
            "required": true,
            "type": "string"
          },
          {
            "name": "clusterID",
            "in": "path",
            "required": true,
            "type": "string"
          },
          {
            "name": "namespace",
            "in": "path",
            "required": true,
            "type": "string"
          },
          {
            "name": "name",
            "in": "path",
            "required": true,
            "type": "string"
          }
        ],
        "tags": [
          "ClusterResources"
        ]
      },
      "delete": {
        "summary": "DeleteHPA API",
        "description": "删除 HPA",
        "operationId": "ClusterResources_DeleteHPA",
        "responses": {
          "200": {
            "description": "A successful response.",
            "schema": {
              "$ref": "#/definitions/clusterresourcesCommonResp"
            }
          },
          "default": {
            "description": "An unexpected error response",
            "schema": {
              "$ref": "#/definitions/runtimeError"
            }
          }
        },
        "parameters": [
          {
            "name": "projectID",
            "in": "path",
            "required": true,
            "type": "string"
          },
          {
            "name": "clusterID",
            "in": "path",
            "required": true,
            "type": "string"
          },
          {
            "name": "namespace",
            "in": "path",
            "required": true,
            "type": "string"
          },
          {
            "name": "name",
            "in": "path",
            "required": true,
            "type": "string"
          }
        ],
        "tags": [
          "ClusterResources"
        ]
      },
      "put": {
        "summary": "UpdateHPA API",
        "description": "更新 HPA",
        "operationId": "ClusterResources_UpdateHPA",
        "responses": {
          "200": {
            "description": "A successful response.",
            "schema": {
              "$ref": "#/definitions/clusterresourcesCommonResp"
            }
          },
          "default": {
            "description": "An unexpected error response",
            "schema": {
              "$ref": "#/definitions/runtimeError"
            }
          }
        },
        "parameters": [
          {
            "name": "projectID",
            "in": "path",
            "required": true,
            "type": "string"
          },
          {
            "name": "clusterID",
            "in": "path",
            "required": true,
            "type": "string"
          },
          {
            "name": "namespace",
            "in": "path",
            "required": true,
            "type": "string"
          },
          {
            "name": "name",
            "in": "path",
            "required": true,
            "type": "string"
          },
          {
            "name": "body",
            "in": "body",
            "required": true,
            "schema": {
              "$ref": "#/definitions/clusterresourcesResUpdateReq"
            }
          }
        ],
        "tags": [
          "ClusterResources"
        ]
      }
    },
    "/clusterresources/v1/projects/{projectID}/clusters/{clusterID}/namespaces/{namespace}/networks/endpoints": {
      "get": {
        "summary": "ListEP API",
        "description": "获取 Endpoints 列表",
        "operationId": "ClusterResources_ListEP",
        "responses": {
          "200": {
            "description": "A successful response.",
            "schema": {
              "$ref": "#/definitions/clusterresourcesCommonResp"
            }
          },
          "default": {
            "description": "An unexpected error response",
            "schema": {
              "$ref": "#/definitions/runtimeError"
            }
          }
        },
        "parameters": [
          {
            "name": "projectID",
            "in": "path",
            "required": true,
            "type": "string"
          },
          {
            "name": "clusterID",
            "in": "path",
            "required": true,
            "type": "string"
          },
          {
            "name": "namespace",
            "in": "path",
            "required": true,
            "type": "string"
          },
          {
            "name": "labelSelector",
            "description": "标签选择器.",
            "in": "query",
            "required": false,
            "type": "string"
          }
        ],
        "tags": [
          "ClusterResources"
        ]
      }
    },
    "/clusterresources/v1/projects/{projectID}/clusters/{clusterID}/namespaces/{namespace}/networks/endpoints/{name}": {
      "get": {
        "summary": "GetEP API",
        "description": "获取 Endpoints",
        "operationId": "ClusterResources_GetEP",
        "responses": {
          "200": {
            "description": "A successful response.",
            "schema": {
              "$ref": "#/definitions/clusterresourcesCommonResp"
            }
          },
          "default": {
            "description": "An unexpected error response",
            "schema": {
              "$ref": "#/definitions/runtimeError"
            }
          }
        },
        "parameters": [
          {
            "name": "projectID",
            "in": "path",
            "required": true,
            "type": "string"
          },
          {
            "name": "clusterID",
            "in": "path",
            "required": true,
            "type": "string"
          },
          {
            "name": "namespace",
            "in": "path",
            "required": true,
            "type": "string"
          },
          {
            "name": "name",
            "in": "path",
            "required": true,
            "type": "string"
          }
        ],
        "tags": [
          "ClusterResources"
        ]
      },
      "delete": {
        "summary": "DeleteEP API",
        "description": "删除 Endpoints",
        "operationId": "ClusterResources_DeleteEP",
        "responses": {
          "200": {
            "description": "A successful response.",
            "schema": {
              "$ref": "#/definitions/clusterresourcesCommonResp"
            }
          },
          "default": {
            "description": "An unexpected error response",
            "schema": {
              "$ref": "#/definitions/runtimeError"
            }
          }
        },
        "parameters": [
          {
            "name": "projectID",
            "in": "path",
            "required": true,
            "type": "string"
          },
          {
            "name": "clusterID",
            "in": "path",
            "required": true,
            "type": "string"
          },
          {
            "name": "namespace",
            "in": "path",
            "required": true,
            "type": "string"
          },
          {
            "name": "name",
            "in": "path",
            "required": true,
            "type": "string"
          }
        ],
        "tags": [
          "ClusterResources"
        ]
      },
      "put": {
        "summary": "UpdateEP API",
        "description": "更新 Endpoints",
        "operationId": "ClusterResources_UpdateEP",
        "responses": {
          "200": {
            "description": "A successful response.",
            "schema": {
              "$ref": "#/definitions/clusterresourcesCommonResp"
            }
          },
          "default": {
            "description": "An unexpected error response",
            "schema": {
              "$ref": "#/definitions/runtimeError"
            }
          }
        },
        "parameters": [
          {
            "name": "projectID",
            "in": "path",
            "required": true,
            "type": "string"
          },
          {
            "name": "clusterID",
            "in": "path",
            "required": true,
            "type": "string"
          },
          {
            "name": "namespace",
            "in": "path",
            "required": true,
            "type": "string"
          },
          {
            "name": "name",
            "in": "path",
            "required": true,
            "type": "string"
          },
          {
            "name": "body",
            "in": "body",
            "required": true,
            "schema": {
              "$ref": "#/definitions/clusterresourcesResUpdateReq"
            }
          }
        ],
        "tags": [
          "ClusterResources"
        ]
      }
    },
    "/clusterresources/v1/projects/{projectID}/clusters/{clusterID}/namespaces/{namespace}/networks/ingresses": {
      "get": {
        "summary": "ListIng API",
        "description": "获取 Ingress 列表",
        "operationId": "ClusterResources_ListIng",
        "responses": {
          "200": {
            "description": "A successful response.",
            "schema": {
              "$ref": "#/definitions/clusterresourcesCommonResp"
            }
          },
          "default": {
            "description": "An unexpected error response",
            "schema": {
              "$ref": "#/definitions/runtimeError"
            }
          }
        },
        "parameters": [
          {
            "name": "projectID",
            "in": "path",
            "required": true,
            "type": "string"
          },
          {
            "name": "clusterID",
            "in": "path",
            "required": true,
            "type": "string"
          },
          {
            "name": "namespace",
            "in": "path",
            "required": true,
            "type": "string"
          },
          {
            "name": "labelSelector",
            "description": "标签选择器.",
            "in": "query",
            "required": false,
            "type": "string"
          }
        ],
        "tags": [
          "ClusterResources"
        ]
      }
    },
    "/clusterresources/v1/projects/{projectID}/clusters/{clusterID}/namespaces/{namespace}/networks/ingresses/{name}": {
      "get": {
        "summary": "GetIng API",
        "description": "获取 Ingress",
        "operationId": "ClusterResources_GetIng",
        "responses": {
          "200": {
            "description": "A successful response.",
            "schema": {
              "$ref": "#/definitions/clusterresourcesCommonResp"
            }
          },
          "default": {
            "description": "An unexpected error response",
            "schema": {
              "$ref": "#/definitions/runtimeError"
            }
          }
        },
        "parameters": [
          {
            "name": "projectID",
            "in": "path",
            "required": true,
            "type": "string"
          },
          {
            "name": "clusterID",
            "in": "path",
            "required": true,
            "type": "string"
          },
          {
            "name": "namespace",
            "in": "path",
            "required": true,
            "type": "string"
          },
          {
            "name": "name",
            "in": "path",
            "required": true,
            "type": "string"
          }
        ],
        "tags": [
          "ClusterResources"
        ]
      },
      "delete": {
        "summary": "DeleteIng API",
        "description": "删除 Ingress",
        "operationId": "ClusterResources_DeleteIng",
        "responses": {
          "200": {
            "description": "A successful response.",
            "schema": {
              "$ref": "#/definitions/clusterresourcesCommonResp"
            }
          },
          "default": {
            "description": "An unexpected error response",
            "schema": {
              "$ref": "#/definitions/runtimeError"
            }
          }
        },
        "parameters": [
          {
            "name": "projectID",
            "in": "path",
            "required": true,
            "type": "string"
          },
          {
            "name": "clusterID",
            "in": "path",
            "required": true,
            "type": "string"
          },
          {
            "name": "namespace",
            "in": "path",
            "required": true,
            "type": "string"
          },
          {
            "name": "name",
            "in": "path",
            "required": true,
            "type": "string"
          }
        ],
        "tags": [
          "ClusterResources"
        ]
      },
      "put": {
        "summary": "UpdateIng API",
        "description": "更新 Ingress",
        "operationId": "ClusterResources_UpdateIng",
        "responses": {
          "200": {
            "description": "A successful response.",
            "schema": {
              "$ref": "#/definitions/clusterresourcesCommonResp"
            }
          },
          "default": {
            "description": "An unexpected error response",
            "schema": {
              "$ref": "#/definitions/runtimeError"
            }
          }
        },
        "parameters": [
          {
            "name": "projectID",
            "in": "path",
            "required": true,
            "type": "string"
          },
          {
            "name": "clusterID",
            "in": "path",
            "required": true,
            "type": "string"
          },
          {
            "name": "namespace",
            "in": "path",
            "required": true,
            "type": "string"
          },
          {
            "name": "name",
            "in": "path",
            "required": true,
            "type": "string"
          },
          {
            "name": "body",
            "in": "body",
            "required": true,
            "schema": {
              "$ref": "#/definitions/clusterresourcesResUpdateReq"
            }
          }
        ],
        "tags": [
          "ClusterResources"
        ]
      }
    },
    "/clusterresources/v1/projects/{projectID}/clusters/{clusterID}/namespaces/{namespace}/networks/services": {
      "get": {
        "summary": "ListSVC API",
        "description": "获取 Service 列表",
        "operationId": "ClusterResources_ListSVC",
        "responses": {
          "200": {
            "description": "A successful response.",
            "schema": {
              "$ref": "#/definitions/clusterresourcesCommonResp"
            }
          },
          "default": {
            "description": "An unexpected error response",
            "schema": {
              "$ref": "#/definitions/runtimeError"
            }
          }
        },
        "parameters": [
          {
            "name": "projectID",
            "in": "path",
            "required": true,
            "type": "string"
          },
          {
            "name": "clusterID",
            "in": "path",
            "required": true,
            "type": "string"
          },
          {
            "name": "namespace",
            "in": "path",
            "required": true,
            "type": "string"
          },
          {
            "name": "labelSelector",
            "description": "标签选择器.",
            "in": "query",
            "required": false,
            "type": "string"
          }
        ],
        "tags": [
          "ClusterResources"
        ]
      }
    },
    "/clusterresources/v1/projects/{projectID}/clusters/{clusterID}/namespaces/{namespace}/networks/services/{name}": {
      "get": {
        "summary": "GetSVC API",
        "description": "获取 Service",
        "operationId": "ClusterResources_GetSVC",
        "responses": {
          "200": {
            "description": "A successful response.",
            "schema": {
              "$ref": "#/definitions/clusterresourcesCommonResp"
            }
          },
          "default": {
            "description": "An unexpected error response",
            "schema": {
              "$ref": "#/definitions/runtimeError"
            }
          }
        },
        "parameters": [
          {
            "name": "projectID",
            "in": "path",
            "required": true,
            "type": "string"
          },
          {
            "name": "clusterID",
            "in": "path",
            "required": true,
            "type": "string"
          },
          {
            "name": "namespace",
            "in": "path",
            "required": true,
            "type": "string"
          },
          {
            "name": "name",
            "in": "path",
            "required": true,
            "type": "string"
          }
        ],
        "tags": [
          "ClusterResources"
        ]
      },
      "delete": {
        "summary": "DeleteSVC API",
        "description": "删除 Service",
        "operationId": "ClusterResources_DeleteSVC",
        "responses": {
          "200": {
            "description": "A successful response.",
            "schema": {
              "$ref": "#/definitions/clusterresourcesCommonResp"
            }
          },
          "default": {
            "description": "An unexpected error response",
            "schema": {
              "$ref": "#/definitions/runtimeError"
            }
          }
        },
        "parameters": [
          {
            "name": "projectID",
            "in": "path",
            "required": true,
            "type": "string"
          },
          {
            "name": "clusterID",
            "in": "path",
            "required": true,
            "type": "string"
          },
          {
            "name": "namespace",
            "in": "path",
            "required": true,
            "type": "string"
          },
          {
            "name": "name",
            "in": "path",
            "required": true,
            "type": "string"
          }
        ],
        "tags": [
          "ClusterResources"
        ]
      },
      "put": {
        "summary": "UpdateSVC API",
        "description": "更新 Service",
        "operationId": "ClusterResources_UpdateSVC",
        "responses": {
          "200": {
            "description": "A successful response.",
            "schema": {
              "$ref": "#/definitions/clusterresourcesCommonResp"
            }
          },
          "default": {
            "description": "An unexpected error response",
            "schema": {
              "$ref": "#/definitions/runtimeError"
            }
          }
        },
        "parameters": [
          {
            "name": "projectID",
            "in": "path",
            "required": true,
            "type": "string"
          },
          {
            "name": "clusterID",
            "in": "path",
            "required": true,
            "type": "string"
          },
          {
            "name": "namespace",
            "in": "path",
            "required": true,
            "type": "string"
          },
          {
            "name": "name",
            "in": "path",
            "required": true,
            "type": "string"
          },
          {
            "name": "body",
            "in": "body",
            "required": true,
            "schema": {
              "$ref": "#/definitions/clusterresourcesResUpdateReq"
            }
          }
        ],
        "tags": [
          "ClusterResources"
        ]
      }
    },
    "/clusterresources/v1/projects/{projectID}/clusters/{clusterID}/namespaces/{namespace}/rbac/service_accounts": {
      "get": {
        "summary": "ListSA API",
        "description": "获取 ServiceAccount 列表",
        "operationId": "ClusterResources_ListSA",
        "responses": {
          "200": {
            "description": "A successful response.",
            "schema": {
              "$ref": "#/definitions/clusterresourcesCommonResp"
            }
          },
          "default": {
            "description": "An unexpected error response",
            "schema": {
              "$ref": "#/definitions/runtimeError"
            }
          }
        },
        "parameters": [
          {
            "name": "projectID",
            "in": "path",
            "required": true,
            "type": "string"
          },
          {
            "name": "clusterID",
            "in": "path",
            "required": true,
            "type": "string"
          },
          {
            "name": "namespace",
            "in": "path",
            "required": true,
            "type": "string"
          },
          {
            "name": "labelSelector",
            "description": "标签选择器.",
            "in": "query",
            "required": false,
            "type": "string"
          }
        ],
        "tags": [
          "ClusterResources"
        ]
      }
    },
    "/clusterresources/v1/projects/{projectID}/clusters/{clusterID}/namespaces/{namespace}/rbac/service_accounts/{name}": {
      "get": {
        "summary": "GetSA API",
        "description": "获取 ServiceAccount",
        "operationId": "ClusterResources_GetSA",
        "responses": {
          "200": {
            "description": "A successful response.",
            "schema": {
              "$ref": "#/definitions/clusterresourcesCommonResp"
            }
          },
          "default": {
            "description": "An unexpected error response",
            "schema": {
              "$ref": "#/definitions/runtimeError"
            }
          }
        },
        "parameters": [
          {
            "name": "projectID",
            "in": "path",
            "required": true,
            "type": "string"
          },
          {
            "name": "clusterID",
            "in": "path",
            "required": true,
            "type": "string"
          },
          {
            "name": "namespace",
            "in": "path",
            "required": true,
            "type": "string"
          },
          {
            "name": "name",
            "in": "path",
            "required": true,
            "type": "string"
          }
        ],
        "tags": [
          "ClusterResources"
        ]
      },
      "delete": {
        "summary": "DeleteSA API",
        "description": "删除 ServiceAccount",
        "operationId": "ClusterResources_DeleteSA",
        "responses": {
          "200": {
            "description": "A successful response.",
            "schema": {
              "$ref": "#/definitions/clusterresourcesCommonResp"
            }
          },
          "default": {
            "description": "An unexpected error response",
            "schema": {
              "$ref": "#/definitions/runtimeError"
            }
          }
        },
        "parameters": [
          {
            "name": "projectID",
            "in": "path",
            "required": true,
            "type": "string"
          },
          {
            "name": "clusterID",
            "in": "path",
            "required": true,
            "type": "string"
          },
          {
            "name": "namespace",
            "in": "path",
            "required": true,
            "type": "string"
          },
          {
            "name": "name",
            "in": "path",
            "required": true,
            "type": "string"
          }
        ],
        "tags": [
          "ClusterResources"
        ]
      },
      "put": {
        "summary": "UpdateSA API",
        "description": "更新 ServiceAccount",
        "operationId": "ClusterResources_UpdateSA",
        "responses": {
          "200": {
            "description": "A successful response.",
            "schema": {
              "$ref": "#/definitions/clusterresourcesCommonResp"
            }
          },
          "default": {
            "description": "An unexpected error response",
            "schema": {
              "$ref": "#/definitions/runtimeError"
            }
          }
        },
        "parameters": [
          {
            "name": "projectID",
            "in": "path",
            "required": true,
            "type": "string"
          },
          {
            "name": "clusterID",
            "in": "path",
            "required": true,
            "type": "string"
          },
          {
            "name": "namespace",
            "in": "path",
            "required": true,
            "type": "string"
          },
          {
            "name": "name",
            "in": "path",
            "required": true,
            "type": "string"
          },
          {
            "name": "body",
            "in": "body",
            "required": true,
            "schema": {
              "$ref": "#/definitions/clusterresourcesResUpdateReq"
            }
          }
        ],
        "tags": [
          "ClusterResources"
        ]
      }
    },
    "/clusterresources/v1/projects/{projectID}/clusters/{clusterID}/namespaces/{namespace}/storages/persistent_volume_claims": {
      "get": {
        "summary": "ListPVC API",
        "description": "获取 PersistentVolumeClaim 列表",
        "operationId": "ClusterResources_ListPVC",
        "responses": {
          "200": {
            "description": "A successful response.",
            "schema": {
              "$ref": "#/definitions/clusterresourcesCommonResp"
            }
          },
          "default": {
            "description": "An unexpected error response",
            "schema": {
              "$ref": "#/definitions/runtimeError"
            }
          }
        },
        "parameters": [
          {
            "name": "projectID",
            "in": "path",
            "required": true,
            "type": "string"
          },
          {
            "name": "clusterID",
            "in": "path",
            "required": true,
            "type": "string"
          },
          {
            "name": "namespace",
            "in": "path",
            "required": true,
            "type": "string"
          },
          {
            "name": "labelSelector",
            "description": "标签选择器.",
            "in": "query",
            "required": false,
            "type": "string"
          }
        ],
        "tags": [
          "ClusterResources"
        ]
      }
    },
    "/clusterresources/v1/projects/{projectID}/clusters/{clusterID}/namespaces/{namespace}/storages/persistent_volume_claims/{name}": {
      "get": {
        "summary": "GetPVC API",
        "description": "获取 PersistentVolumeClaim",
        "operationId": "ClusterResources_GetPVC",
        "responses": {
          "200": {
            "description": "A successful response.",
            "schema": {
              "$ref": "#/definitions/clusterresourcesCommonResp"
            }
          },
          "default": {
            "description": "An unexpected error response",
            "schema": {
              "$ref": "#/definitions/runtimeError"
            }
          }
        },
        "parameters": [
          {
            "name": "projectID",
            "in": "path",
            "required": true,
            "type": "string"
          },
          {
            "name": "clusterID",
            "in": "path",
            "required": true,
            "type": "string"
          },
          {
            "name": "namespace",
            "in": "path",
            "required": true,
            "type": "string"
          },
          {
            "name": "name",
            "in": "path",
            "required": true,
            "type": "string"
          }
        ],
        "tags": [
          "ClusterResources"
        ]
      },
      "delete": {
        "summary": "DeletePVC API",
        "description": "删除 PersistentVolumeClaim",
        "operationId": "ClusterResources_DeletePVC",
        "responses": {
          "200": {
            "description": "A successful response.",
            "schema": {
              "$ref": "#/definitions/clusterresourcesCommonResp"
            }
          },
          "default": {
            "description": "An unexpected error response",
            "schema": {
              "$ref": "#/definitions/runtimeError"
            }
          }
        },
        "parameters": [
          {
            "name": "projectID",
            "in": "path",
            "required": true,
            "type": "string"
          },
          {
            "name": "clusterID",
            "in": "path",
            "required": true,
            "type": "string"
          },
          {
            "name": "namespace",
            "in": "path",
            "required": true,
            "type": "string"
          },
          {
            "name": "name",
            "in": "path",
            "required": true,
            "type": "string"
          }
        ],
        "tags": [
          "ClusterResources"
        ]
      },
      "put": {
        "summary": "UpdatePVC API",
        "description": "更新 PersistentVolumeClaim",
        "operationId": "ClusterResources_UpdatePVC",
        "responses": {
          "200": {
            "description": "A successful response.",
            "schema": {
              "$ref": "#/definitions/clusterresourcesCommonResp"
            }
          },
          "default": {
            "description": "An unexpected error response",
            "schema": {
              "$ref": "#/definitions/runtimeError"
            }
          }
        },
        "parameters": [
          {
            "name": "projectID",
            "in": "path",
            "required": true,
            "type": "string"
          },
          {
            "name": "clusterID",
            "in": "path",
            "required": true,
            "type": "string"
          },
          {
            "name": "namespace",
            "in": "path",
            "required": true,
            "type": "string"
          },
          {
            "name": "name",
            "in": "path",
            "required": true,
            "type": "string"
          },
          {
            "name": "body",
            "in": "body",
            "required": true,
            "schema": {
              "$ref": "#/definitions/clusterresourcesResUpdateReq"
            }
          }
        ],
        "tags": [
          "ClusterResources"
        ]
      }
    },
    "/clusterresources/v1/projects/{projectID}/clusters/{clusterID}/namespaces/{namespace}/workloads/cronjobs": {
      "get": {
        "summary": "ListCJ API",
        "description": "获取 CronJob 列表",
        "operationId": "ClusterResources_ListCJ",
        "responses": {
          "200": {
            "description": "A successful response.",
            "schema": {
              "$ref": "#/definitions/clusterresourcesCommonResp"
            }
          },
          "default": {
            "description": "An unexpected error response",
            "schema": {
              "$ref": "#/definitions/runtimeError"
            }
          }
        },
        "parameters": [
          {
            "name": "projectID",
            "in": "path",
            "required": true,
            "type": "string"
          },
          {
            "name": "clusterID",
            "in": "path",
            "required": true,
            "type": "string"
          },
          {
            "name": "namespace",
            "in": "path",
            "required": true,
            "type": "string"
          },
          {
            "name": "labelSelector",
            "description": "标签选择器.",
            "in": "query",
            "required": false,
            "type": "string"
          }
        ],
        "tags": [
          "ClusterResources"
        ]
      }
    },
    "/clusterresources/v1/projects/{projectID}/clusters/{clusterID}/namespaces/{namespace}/workloads/cronjobs/{name}": {
      "get": {
        "summary": "GetCJ API",
        "description": "获取 CronJob",
        "operationId": "ClusterResources_GetCJ",
        "responses": {
          "200": {
            "description": "A successful response.",
            "schema": {
              "$ref": "#/definitions/clusterresourcesCommonResp"
            }
          },
          "default": {
            "description": "An unexpected error response",
            "schema": {
              "$ref": "#/definitions/runtimeError"
            }
          }
        },
        "parameters": [
          {
            "name": "projectID",
            "in": "path",
            "required": true,
            "type": "string"
          },
          {
            "name": "clusterID",
            "in": "path",
            "required": true,
            "type": "string"
          },
          {
            "name": "namespace",
            "in": "path",
            "required": true,
            "type": "string"
          },
          {
            "name": "name",
            "in": "path",
            "required": true,
            "type": "string"
          }
        ],
        "tags": [
          "ClusterResources"
        ]
      },
      "delete": {
        "summary": "DeleteCJ API",
        "description": "删除 CronJob",
        "operationId": "ClusterResources_DeleteCJ",
        "responses": {
          "200": {
            "description": "A successful response.",
            "schema": {
              "$ref": "#/definitions/clusterresourcesCommonResp"
            }
          },
          "default": {
            "description": "An unexpected error response",
            "schema": {
              "$ref": "#/definitions/runtimeError"
            }
          }
        },
        "parameters": [
          {
            "name": "projectID",
            "in": "path",
            "required": true,
            "type": "string"
          },
          {
            "name": "clusterID",
            "in": "path",
            "required": true,
            "type": "string"
          },
          {
            "name": "namespace",
            "in": "path",
            "required": true,
            "type": "string"
          },
          {
            "name": "name",
            "in": "path",
            "required": true,
            "type": "string"
          }
        ],
        "tags": [
          "ClusterResources"
        ]
      },
      "put": {
        "summary": "UpdateCJ API",
        "description": "更新 CronJob",
        "operationId": "ClusterResources_UpdateCJ",
        "responses": {
          "200": {
            "description": "A successful response.",
            "schema": {
              "$ref": "#/definitions/clusterresourcesCommonResp"
            }
          },
          "default": {
            "description": "An unexpected error response",
            "schema": {
              "$ref": "#/definitions/runtimeError"
            }
          }
        },
        "parameters": [
          {
            "name": "projectID",
            "in": "path",
            "required": true,
            "type": "string"
          },
          {
            "name": "clusterID",
            "in": "path",
            "required": true,
            "type": "string"
          },
          {
            "name": "namespace",
            "in": "path",
            "required": true,
            "type": "string"
          },
          {
            "name": "name",
            "in": "path",
            "required": true,
            "type": "string"
          },
          {
            "name": "body",
            "in": "body",
            "required": true,
            "schema": {
              "$ref": "#/definitions/clusterresourcesResUpdateReq"
            }
          }
        ],
        "tags": [
          "ClusterResources"
        ]
      }
    },
    "/clusterresources/v1/projects/{projectID}/clusters/{clusterID}/namespaces/{namespace}/workloads/daemonsets": {
      "get": {
        "summary": "ListDS API",
        "description": "获取 DaemonSet 列表",
        "operationId": "ClusterResources_ListDS",
        "responses": {
          "200": {
            "description": "A successful response.",
            "schema": {
              "$ref": "#/definitions/clusterresourcesCommonResp"
            }
          },
          "default": {
            "description": "An unexpected error response",
            "schema": {
              "$ref": "#/definitions/runtimeError"
            }
          }
        },
        "parameters": [
          {
            "name": "projectID",
            "in": "path",
            "required": true,
            "type": "string"
          },
          {
            "name": "clusterID",
            "in": "path",
            "required": true,
            "type": "string"
          },
          {
            "name": "namespace",
            "in": "path",
            "required": true,
            "type": "string"
          },
          {
            "name": "labelSelector",
            "description": "标签选择器.",
            "in": "query",
            "required": false,
            "type": "string"
          }
        ],
        "tags": [
          "ClusterResources"
        ]
      }
    },
    "/clusterresources/v1/projects/{projectID}/clusters/{clusterID}/namespaces/{namespace}/workloads/daemonsets/{name}": {
      "get": {
        "summary": "GetDS API",
        "description": "获取 DaemonSet",
        "operationId": "ClusterResources_GetDS",
        "responses": {
          "200": {
            "description": "A successful response.",
            "schema": {
              "$ref": "#/definitions/clusterresourcesCommonResp"
            }
          },
          "default": {
            "description": "An unexpected error response",
            "schema": {
              "$ref": "#/definitions/runtimeError"
            }
          }
        },
        "parameters": [
          {
            "name": "projectID",
            "in": "path",
            "required": true,
            "type": "string"
          },
          {
            "name": "clusterID",
            "in": "path",
            "required": true,
            "type": "string"
          },
          {
            "name": "namespace",
            "in": "path",
            "required": true,
            "type": "string"
          },
          {
            "name": "name",
            "in": "path",
            "required": true,
            "type": "string"
          }
        ],
        "tags": [
          "ClusterResources"
        ]
      },
      "delete": {
        "summary": "DeleteDS API",
        "description": "删除 DaemonSet",
        "operationId": "ClusterResources_DeleteDS",
        "responses": {
          "200": {
            "description": "A successful response.",
            "schema": {
              "$ref": "#/definitions/clusterresourcesCommonResp"
            }
          },
          "default": {
            "description": "An unexpected error response",
            "schema": {
              "$ref": "#/definitions/runtimeError"
            }
          }
        },
        "parameters": [
          {
            "name": "projectID",
            "in": "path",
            "required": true,
            "type": "string"
          },
          {
            "name": "clusterID",
            "in": "path",
            "required": true,
            "type": "string"
          },
          {
            "name": "namespace",
            "in": "path",
            "required": true,
            "type": "string"
          },
          {
            "name": "name",
            "in": "path",
            "required": true,
            "type": "string"
          }
        ],
        "tags": [
          "ClusterResources"
        ]
      },
      "put": {
        "summary": "UpdateDS API",
        "description": "更新 DaemonSet",
        "operationId": "ClusterResources_UpdateDS",
        "responses": {
          "200": {
            "description": "A successful response.",
            "schema": {
              "$ref": "#/definitions/clusterresourcesCommonResp"
            }
          },
          "default": {
            "description": "An unexpected error response",
            "schema": {
              "$ref": "#/definitions/runtimeError"
            }
          }
        },
        "parameters": [
          {
            "name": "projectID",
            "in": "path",
            "required": true,
            "type": "string"
          },
          {
            "name": "clusterID",
            "in": "path",
            "required": true,
            "type": "string"
          },
          {
            "name": "namespace",
            "in": "path",
            "required": true,
            "type": "string"
          },
          {
            "name": "name",
            "in": "path",
            "required": true,
            "type": "string"
          },
          {
            "name": "body",
            "in": "body",
            "required": true,
            "schema": {
              "$ref": "#/definitions/clusterresourcesResUpdateReq"
            }
          }
        ],
        "tags": [
          "ClusterResources"
        ]
      }
    },
    "/clusterresources/v1/projects/{projectID}/clusters/{clusterID}/namespaces/{namespace}/workloads/deployments": {
      "get": {
        "summary": "ListDeploy API",
        "description": "获取 Deployment 列表",
        "operationId": "ClusterResources_ListDeploy",
        "responses": {
          "200": {
            "description": "A successful response.",
            "schema": {
              "$ref": "#/definitions/clusterresourcesCommonResp"
            }
          },
          "default": {
            "description": "An unexpected error response",
            "schema": {
              "$ref": "#/definitions/runtimeError"
            }
          }
        },
        "parameters": [
          {
            "name": "projectID",
            "in": "path",
            "required": true,
            "type": "string"
          },
          {
            "name": "clusterID",
            "in": "path",
            "required": true,
            "type": "string"
          },
          {
            "name": "namespace",
            "in": "path",
            "required": true,
            "type": "string"
          },
          {
            "name": "labelSelector",
            "description": "标签选择器.",
            "in": "query",
            "required": false,
            "type": "string"
          }
        ],
        "tags": [
          "ClusterResources"
        ]
      }
    },
    "/clusterresources/v1/projects/{projectID}/clusters/{clusterID}/namespaces/{namespace}/workloads/deployments/{name}": {
      "get": {
        "summary": "GetDeploy API",
        "description": "获取 Deployment",
        "operationId": "ClusterResources_GetDeploy",
        "responses": {
          "200": {
            "description": "A successful response.",
            "schema": {
              "$ref": "#/definitions/clusterresourcesCommonResp"
            }
          },
          "default": {
            "description": "An unexpected error response",
            "schema": {
              "$ref": "#/definitions/runtimeError"
            }
          }
        },
        "parameters": [
          {
            "name": "projectID",
            "in": "path",
            "required": true,
            "type": "string"
          },
          {
            "name": "clusterID",
            "in": "path",
            "required": true,
            "type": "string"
          },
          {
            "name": "namespace",
            "in": "path",
            "required": true,
            "type": "string"
          },
          {
            "name": "name",
            "in": "path",
            "required": true,
            "type": "string"
          }
        ],
        "tags": [
          "ClusterResources"
        ]
      },
      "delete": {
        "summary": "DeleteDeploy API",
        "description": "删除 Deployment",
        "operationId": "ClusterResources_DeleteDeploy",
        "responses": {
          "200": {
            "description": "A successful response.",
            "schema": {
              "$ref": "#/definitions/clusterresourcesCommonResp"
            }
          },
          "default": {
            "description": "An unexpected error response",
            "schema": {
              "$ref": "#/definitions/runtimeError"
            }
          }
        },
        "parameters": [
          {
            "name": "projectID",
            "in": "path",
            "required": true,
            "type": "string"
          },
          {
            "name": "clusterID",
            "in": "path",
            "required": true,
            "type": "string"
          },
          {
            "name": "namespace",
            "in": "path",
            "required": true,
            "type": "string"
          },
          {
            "name": "name",
            "in": "path",
            "required": true,
            "type": "string"
          }
        ],
        "tags": [
          "ClusterResources"
        ]
      },
      "put": {
        "summary": "UpdateDeploy API",
        "description": "更新 Deployment",
        "operationId": "ClusterResources_UpdateDeploy",
        "responses": {
          "200": {
            "description": "A successful response.",
            "schema": {
              "$ref": "#/definitions/clusterresourcesCommonResp"
            }
          },
          "default": {
            "description": "An unexpected error response",
            "schema": {
              "$ref": "#/definitions/runtimeError"
            }
          }
        },
        "parameters": [
          {
            "name": "projectID",
            "in": "path",
            "required": true,
            "type": "string"
          },
          {
            "name": "clusterID",
            "in": "path",
            "required": true,
            "type": "string"
          },
          {
            "name": "namespace",
            "in": "path",
            "required": true,
            "type": "string"
          },
          {
            "name": "name",
            "in": "path",
            "required": true,
            "type": "string"
          },
          {
            "name": "body",
            "in": "body",
            "required": true,
            "schema": {
              "$ref": "#/definitions/clusterresourcesResUpdateReq"
            }
          }
        ],
        "tags": [
          "ClusterResources"
        ]
      }
    },
    "/clusterresources/v1/projects/{projectID}/clusters/{clusterID}/namespaces/{namespace}/workloads/jobs": {
      "get": {
        "summary": "ListJob API",
        "description": "获取 Job 列表",
        "operationId": "ClusterResources_ListJob",
        "responses": {
          "200": {
            "description": "A successful response.",
            "schema": {
              "$ref": "#/definitions/clusterresourcesCommonResp"
            }
          },
          "default": {
            "description": "An unexpected error response",
            "schema": {
              "$ref": "#/definitions/runtimeError"
            }
          }
        },
        "parameters": [
          {
            "name": "projectID",
            "in": "path",
            "required": true,
            "type": "string"
          },
          {
            "name": "clusterID",
            "in": "path",
            "required": true,
            "type": "string"
          },
          {
            "name": "namespace",
            "in": "path",
            "required": true,
            "type": "string"
          },
          {
            "name": "labelSelector",
            "description": "标签选择器.",
            "in": "query",
            "required": false,
            "type": "string"
          }
        ],
        "tags": [
          "ClusterResources"
        ]
      }
    },
    "/clusterresources/v1/projects/{projectID}/clusters/{clusterID}/namespaces/{namespace}/workloads/jobs/{name}": {
      "get": {
        "summary": "GetJob API",
        "description": "获取 Job",
        "operationId": "ClusterResources_GetJob",
        "responses": {
          "200": {
            "description": "A successful response.",
            "schema": {
              "$ref": "#/definitions/clusterresourcesCommonResp"
            }
          },
          "default": {
            "description": "An unexpected error response",
            "schema": {
              "$ref": "#/definitions/runtimeError"
            }
          }
        },
        "parameters": [
          {
            "name": "projectID",
            "in": "path",
            "required": true,
            "type": "string"
          },
          {
            "name": "clusterID",
            "in": "path",
            "required": true,
            "type": "string"
          },
          {
            "name": "namespace",
            "in": "path",
            "required": true,
            "type": "string"
          },
          {
            "name": "name",
            "in": "path",
            "required": true,
            "type": "string"
          }
        ],
        "tags": [
          "ClusterResources"
        ]
      },
      "delete": {
        "summary": "DeleteJob API",
        "description": "删除 Job",
        "operationId": "ClusterResources_DeleteJob",
        "responses": {
          "200": {
            "description": "A successful response.",
            "schema": {
              "$ref": "#/definitions/clusterresourcesCommonResp"
            }
          },
          "default": {
            "description": "An unexpected error response",
            "schema": {
              "$ref": "#/definitions/runtimeError"
            }
          }
        },
        "parameters": [
          {
            "name": "projectID",
            "in": "path",
            "required": true,
            "type": "string"
          },
          {
            "name": "clusterID",
            "in": "path",
            "required": true,
            "type": "string"
          },
          {
            "name": "namespace",
            "in": "path",
            "required": true,
            "type": "string"
          },
          {
            "name": "name",
            "in": "path",
            "required": true,
            "type": "string"
          }
        ],
        "tags": [
          "ClusterResources"
        ]
      },
      "put": {
        "summary": "UpdateJob API",
        "description": "更新 Job",
        "operationId": "ClusterResources_UpdateJob",
        "responses": {
          "200": {
            "description": "A successful response.",
            "schema": {
              "$ref": "#/definitions/clusterresourcesCommonResp"
            }
          },
          "default": {
            "description": "An unexpected error response",
            "schema": {
              "$ref": "#/definitions/runtimeError"
            }
          }
        },
        "parameters": [
          {
            "name": "projectID",
            "in": "path",
            "required": true,
            "type": "string"
          },
          {
            "name": "clusterID",
            "in": "path",
            "required": true,
            "type": "string"
          },
          {
            "name": "namespace",
            "in": "path",
            "required": true,
            "type": "string"
          },
          {
            "name": "name",
            "in": "path",
            "required": true,
            "type": "string"
          },
          {
            "name": "body",
            "in": "body",
            "required": true,
            "schema": {
              "$ref": "#/definitions/clusterresourcesResUpdateReq"
            }
          }
        ],
        "tags": [
          "ClusterResources"
        ]
      }
    },
    "/clusterresources/v1/projects/{projectID}/clusters/{clusterID}/namespaces/{namespace}/workloads/pods": {
      "get": {
        "summary": "ListPo API",
        "description": "获取 Pod 列表",
        "operationId": "ClusterResources_ListPo",
        "responses": {
          "200": {
            "description": "A successful response.",
            "schema": {
              "$ref": "#/definitions/clusterresourcesCommonResp"
            }
          },
          "default": {
            "description": "An unexpected error response",
            "schema": {
              "$ref": "#/definitions/runtimeError"
            }
          }
        },
        "parameters": [
          {
            "name": "projectID",
            "in": "path",
            "required": true,
            "type": "string"
          },
          {
            "name": "clusterID",
            "in": "path",
            "required": true,
            "type": "string"
          },
          {
            "name": "namespace",
            "in": "path",
            "required": true,
            "type": "string"
          },
          {
            "name": "labelSelector",
            "description": "标签选择器.",
            "in": "query",
            "required": false,
            "type": "string"
          },
          {
            "name": "ownerName",
            "description": "所属资源名称.",
            "in": "query",
            "required": false,
            "type": "string"
          },
          {
            "name": "ownerKind",
            "description": "所属资源类型.",
            "in": "query",
            "required": false,
            "type": "string"
          }
        ],
        "tags": [
          "ClusterResources"
        ]
      }
    },
    "/clusterresources/v1/projects/{projectID}/clusters/{clusterID}/namespaces/{namespace}/workloads/pods/{name}": {
      "get": {
        "summary": "GetPo API",
        "description": "获取 Pod",
        "operationId": "ClusterResources_GetPo",
        "responses": {
          "200": {
            "description": "A successful response.",
            "schema": {
              "$ref": "#/definitions/clusterresourcesCommonResp"
            }
          },
          "default": {
            "description": "An unexpected error response",
            "schema": {
              "$ref": "#/definitions/runtimeError"
            }
          }
        },
        "parameters": [
          {
            "name": "projectID",
            "in": "path",
            "required": true,
            "type": "string"
          },
          {
            "name": "clusterID",
            "in": "path",
            "required": true,
            "type": "string"
          },
          {
            "name": "namespace",
            "in": "path",
            "required": true,
            "type": "string"
          },
          {
            "name": "name",
            "in": "path",
            "required": true,
            "type": "string"
          }
        ],
        "tags": [
          "ClusterResources"
        ]
      },
      "delete": {
        "summary": "DeletePo API",
        "description": "删除 Pod",
        "operationId": "ClusterResources_DeletePo",
        "responses": {
          "200": {
            "description": "A successful response.",
            "schema": {
              "$ref": "#/definitions/clusterresourcesCommonResp"
            }
          },
          "default": {
            "description": "An unexpected error response",
            "schema": {
              "$ref": "#/definitions/runtimeError"
            }
          }
        },
        "parameters": [
          {
            "name": "projectID",
            "in": "path",
            "required": true,
            "type": "string"
          },
          {
            "name": "clusterID",
            "in": "path",
            "required": true,
            "type": "string"
          },
          {
            "name": "namespace",
            "in": "path",
            "required": true,
            "type": "string"
          },
          {
            "name": "name",
            "in": "path",
            "required": true,
            "type": "string"
          }
        ],
        "tags": [
          "ClusterResources"
        ]
      },
      "put": {
        "summary": "UpdatePo API",
        "description": "更新 Pod",
        "operationId": "ClusterResources_UpdatePo",
        "responses": {
          "200": {
            "description": "A successful response.",
            "schema": {
              "$ref": "#/definitions/clusterresourcesCommonResp"
            }
          },
          "default": {
            "description": "An unexpected error response",
            "schema": {
              "$ref": "#/definitions/runtimeError"
            }
          }
        },
        "parameters": [
          {
            "name": "projectID",
            "in": "path",
            "required": true,
            "type": "string"
          },
          {
            "name": "clusterID",
            "in": "path",
            "required": true,
            "type": "string"
          },
          {
            "name": "namespace",
            "in": "path",
            "required": true,
            "type": "string"
          },
          {
            "name": "name",
            "in": "path",
            "required": true,
            "type": "string"
          },
          {
            "name": "body",
            "in": "body",
            "required": true,
            "schema": {
              "$ref": "#/definitions/clusterresourcesResUpdateReq"
            }
          }
        ],
        "tags": [
          "ClusterResources"
        ]
      }
    },
    "/clusterresources/v1/projects/{projectID}/clusters/{clusterID}/namespaces/{namespace}/workloads/pods/{name}/configmaps": {
      "get": {
        "summary": "ListPoCM API",
        "description": "获取 Pod 关联的 ConfigMap",
        "operationId": "ClusterResources_ListPoCM",
        "responses": {
          "200": {
            "description": "A successful response.",
            "schema": {
              "$ref": "#/definitions/clusterresourcesCommonResp"
            }
          },
          "default": {
            "description": "An unexpected error response",
            "schema": {
              "$ref": "#/definitions/runtimeError"
            }
          }
        },
        "parameters": [
          {
            "name": "projectID",
            "in": "path",
            "required": true,
            "type": "string"
          },
          {
            "name": "clusterID",
            "in": "path",
            "required": true,
            "type": "string"
          },
          {
            "name": "namespace",
            "in": "path",
            "required": true,
            "type": "string"
          },
          {
            "name": "name",
            "in": "path",
            "required": true,
            "type": "string"
          }
        ],
        "tags": [
          "ClusterResources"
        ]
      }
    },
    "/clusterresources/v1/projects/{projectID}/clusters/{clusterID}/namespaces/{namespace}/workloads/pods/{name}/pvcs": {
      "get": {
        "summary": "ListPoPVC API",
        "description": "获取 Pod 关联的 PVC",
        "operationId": "ClusterResources_ListPoPVC",
        "responses": {
          "200": {
            "description": "A successful response.",
            "schema": {
              "$ref": "#/definitions/clusterresourcesCommonResp"
            }
          },
          "default": {
            "description": "An unexpected error response",
            "schema": {
              "$ref": "#/definitions/runtimeError"
            }
          }
        },
        "parameters": [
          {
            "name": "projectID",
            "in": "path",
            "required": true,
            "type": "string"
          },
          {
            "name": "clusterID",
            "in": "path",
            "required": true,
            "type": "string"
          },
          {
            "name": "namespace",
            "in": "path",
            "required": true,
            "type": "string"
          },
          {
            "name": "name",
            "in": "path",
            "required": true,
            "type": "string"
          }
        ],
        "tags": [
          "ClusterResources"
        ]
      }
    },
    "/clusterresources/v1/projects/{projectID}/clusters/{clusterID}/namespaces/{namespace}/workloads/pods/{name}/reschedule": {
      "put": {
        "summary": "ReschedulePo API",
        "description": "重新调度 Pod",
        "operationId": "ClusterResources_ReschedulePo",
        "responses": {
          "200": {
            "description": "A successful response.",
            "schema": {
              "$ref": "#/definitions/clusterresourcesCommonResp"
            }
          },
          "default": {
            "description": "An unexpected error response",
            "schema": {
              "$ref": "#/definitions/runtimeError"
            }
          }
        },
        "parameters": [
          {
            "name": "projectID",
            "in": "path",
            "required": true,
            "type": "string"
          },
          {
            "name": "clusterID",
            "in": "path",
            "required": true,
            "type": "string"
          },
          {
            "name": "namespace",
            "in": "path",
            "required": true,
            "type": "string"
          },
          {
            "name": "name",
            "in": "path",
            "required": true,
            "type": "string"
          },
          {
            "name": "body",
            "in": "body",
            "required": true,
            "schema": {
              "$ref": "#/definitions/clusterresourcesResUpdateReq"
            }
          }
        ],
        "tags": [
          "ClusterResources"
        ]
      }
    },
    "/clusterresources/v1/projects/{projectID}/clusters/{clusterID}/namespaces/{namespace}/workloads/pods/{name}/secrets": {
      "get": {
        "summary": "ListPoSecret API",
        "description": "获取 Pod 关联的 Secret",
        "operationId": "ClusterResources_ListPoSecret",
        "responses": {
          "200": {
            "description": "A successful response.",
            "schema": {
              "$ref": "#/definitions/clusterresourcesCommonResp"
            }
          },
          "default": {
            "description": "An unexpected error response",
            "schema": {
              "$ref": "#/definitions/runtimeError"
            }
          }
        },
        "parameters": [
          {
            "name": "projectID",
            "in": "path",
            "required": true,
            "type": "string"
          },
          {
            "name": "clusterID",
            "in": "path",
            "required": true,
            "type": "string"
          },
          {
            "name": "namespace",
            "in": "path",
            "required": true,
            "type": "string"
          },
          {
            "name": "name",
            "in": "path",
            "required": true,
            "type": "string"
          }
        ],
        "tags": [
          "ClusterResources"
        ]
      }
    },
    "/clusterresources/v1/projects/{projectID}/clusters/{clusterID}/namespaces/{namespace}/workloads/pods/{podName}/containers": {
      "get": {
        "summary": "ListContainer API",
        "description": "获取 Pod 包含的容器列表",
        "operationId": "ClusterResources_ListContainer",
        "responses": {
          "200": {
            "description": "A successful response.",
            "schema": {
              "$ref": "#/definitions/clusterresourcesCommonListResp"
            }
          },
          "default": {
            "description": "An unexpected error response",
            "schema": {
              "$ref": "#/definitions/runtimeError"
            }
          }
        },
        "parameters": [
          {
            "name": "projectID",
            "in": "path",
            "required": true,
            "type": "string"
          },
          {
            "name": "clusterID",
            "in": "path",
            "required": true,
            "type": "string"
          },
          {
            "name": "namespace",
            "in": "path",
            "required": true,
            "type": "string"
          },
          {
            "name": "podName",
            "in": "path",
            "required": true,
            "type": "string"
          }
        ],
        "tags": [
          "ClusterResources"
        ]
      }
    },
    "/clusterresources/v1/projects/{projectID}/clusters/{clusterID}/namespaces/{namespace}/workloads/pods/{podName}/containers/{containerName}": {
      "get": {
        "summary": "GetContainer API",
        "description": "获取指定 Pod 下单个容器信息",
        "operationId": "ClusterResources_GetContainer",
        "responses": {
          "200": {
            "description": "A successful response.",
            "schema": {
              "$ref": "#/definitions/clusterresourcesCommonResp"
            }
          },
          "default": {
            "description": "An unexpected error response",
            "schema": {
              "$ref": "#/definitions/runtimeError"
            }
          }
        },
        "parameters": [
          {
            "name": "projectID",
            "in": "path",
            "required": true,
            "type": "string"
          },
          {
            "name": "clusterID",
            "in": "path",
            "required": true,
            "type": "string"
          },
          {
            "name": "namespace",
            "in": "path",
            "required": true,
            "type": "string"
          },
          {
            "name": "podName",
            "in": "path",
            "required": true,
            "type": "string"
          },
          {
            "name": "containerName",
            "in": "path",
            "required": true,
            "type": "string"
          }
        ],
        "tags": [
          "ClusterResources"
        ]
      }
    },
    "/clusterresources/v1/projects/{projectID}/clusters/{clusterID}/namespaces/{namespace}/workloads/pods/{podName}/containers/{containerName}/env_info": {
      "get": {
        "summary": "GetContainerEnvInfo API",
        "description": "获取指定 Pod 下单个容器环境变量信息",
        "operationId": "ClusterResources_GetContainerEnvInfo",
        "responses": {
          "200": {
            "description": "A successful response.",
            "schema": {
              "$ref": "#/definitions/clusterresourcesCommonListResp"
            }
          },
          "default": {
            "description": "An unexpected error response",
            "schema": {
              "$ref": "#/definitions/runtimeError"
            }
          }
        },
        "parameters": [
          {
            "name": "projectID",
            "in": "path",
            "required": true,
            "type": "string"
          },
          {
            "name": "clusterID",
            "in": "path",
            "required": true,
            "type": "string"
          },
          {
            "name": "namespace",
            "in": "path",
            "required": true,
            "type": "string"
          },
          {
            "name": "podName",
            "in": "path",
            "required": true,
            "type": "string"
          },
          {
            "name": "containerName",
            "in": "path",
            "required": true,
            "type": "string"
          }
        ],
        "tags": [
          "ClusterResources"
        ]
      }
    },
    "/clusterresources/v1/projects/{projectID}/clusters/{clusterID}/namespaces/{namespace}/workloads/statefulsets": {
      "get": {
        "summary": "ListSTS API",
        "description": "获取 StatefulSet 列表",
        "operationId": "ClusterResources_ListSTS",
        "responses": {
          "200": {
            "description": "A successful response.",
            "schema": {
              "$ref": "#/definitions/clusterresourcesCommonResp"
            }
          },
          "default": {
            "description": "An unexpected error response",
            "schema": {
              "$ref": "#/definitions/runtimeError"
            }
          }
        },
        "parameters": [
          {
            "name": "projectID",
            "in": "path",
            "required": true,
            "type": "string"
          },
          {
            "name": "clusterID",
            "in": "path",
            "required": true,
            "type": "string"
          },
          {
            "name": "namespace",
            "in": "path",
            "required": true,
            "type": "string"
          },
          {
            "name": "labelSelector",
            "description": "标签选择器.",
            "in": "query",
            "required": false,
            "type": "string"
          }
        ],
        "tags": [
          "ClusterResources"
        ]
      }
    },
    "/clusterresources/v1/projects/{projectID}/clusters/{clusterID}/namespaces/{namespace}/workloads/statefulsets/{name}": {
      "get": {
        "summary": "GetSTS API",
        "description": "获取 StatefulSet",
        "operationId": "ClusterResources_GetSTS",
        "responses": {
          "200": {
            "description": "A successful response.",
            "schema": {
              "$ref": "#/definitions/clusterresourcesCommonResp"
            }
          },
          "default": {
            "description": "An unexpected error response",
            "schema": {
              "$ref": "#/definitions/runtimeError"
            }
          }
        },
        "parameters": [
          {
            "name": "projectID",
            "in": "path",
            "required": true,
            "type": "string"
          },
          {
            "name": "clusterID",
            "in": "path",
            "required": true,
            "type": "string"
          },
          {
            "name": "namespace",
            "in": "path",
            "required": true,
            "type": "string"
          },
          {
            "name": "name",
            "in": "path",
            "required": true,
            "type": "string"
          }
        ],
        "tags": [
          "ClusterResources"
        ]
      },
      "delete": {
        "summary": "DeleteSTS API",
        "description": "删除 StatefulSet",
        "operationId": "ClusterResources_DeleteSTS",
        "responses": {
          "200": {
            "description": "A successful response.",
            "schema": {
              "$ref": "#/definitions/clusterresourcesCommonResp"
            }
          },
          "default": {
            "description": "An unexpected error response",
            "schema": {
              "$ref": "#/definitions/runtimeError"
            }
          }
        },
        "parameters": [
          {
            "name": "projectID",
            "in": "path",
            "required": true,
            "type": "string"
          },
          {
            "name": "clusterID",
            "in": "path",
            "required": true,
            "type": "string"
          },
          {
            "name": "namespace",
            "in": "path",
            "required": true,
            "type": "string"
          },
          {
            "name": "name",
            "in": "path",
            "required": true,
            "type": "string"
          }
        ],
        "tags": [
          "ClusterResources"
        ]
      },
      "put": {
        "summary": "UpdateSTS API",
        "description": "更新 StatefulSet",
        "operationId": "ClusterResources_UpdateSTS",
        "responses": {
          "200": {
            "description": "A successful response.",
            "schema": {
              "$ref": "#/definitions/clusterresourcesCommonResp"
            }
          },
          "default": {
            "description": "An unexpected error response",
            "schema": {
              "$ref": "#/definitions/runtimeError"
            }
          }
        },
        "parameters": [
          {
            "name": "projectID",
            "in": "path",
            "required": true,
            "type": "string"
          },
          {
            "name": "clusterID",
            "in": "path",
            "required": true,
            "type": "string"
          },
          {
            "name": "namespace",
            "in": "path",
            "required": true,
            "type": "string"
          },
          {
            "name": "name",
            "in": "path",
            "required": true,
            "type": "string"
          },
          {
            "name": "body",
            "in": "body",
            "required": true,
            "schema": {
              "$ref": "#/definitions/clusterresourcesResUpdateReq"
            }
          }
        ],
        "tags": [
          "ClusterResources"
        ]
      }
    },
    "/clusterresources/v1/projects/{projectID}/clusters/{clusterID}/networks/endpoints": {
      "post": {
        "summary": "CreateEP API",
        "description": "创建 Endpoints",
        "operationId": "ClusterResources_CreateEP",
        "responses": {
          "200": {
            "description": "A successful response.",
            "schema": {
              "$ref": "#/definitions/clusterresourcesCommonResp"
            }
          },
          "default": {
            "description": "An unexpected error response",
            "schema": {
              "$ref": "#/definitions/runtimeError"
            }
          }
        },
        "parameters": [
          {
            "name": "projectID",
            "in": "path",
            "required": true,
            "type": "string"
          },
          {
            "name": "clusterID",
            "in": "path",
            "required": true,
            "type": "string"
          },
          {
            "name": "body",
            "in": "body",
            "required": true,
            "schema": {
              "$ref": "#/definitions/clusterresourcesResCreateReq"
            }
          }
        ],
        "tags": [
          "ClusterResources"
        ]
      }
    },
    "/clusterresources/v1/projects/{projectID}/clusters/{clusterID}/networks/ingresses": {
      "post": {
        "summary": "CreateIng API",
        "description": "创建 Ingress",
        "operationId": "ClusterResources_CreateIng",
        "responses": {
          "200": {
            "description": "A successful response.",
            "schema": {
              "$ref": "#/definitions/clusterresourcesCommonResp"
            }
          },
          "default": {
            "description": "An unexpected error response",
            "schema": {
              "$ref": "#/definitions/runtimeError"
            }
          }
        },
        "parameters": [
          {
            "name": "projectID",
            "in": "path",
            "required": true,
            "type": "string"
          },
          {
            "name": "clusterID",
            "in": "path",
            "required": true,
            "type": "string"
          },
          {
            "name": "body",
            "in": "body",
            "required": true,
            "schema": {
              "$ref": "#/definitions/clusterresourcesResCreateReq"
            }
          }
        ],
        "tags": [
          "ClusterResources"
        ]
      }
    },
    "/clusterresources/v1/projects/{projectID}/clusters/{clusterID}/networks/services": {
      "post": {
        "summary": "CreateSVC API",
        "description": "创建 Service",
        "operationId": "ClusterResources_CreateSVC",
        "responses": {
          "200": {
            "description": "A successful response.",
            "schema": {
              "$ref": "#/definitions/clusterresourcesCommonResp"
            }
          },
          "default": {
            "description": "An unexpected error response",
            "schema": {
              "$ref": "#/definitions/runtimeError"
            }
          }
        },
        "parameters": [
          {
            "name": "projectID",
            "in": "path",
            "required": true,
            "type": "string"
          },
          {
            "name": "clusterID",
            "in": "path",
            "required": true,
            "type": "string"
          },
          {
            "name": "body",
            "in": "body",
            "required": true,
            "schema": {
              "$ref": "#/definitions/clusterresourcesResCreateReq"
            }
          }
        ],
        "tags": [
          "ClusterResources"
        ]
      }
    },
    "/clusterresources/v1/projects/{projectID}/clusters/{clusterID}/rbac/service_accounts": {
      "post": {
        "summary": "CreateSA API",
        "description": "创建 ServiceAccount",
        "operationId": "ClusterResources_CreateSA",
        "responses": {
          "200": {
            "description": "A successful response.",
            "schema": {
              "$ref": "#/definitions/clusterresourcesCommonResp"
            }
          },
          "default": {
            "description": "An unexpected error response",
            "schema": {
              "$ref": "#/definitions/runtimeError"
            }
          }
        },
        "parameters": [
          {
            "name": "projectID",
            "in": "path",
            "required": true,
            "type": "string"
          },
          {
            "name": "clusterID",
            "in": "path",
            "required": true,
            "type": "string"
          },
          {
            "name": "body",
            "in": "body",
            "required": true,
            "schema": {
              "$ref": "#/definitions/clusterresourcesResCreateReq"
            }
          }
        ],
        "tags": [
          "ClusterResources"
        ]
      }
    },
    "/clusterresources/v1/projects/{projectID}/clusters/{clusterID}/storages/persistent_volume_claims": {
      "post": {
        "summary": "CreatePVC API",
        "description": "创建 PersistentVolumeClaim",
        "operationId": "ClusterResources_CreatePVC",
        "responses": {
          "200": {
            "description": "A successful response.",
            "schema": {
              "$ref": "#/definitions/clusterresourcesCommonResp"
            }
          },
          "default": {
            "description": "An unexpected error response",
            "schema": {
              "$ref": "#/definitions/runtimeError"
            }
          }
        },
        "parameters": [
          {
            "name": "projectID",
            "in": "path",
            "required": true,
            "type": "string"
          },
          {
            "name": "clusterID",
            "in": "path",
            "required": true,
            "type": "string"
          },
          {
            "name": "body",
            "in": "body",
            "required": true,
            "schema": {
              "$ref": "#/definitions/clusterresourcesResCreateReq"
            }
          }
        ],
        "tags": [
          "ClusterResources"
        ]
      }
    },
    "/clusterresources/v1/projects/{projectID}/clusters/{clusterID}/storages/persistent_volumes": {
      "get": {
        "summary": "ListPV API",
        "description": "获取 PersistentVolume 列表",
        "operationId": "ClusterResources_ListPV",
        "responses": {
          "200": {
            "description": "A successful response.",
            "schema": {
              "$ref": "#/definitions/clusterresourcesCommonResp"
            }
          },
          "default": {
            "description": "An unexpected error response",
            "schema": {
              "$ref": "#/definitions/runtimeError"
            }
          }
        },
        "parameters": [
          {
            "name": "projectID",
            "in": "path",
            "required": true,
            "type": "string"
          },
          {
            "name": "clusterID",
            "in": "path",
            "required": true,
            "type": "string"
          },
          {
            "name": "namespace",
            "description": "命名空间.",
            "in": "query",
            "required": false,
            "type": "string"
          },
          {
            "name": "labelSelector",
            "description": "标签选择器.",
            "in": "query",
            "required": false,
            "type": "string"
          }
        ],
        "tags": [
          "ClusterResources"
        ]
      },
      "post": {
        "summary": "CreatePV API",
        "description": "创建 PersistentVolume",
        "operationId": "ClusterResources_CreatePV",
        "responses": {
          "200": {
            "description": "A successful response.",
            "schema": {
              "$ref": "#/definitions/clusterresourcesCommonResp"
            }
          },
          "default": {
            "description": "An unexpected error response",
            "schema": {
              "$ref": "#/definitions/runtimeError"
            }
          }
        },
        "parameters": [
          {
            "name": "projectID",
            "in": "path",
            "required": true,
            "type": "string"
          },
          {
            "name": "clusterID",
            "in": "path",
            "required": true,
            "type": "string"
          },
          {
            "name": "body",
            "in": "body",
            "required": true,
            "schema": {
              "$ref": "#/definitions/clusterresourcesResCreateReq"
            }
          }
        ],
        "tags": [
          "ClusterResources"
        ]
      }
    },
    "/clusterresources/v1/projects/{projectID}/clusters/{clusterID}/storages/persistent_volumes/{name}": {
      "get": {
        "summary": "GetPV API",
        "description": "获取 PersistentVolume",
        "operationId": "ClusterResources_GetPV",
        "responses": {
          "200": {
            "description": "A successful response.",
            "schema": {
              "$ref": "#/definitions/clusterresourcesCommonResp"
            }
          },
          "default": {
            "description": "An unexpected error response",
            "schema": {
              "$ref": "#/definitions/runtimeError"
            }
          }
        },
        "parameters": [
          {
            "name": "projectID",
            "in": "path",
            "required": true,
            "type": "string"
          },
          {
            "name": "clusterID",
            "in": "path",
            "required": true,
            "type": "string"
          },
          {
            "name": "name",
            "in": "path",
            "required": true,
            "type": "string"
          },
          {
            "name": "namespace",
            "description": "命名空间.",
            "in": "query",
            "required": false,
            "type": "string"
          }
        ],
        "tags": [
          "ClusterResources"
        ]
      },
      "delete": {
        "summary": "DeletePV API",
        "description": "删除 PersistentVolume",
        "operationId": "ClusterResources_DeletePV",
        "responses": {
          "200": {
            "description": "A successful response.",
            "schema": {
              "$ref": "#/definitions/clusterresourcesCommonResp"
            }
          },
          "default": {
            "description": "An unexpected error response",
            "schema": {
              "$ref": "#/definitions/runtimeError"
            }
          }
        },
        "parameters": [
          {
            "name": "projectID",
            "in": "path",
            "required": true,
            "type": "string"
          },
          {
            "name": "clusterID",
            "in": "path",
            "required": true,
            "type": "string"
          },
          {
            "name": "name",
            "in": "path",
            "required": true,
            "type": "string"
          },
          {
            "name": "namespace",
            "description": "命名空间.",
            "in": "query",
            "required": false,
            "type": "string"
          }
        ],
        "tags": [
          "ClusterResources"
        ]
      },
      "put": {
        "summary": "UpdatePV API",
        "description": "更新 PersistentVolume",
        "operationId": "ClusterResources_UpdatePV",
        "responses": {
          "200": {
            "description": "A successful response.",
            "schema": {
              "$ref": "#/definitions/clusterresourcesCommonResp"
            }
          },
          "default": {
            "description": "An unexpected error response",
            "schema": {
              "$ref": "#/definitions/runtimeError"
            }
          }
        },
        "parameters": [
          {
            "name": "projectID",
            "in": "path",
            "required": true,
            "type": "string"
          },
          {
            "name": "clusterID",
            "in": "path",
            "required": true,
            "type": "string"
          },
          {
            "name": "name",
            "in": "path",
            "required": true,
            "type": "string"
          },
          {
            "name": "body",
            "in": "body",
            "required": true,
            "schema": {
              "$ref": "#/definitions/clusterresourcesResUpdateReq"
            }
          }
        ],
        "tags": [
          "ClusterResources"
        ]
      }
    },
    "/clusterresources/v1/projects/{projectID}/clusters/{clusterID}/storages/storage_classes": {
      "get": {
        "summary": "ListSC API",
        "description": "获取 StorageClass 列表",
        "operationId": "ClusterResources_ListSC",
        "responses": {
          "200": {
            "description": "A successful response.",
            "schema": {
              "$ref": "#/definitions/clusterresourcesCommonResp"
            }
          },
          "default": {
            "description": "An unexpected error response",
            "schema": {
              "$ref": "#/definitions/runtimeError"
            }
          }
        },
        "parameters": [
          {
            "name": "projectID",
            "in": "path",
            "required": true,
            "type": "string"
          },
          {
            "name": "clusterID",
            "in": "path",
            "required": true,
            "type": "string"
          },
          {
            "name": "namespace",
            "description": "命名空间.",
            "in": "query",
            "required": false,
            "type": "string"
          },
          {
            "name": "labelSelector",
            "description": "标签选择器.",
            "in": "query",
            "required": false,
            "type": "string"
          }
        ],
        "tags": [
          "ClusterResources"
        ]
      },
      "post": {
        "summary": "CreateSC API",
        "description": "创建 StorageClass",
        "operationId": "ClusterResources_CreateSC",
        "responses": {
          "200": {
            "description": "A successful response.",
            "schema": {
              "$ref": "#/definitions/clusterresourcesCommonResp"
            }
          },
          "default": {
            "description": "An unexpected error response",
            "schema": {
              "$ref": "#/definitions/runtimeError"
            }
          }
        },
        "parameters": [
          {
            "name": "projectID",
            "in": "path",
            "required": true,
            "type": "string"
          },
          {
            "name": "clusterID",
            "in": "path",
            "required": true,
            "type": "string"
          },
          {
            "name": "body",
            "in": "body",
            "required": true,
            "schema": {
              "$ref": "#/definitions/clusterresourcesResCreateReq"
            }
          }
        ],
        "tags": [
          "ClusterResources"
        ]
      }
    },
    "/clusterresources/v1/projects/{projectID}/clusters/{clusterID}/storages/storage_classes/{name}": {
      "get": {
        "summary": "GetSC API",
        "description": "获取 StorageClass",
        "operationId": "ClusterResources_GetSC",
        "responses": {
          "200": {
            "description": "A successful response.",
            "schema": {
              "$ref": "#/definitions/clusterresourcesCommonResp"
            }
          },
          "default": {
            "description": "An unexpected error response",
            "schema": {
              "$ref": "#/definitions/runtimeError"
            }
          }
        },
        "parameters": [
          {
            "name": "projectID",
            "in": "path",
            "required": true,
            "type": "string"
          },
          {
            "name": "clusterID",
            "in": "path",
            "required": true,
            "type": "string"
          },
          {
            "name": "name",
            "in": "path",
            "required": true,
            "type": "string"
          },
          {
            "name": "namespace",
            "description": "命名空间.",
            "in": "query",
            "required": false,
            "type": "string"
          }
        ],
        "tags": [
          "ClusterResources"
        ]
      },
      "delete": {
        "summary": "DeleteSC API",
        "description": "删除 StorageClass",
        "operationId": "ClusterResources_DeleteSC",
        "responses": {
          "200": {
            "description": "A successful response.",
            "schema": {
              "$ref": "#/definitions/clusterresourcesCommonResp"
            }
          },
          "default": {
            "description": "An unexpected error response",
            "schema": {
              "$ref": "#/definitions/runtimeError"
            }
          }
        },
        "parameters": [
          {
            "name": "projectID",
            "in": "path",
            "required": true,
            "type": "string"
          },
          {
            "name": "clusterID",
            "in": "path",
            "required": true,
            "type": "string"
          },
          {
            "name": "name",
            "in": "path",
            "required": true,
            "type": "string"
          },
          {
            "name": "namespace",
            "description": "命名空间.",
            "in": "query",
            "required": false,
            "type": "string"
          }
        ],
        "tags": [
          "ClusterResources"
        ]
      },
      "put": {
        "summary": "UpdateSC API",
        "description": "更新 StorageClass",
        "operationId": "ClusterResources_UpdateSC",
        "responses": {
          "200": {
            "description": "A successful response.",
            "schema": {
              "$ref": "#/definitions/clusterresourcesCommonResp"
            }
          },
          "default": {
            "description": "An unexpected error response",
            "schema": {
              "$ref": "#/definitions/runtimeError"
            }
          }
        },
        "parameters": [
          {
            "name": "projectID",
            "in": "path",
            "required": true,
            "type": "string"
          },
          {
            "name": "clusterID",
            "in": "path",
            "required": true,
            "type": "string"
          },
          {
            "name": "name",
            "in": "path",
            "required": true,
            "type": "string"
          },
          {
            "name": "body",
            "in": "body",
            "required": true,
            "schema": {
              "$ref": "#/definitions/clusterresourcesResUpdateReq"
            }
          }
        ],
        "tags": [
          "ClusterResources"
        ]
      }
    },
    "/clusterresources/v1/projects/{projectID}/clusters/{clusterID}/subscribe": {
      "get": {
        "summary": "Subscribe API",
        "description": "资源订阅",
        "operationId": "ClusterResources_Subscribe",
        "responses": {
          "200": {
            "description": "A successful response.(streaming responses)",
            "schema": {
              "type": "object",
              "properties": {
                "result": {
                  "$ref": "#/definitions/clusterresourcesSubscribeResp"
                },
                "error": {
                  "$ref": "#/definitions/runtimeStreamError"
                }
              },
              "title": "Stream result of clusterresourcesSubscribeResp"
            }
          },
          "default": {
            "description": "An unexpected error response",
            "schema": {
              "$ref": "#/definitions/runtimeError"
            }
          }
        },
        "parameters": [
          {
            "name": "projectID",
            "in": "path",
            "required": true,
            "type": "string"
          },
          {
            "name": "clusterID",
            "in": "path",
            "required": true,
            "type": "string"
          },
          {
            "name": "resourceVersion",
            "description": "资源版本号.",
            "in": "query",
            "required": false,
            "type": "string"
          },
          {
            "name": "kind",
            "description": "资源类型.",
            "in": "query",
            "required": false,
            "type": "string"
          },
          {
            "name": "CRDName",
            "description": "CRD 名称.",
            "in": "query",
            "required": false,
            "type": "string"
          },
          {
            "name": "apiVersion",
            "description": "API 版本.",
            "in": "query",
            "required": false,
            "type": "string"
          },
          {
            "name": "namespace",
            "description": "命名空间.",
            "in": "query",
            "required": false,
            "type": "string"
          }
        ],
        "tags": [
          "ClusterResources"
        ]
      }
    },
    "/clusterresources/v1/projects/{projectID}/clusters/{clusterID}/workloads/cronjobs": {
      "post": {
        "summary": "CreateCJ API",
        "description": "创建 CronJob",
        "operationId": "ClusterResources_CreateCJ",
        "responses": {
          "200": {
            "description": "A successful response.",
            "schema": {
              "$ref": "#/definitions/clusterresourcesCommonResp"
            }
          },
          "default": {
            "description": "An unexpected error response",
            "schema": {
              "$ref": "#/definitions/runtimeError"
            }
          }
        },
        "parameters": [
          {
            "name": "projectID",
            "in": "path",
            "required": true,
            "type": "string"
          },
          {
            "name": "clusterID",
            "in": "path",
            "required": true,
            "type": "string"
          },
          {
            "name": "body",
            "in": "body",
            "required": true,
            "schema": {
              "$ref": "#/definitions/clusterresourcesResCreateReq"
            }
          }
        ],
        "tags": [
          "ClusterResources"
        ]
      }
    },
    "/clusterresources/v1/projects/{projectID}/clusters/{clusterID}/workloads/daemonsets": {
      "post": {
        "summary": "CreateDS API",
        "description": "创建 DaemonSet",
        "operationId": "ClusterResources_CreateDS",
        "responses": {
          "200": {
            "description": "A successful response.",
            "schema": {
              "$ref": "#/definitions/clusterresourcesCommonResp"
            }
          },
          "default": {
            "description": "An unexpected error response",
            "schema": {
              "$ref": "#/definitions/runtimeError"
            }
          }
        },
        "parameters": [
          {
            "name": "projectID",
            "in": "path",
            "required": true,
            "type": "string"
          },
          {
            "name": "clusterID",
            "in": "path",
            "required": true,
            "type": "string"
          },
          {
            "name": "body",
            "in": "body",
            "required": true,
            "schema": {
              "$ref": "#/definitions/clusterresourcesResCreateReq"
            }
          }
        ],
        "tags": [
          "ClusterResources"
        ]
      }
    },
    "/clusterresources/v1/projects/{projectID}/clusters/{clusterID}/workloads/deployments": {
      "post": {
        "summary": "CreateDeploy API",
        "description": "创建 Deployment",
        "operationId": "ClusterResources_CreateDeploy",
        "responses": {
          "200": {
            "description": "A successful response.",
            "schema": {
              "$ref": "#/definitions/clusterresourcesCommonResp"
            }
          },
          "default": {
            "description": "An unexpected error response",
            "schema": {
              "$ref": "#/definitions/runtimeError"
            }
          }
        },
        "parameters": [
          {
            "name": "projectID",
            "in": "path",
            "required": true,
            "type": "string"
          },
          {
            "name": "clusterID",
            "in": "path",
            "required": true,
            "type": "string"
          },
          {
            "name": "body",
            "in": "body",
            "required": true,
            "schema": {
              "$ref": "#/definitions/clusterresourcesResCreateReq"
            }
          }
        ],
        "tags": [
          "ClusterResources"
        ]
      }
    },
    "/clusterresources/v1/projects/{projectID}/clusters/{clusterID}/workloads/jobs": {
      "post": {
        "summary": "CreateJob API",
        "description": "创建 Job",
        "operationId": "ClusterResources_CreateJob",
        "responses": {
          "200": {
            "description": "A successful response.",
            "schema": {
              "$ref": "#/definitions/clusterresourcesCommonResp"
            }
          },
          "default": {
            "description": "An unexpected error response",
            "schema": {
              "$ref": "#/definitions/runtimeError"
            }
          }
        },
        "parameters": [
          {
            "name": "projectID",
            "in": "path",
            "required": true,
            "type": "string"
          },
          {
            "name": "clusterID",
            "in": "path",
            "required": true,
            "type": "string"
          },
          {
            "name": "body",
            "in": "body",
            "required": true,
            "schema": {
              "$ref": "#/definitions/clusterresourcesResCreateReq"
            }
          }
        ],
        "tags": [
          "ClusterResources"
        ]
      }
    },
    "/clusterresources/v1/projects/{projectID}/clusters/{clusterID}/workloads/pods": {
      "post": {
        "summary": "CreatePo API",
        "description": "创建 Pod",
        "operationId": "ClusterResources_CreatePo",
        "responses": {
          "200": {
            "description": "A successful response.",
            "schema": {
              "$ref": "#/definitions/clusterresourcesCommonResp"
            }
          },
          "default": {
            "description": "An unexpected error response",
            "schema": {
              "$ref": "#/definitions/runtimeError"
            }
          }
        },
        "parameters": [
          {
            "name": "projectID",
            "in": "path",
            "required": true,
            "type": "string"
          },
          {
            "name": "clusterID",
            "in": "path",
            "required": true,
            "type": "string"
          },
          {
            "name": "body",
            "in": "body",
            "required": true,
            "schema": {
              "$ref": "#/definitions/clusterresourcesResCreateReq"
            }
          }
        ],
        "tags": [
          "ClusterResources"
        ]
      }
    },
    "/clusterresources/v1/projects/{projectID}/clusters/{clusterID}/workloads/statefulsets": {
      "post": {
        "summary": "CreateSTS API",
        "description": "创建 StatefulSet",
        "operationId": "ClusterResources_CreateSTS",
        "responses": {
          "200": {
            "description": "A successful response.",
            "schema": {
              "$ref": "#/definitions/clusterresourcesCommonResp"
            }
          },
          "default": {
            "description": "An unexpected error response",
            "schema": {
              "$ref": "#/definitions/runtimeError"
            }
          }
        },
        "parameters": [
          {
            "name": "projectID",
            "in": "path",
            "required": true,
            "type": "string"
          },
          {
            "name": "clusterID",
            "in": "path",
            "required": true,
            "type": "string"
          },
          {
            "name": "body",
            "in": "body",
            "required": true,
            "schema": {
              "$ref": "#/definitions/clusterresourcesResCreateReq"
            }
          }
        ],
        "tags": [
          "ClusterResources"
        ]
      }
    },
    "/clusterresources/v1/version": {
      "get": {
        "summary": "Version API",
        "description": "Version 接口，用于获取服务版本信息",
        "operationId": "ClusterResources_Version",
        "responses": {
          "200": {
            "description": "A successful response.",
            "schema": {
              "$ref": "#/definitions/clusterresourcesVersionResp"
            }
          },
          "default": {
            "description": "An unexpected error response",
            "schema": {
              "$ref": "#/definitions/runtimeError"
            }
          }
        },
        "tags": [
          "ClusterResources"
        ]
      }
    }
  },
  "definitions": {
    "clusterresourcesCObjCreateReq": {
      "type": "object",
      "properties": {
        "projectID": {
          "type": "string",
          "title": "项目 ID"
        },
        "clusterID": {
          "type": "string",
          "title": "集群 ID"
        },
        "CRDName": {
          "type": "string",
          "title": "CRD 名称"
        },
        "manifest": {
          "type": "object",
          "title": "资源配置信息"
        }
      },
      "description": "创建单个自定义资源请求体",
      "title": "CObjCreateReq"
    },
    "clusterresourcesCObjUpdateReq": {
      "type": "object",
      "properties": {
        "projectID": {
          "type": "string",
          "title": "项目 ID"
        },
        "clusterID": {
          "type": "string",
          "title": "集群 ID"
        },
        "CRDName": {
          "type": "string",
          "title": "CRD 名称"
        },
        "cobjName": {
          "type": "string",
          "title": "自定义资源名称"
        },
        "namespace": {
          "type": "string",
          "title": "命名空间"
        },
        "manifest": {
          "type": "object",
          "title": "资源配置信息"
        }
      },
      "description": "更新单个自定义资源请求体",
      "title": "CObjUpdateReq"
    },
    "clusterresourcesCommonListResp": {
      "type": "object",
      "properties": {
        "code": {
          "type": "integer",
          "format": "int32",
          "description": "返回错误码",
          "title": "code"
        },
        "message": {
          "type": "string",
          "description": "返回错误信息",
          "title": "message"
        },
        "requestID": {
          "type": "string",
          "description": "请求 ID",
          "title": "request id"
        },
        "data": {
          "type": "array",
          "items": {
            "type": "object"
          },
          "description": "资源信息",
          "title": "data"
        }
      },
      "description": "通用响应体，适用于资源型 API 请求返回，如需定义详细的 data 结构则不使用该响应体",
      "title": "CommonListResp"
    },
    "clusterresourcesCommonResp": {
      "type": "object",
      "properties": {
        "code": {
          "type": "integer",
          "format": "int32",
          "description": "返回错误码",
          "title": "code"
        },
        "message": {
          "type": "string",
          "description": "返回错误信息",
          "title": "message"
        },
        "requestID": {
          "type": "string",
          "description": "请求 ID",
          "title": "request id"
        },
        "data": {
          "type": "object",
          "description": "资源信息",
          "title": "data"
        }
      },
      "description": "通用响应体，适用于资源型 API 请求返回，如需定义详细的 data 结构则不使用该响应体",
      "title": "CommonResp"
    },
    "clusterresourcesEchoReq": {
      "type": "object",
      "properties": {
        "str": {
          "type": "string",
          "description": "待回显字符串，长度在 2-30 之间，仅包含大小写字母及数字",
          "title": "Str"
        }
      },
      "description": "Echo API 请求",
      "title": "EchoReq"
    },
    "clusterresourcesEchoResp": {
      "type": "object",
      "properties": {
        "ret": {
          "type": "string",
          "description": "回显字符串",
          "title": "Ret"
        }
      },
      "description": "Echo API 响应",
      "title": "EchoResp"
    },
    "clusterresourcesHealthzResp": {
      "type": "object",
      "properties": {
        "callTime": {
          "type": "string",
          "description": "API 请求时间",
          "title": "CallTime"
        },
        "status": {
          "type": "string",
          "description": "服务状态",
          "title": "Status"
        },
        "redis": {
          "type": "string",
          "description": "Redis 状态",
          "title": "redis"
        }
      },
      "description": "Healthz API 响应",
      "title": "HealthzResp"
    },
    "clusterresourcesPingResp": {
      "type": "object",
      "properties": {
        "ret": {
          "type": "string",
          "description": "Pong",
          "title": "Ret"
        }
      },
      "description": "Ping API 响应",
      "title": "PingResp"
    },
    "clusterresourcesResCreateReq": {
      "type": "object",
      "properties": {
        "projectID": {
          "type": "string",
          "title": "项目 ID"
        },
        "clusterID": {
          "type": "string",
          "title": "集群 ID"
        },
        "manifest": {
          "type": "object",
          "title": "资源配置信息"
        }
      },
      "description": "创建单个 k8s 资源请求体",
      "title": "ResCreateReq"
    },
    "clusterresourcesResUpdateReq": {
      "type": "object",
      "properties": {
        "projectID": {
          "type": "string",
          "title": "项目 ID"
        },
        "clusterID": {
          "type": "string",
          "title": "集群 ID"
        },
        "namespace": {
          "type": "string",
          "title": "命名空间"
        },
        "name": {
          "type": "string",
          "title": "资源名称"
        },
        "manifest": {
          "type": "object",
          "title": "资源配置信息"
        }
      },
      "description": "更新单个 k8s 资源请求体",
      "title": "ResUpdateReq"
    },
    "clusterresourcesSubscribeResp": {
      "type": "object",
      "properties": {
        "code": {
          "type": "integer",
          "format": "int32",
          "description": "返回错误码",
          "title": "code"
        },
        "message": {
          "type": "string",
          "description": "返回错误信息",
          "title": "message"
        },
        "kind": {
          "type": "string",
          "description": "资源类型",
          "title": "kind"
        },
<<<<<<< HEAD
        "operate": {
=======
        "type": {
>>>>>>> 4c816210
          "type": "string",
          "description": "操作类型",
          "title": "operate"
        },
        "uid": {
          "type": "string",
          "description": "唯一标识",
          "title": "uid"
        },
        "manifest": {
          "type": "object",
          "description": "资源配置信息",
          "title": "manifest"
        },
        "manifestExt": {
          "type": "object",
          "description": "资源扩展信息",
          "title": "manifestExt"
        }
      }
    },
    "clusterresourcesVersionResp": {
      "type": "object",
      "properties": {
        "version": {
          "type": "string",
          "description": "服务版本",
          "title": "Version"
        },
        "gitCommit": {
          "type": "string",
          "description": "最新 Commit ID",
          "title": "GitCommit"
        },
        "buildTime": {
          "type": "string",
          "description": "构建时间",
          "title": "BuildTime"
        },
        "goVersion": {
          "type": "string",
          "description": "Go 版本",
          "title": "GoVersion"
        },
        "runMode": {
          "type": "string",
          "description": "运行模式",
          "title": "RunMode"
        },
        "callTime": {
          "type": "string",
          "description": "API 请求时间",
          "title": "CallTime"
        }
      },
      "description": "Version API 响应",
      "title": "VersionResp"
    },
    "protobufAny": {
      "type": "object",
      "properties": {
        "type_url": {
          "type": "string",
          "description": "A URL/resource name that uniquely identifies the type of the serialized\nprotocol buffer message. This string must contain at least\none \"/\" character. The last segment of the URL's path must represent\nthe fully qualified name of the type (as in\n`path/google.protobuf.Duration`). The name should be in a canonical form\n(e.g., leading \".\" is not accepted).\n\nIn practice, teams usually precompile into the binary all types that they\nexpect it to use in the context of Any. However, for URLs which use the\nscheme `http`, `https`, or no scheme, one can optionally set up a type\nserver that maps type URLs to message definitions as follows:\n\n* If no scheme is provided, `https` is assumed.\n* An HTTP GET on the URL must yield a [google.protobuf.Type][]\n  value in binary format, or produce an error.\n* Applications are allowed to cache lookup results based on the\n  URL, or have them precompiled into a binary to avoid any\n  lookup. Therefore, binary compatibility needs to be preserved\n  on changes to types. (Use versioned type names to manage\n  breaking changes.)\n\nNote: this functionality is not currently available in the official\nprotobuf release, and it is not used for type URLs beginning with\ntype.googleapis.com.\n\nSchemes other than `http`, `https` (or the empty scheme) might be\nused with implementation specific semantics."
        },
        "value": {
          "type": "string",
          "format": "byte",
          "description": "Must be a valid serialized protocol buffer of the above specified type."
        }
      },
      "description": "`Any` contains an arbitrary serialized protocol buffer message along with a\nURL that describes the type of the serialized message.\n\nProtobuf library provides support to pack/unpack Any values in the form\nof utility functions or additional generated methods of the Any type.\n\nExample 1: Pack and unpack a message in C++.\n\n    Foo foo = ...;\n    Any any;\n    any.PackFrom(foo);\n    ...\n    if (any.UnpackTo(\u0026foo)) {\n      ...\n    }\n\nExample 2: Pack and unpack a message in Java.\n\n    Foo foo = ...;\n    Any any = Any.pack(foo);\n    ...\n    if (any.is(Foo.class)) {\n      foo = any.unpack(Foo.class);\n    }\n\n Example 3: Pack and unpack a message in Python.\n\n    foo = Foo(...)\n    any = Any()\n    any.Pack(foo)\n    ...\n    if any.Is(Foo.DESCRIPTOR):\n      any.Unpack(foo)\n      ...\n\n Example 4: Pack and unpack a message in Go\n\n     foo := \u0026pb.Foo{...}\n     any, err := ptypes.MarshalAny(foo)\n     ...\n     foo := \u0026pb.Foo{}\n     if err := ptypes.UnmarshalAny(any, foo); err != nil {\n       ...\n     }\n\nThe pack methods provided by protobuf library will by default use\n'type.googleapis.com/full.type.name' as the type URL and the unpack\nmethods only use the fully qualified type name after the last '/'\nin the type URL, for example \"foo.bar.com/x/y.z\" will yield type\nname \"y.z\".\n\n\nJSON\n====\nThe JSON representation of an `Any` value uses the regular\nrepresentation of the deserialized, embedded message, with an\nadditional field `@type` which contains the type URL. Example:\n\n    package google.profile;\n    message Person {\n      string first_name = 1;\n      string last_name = 2;\n    }\n\n    {\n      \"@type\": \"type.googleapis.com/google.profile.Person\",\n      \"firstName\": \u003cstring\u003e,\n      \"lastName\": \u003cstring\u003e\n    }\n\nIf the embedded message type is well-known and has a custom JSON\nrepresentation, that representation will be embedded adding a field\n`value` which holds the custom JSON in addition to the `@type`\nfield. Example (for message [google.protobuf.Duration][]):\n\n    {\n      \"@type\": \"type.googleapis.com/google.protobuf.Duration\",\n      \"value\": \"1.212s\"\n    }"
    },
    "protobufNullValue": {
      "type": "string",
      "enum": [
        "NULL_VALUE"
      ],
      "default": "NULL_VALUE",
      "description": "`NullValue` is a singleton enumeration to represent the null value for the\n`Value` type union.\n\n The JSON representation for `NullValue` is JSON `null`.\n\n - NULL_VALUE: Null value."
    },
    "runtimeError": {
      "type": "object",
      "properties": {
        "error": {
          "type": "string"
        },
        "code": {
          "type": "integer",
          "format": "int32"
        },
        "message": {
          "type": "string"
        },
        "details": {
          "type": "array",
          "items": {
            "$ref": "#/definitions/protobufAny"
          }
        }
      }
    },
    "runtimeStreamError": {
      "type": "object",
      "properties": {
        "grpc_code": {
          "type": "integer",
          "format": "int32"
        },
        "http_code": {
          "type": "integer",
          "format": "int32"
        },
        "message": {
          "type": "string"
        },
        "http_status": {
          "type": "string"
        },
        "details": {
          "type": "array",
          "items": {
            "$ref": "#/definitions/protobufAny"
          }
        }
      }
    }
  }
}<|MERGE_RESOLUTION|>--- conflicted
+++ resolved
@@ -5340,11 +5340,7 @@
           "description": "资源类型",
           "title": "kind"
         },
-<<<<<<< HEAD
-        "operate": {
-=======
         "type": {
->>>>>>> 4c816210
           "type": "string",
           "description": "操作类型",
           "title": "operate"
