--- conflicted
+++ resolved
@@ -28,15 +28,6 @@
 	conf.LogConfig
 	conf.ProcessConfig
 
-<<<<<<< HEAD
-	DockerSock         string `json:"docker_sock" value:"unix:///var/run/docker.sock" usage:"docker socket file"`
-	LogbeatDir         string `json:"logbeat_dir" value:"" usage:"logbeat config directory"`
-	TemplateFile       string `json:"template_file" value:"./unifytlogc-template.conf" usage:"logbeat template config file"`
-	PrefixFile         string `json:"prefix_file" value:"" usage:"logbeat config file prefix name"`
-	Kubeconfig         string `json:"kubeconfig" value:"" usage:"kubeconfig"`
-	EvalSymlink        bool   `json:"eval_symlink" value:"false" usage:"whether to enable remove symbol link in the log path"`
-	LogbeatPIDFilePath string `json:"logbeat_pid_file_path" value:"" usage:"logbeat pid file path, which is used to reload logbeat"`
-=======
 	DockerSock          string `json:"docker_sock" value:"unix:///var/run/docker.sock" usage:"docker socket file"`
 	LogbeatDir          string `json:"logbeat_dir" value:"" usage:"logbeat config directory"`
 	LogbeatOutputFormat string `json:"output_format" value:"" usage:"logbeat output format, \"v1\" for unifytlogc adapted mode, empty string for logbeat mode"`
@@ -46,8 +37,7 @@
 	FileExtension       string `json:"file_extension" value:"" usage:"logbeat config file extension"`
 	Kubeconfig          string `json:"kubeconfig" value:"" usage:"kubeconfig"`
 	EvalSymlink         bool   `json:"eval_symlink" value:"false" usage:"whether to enable remove symbol link in the log path"`
-	LogbeatPIDFilePath  string `json:"logbeat_pid_file_path" value:"" usage:"logbeat PID file path, which is used to reload logbeat"`
->>>>>>> 155e4eb8
+	LogbeatPIDFilePath  string `json:"logbeat_pid_file_path" value:"" usage:"logbeat pid file path, which is used to reload logbeat"`
 }
 
 //NewSidecarOption create SidecarOption object
