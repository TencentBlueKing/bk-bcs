/*
Tencent is pleased to support the open source community by making Basic Service Configuration Platform available.
Copyright (C) 2019 THL A29 Limited, a Tencent company. All rights reserved.
Licensed under the MIT License (the "License"); you may not use this file except
in compliance with the License. You may obtain a copy of the License at
http://opensource.org/licenses/MIT
Unless required by applicable law or agreed to in writing, software distributed under
the License is distributed on an "AS IS" BASIS, WITHOUT WARRANTIES OR CONDITIONS OF ANY KIND,
either express or implied. See the License for the specific language governing permissions and
limitations under the License.
*/

package dao

import (
	"fmt"
	"strconv"

	"bscp.io/pkg/criteria/enumor"
	"bscp.io/pkg/criteria/errf"
	"bscp.io/pkg/dal/orm"
	"bscp.io/pkg/dal/sharding"
	"bscp.io/pkg/dal/table"
	"bscp.io/pkg/kit"
	"bscp.io/pkg/logs"
	"bscp.io/pkg/runtime/filter"
	"bscp.io/pkg/types"

	"github.com/jmoiron/sqlx"
)

// Commit supplies all the commit related operations.
type Commit interface {
	// Create one commit instance.
	Create(kit *kit.Kit, commit *table.Commit) (uint32, error)
	// List commits with options.
	List(kit *kit.Kit, opts *types.ListCommitsOption) (*types.ListCommitDetails, error)
}

var _ Commit = new(commitDao)

type commitDao struct {
	orm      orm.Interface
	sd       *sharding.Sharding
	idGen    IDGenInterface
	auditDao AuditDao
}

// Create one commit instance.
func (dao *commitDao) Create(kit *kit.Kit, commit *table.Commit) (uint32, error) {

	if commit == nil {
		return 0, errf.New(errf.InvalidParameter, "commit is nil")
	}

	if err := commit.ValidateCreate(); err != nil {
		return 0, errf.New(errf.InvalidParameter, err.Error())
	}

	if err := dao.validateAttachmentResExist(kit, commit.Attachment); err != nil {
		return 0, err
	}

	// generate an commit id and update to commit.
	id, err := dao.idGen.One(kit, table.CommitsTable)
	if err != nil {
		return 0, err
	}

	commit.ID = id
	var sqlSentence []string
	sqlSentence = append(sqlSentence, "INSERT INTO ", string(table.CommitsTable), " (", table.CommitsColumns.ColumnExpr(), ")  VALUES(", table.CommitsColumns.ColonNameExpr(), ")")

	sql := filter.SqlJoint(sqlSentence)

	err = dao.sd.ShardingOne(commit.Attachment.BizID).AutoTxn(kit,
		func(txn *sqlx.Tx, opt *sharding.TxnOption) error {
			if err := dao.orm.Txn(txn).Insert(kit.Ctx, sql, commit); err != nil {
				return err
			}

			// audit this to be create commit details.
			au := &AuditOption{Txn: txn, ResShardingUid: opt.ShardingUid}
			if err = dao.auditDao.Decorator(kit, commit.Attachment.BizID,
				enumor.Content).AuditCreate(commit, au); err != nil {
				return fmt.Errorf("audit create commit failed, err: %v", err)
			}

			return nil
		})

	if err != nil {
		logs.Errorf("create commit, but do auto txn failed, err: %v, rid: %s", err, kit.Rid)
		return 0, fmt.Errorf("create commit, but auto run txn failed, err: %v", err)
	}

	return id, nil
}

// List commits with options.
func (dao *commitDao) List(kit *kit.Kit, opts *types.ListCommitsOption) (
	*types.ListCommitDetails, error) {

	if opts == nil {
		return nil, errf.New(errf.InvalidParameter, "list commits options null")
	}

	if err := opts.Validate(types.DefaultPageOption); err != nil {
		return nil, err
	}

	sqlOpt := &filter.SQLWhereOption{
		Priority: filter.Priority{"id", "biz_id", "app_id", "config_item_id"},
		CrownedOption: &filter.CrownedOption{
			CrownedOp: filter.And,
			Rules: []filter.RuleFactory{
				&filter.AtomRule{
					Field: "biz_id",
					Op:    filter.Equal.Factory(),
					Value: opts.BizID,
				},
				&filter.AtomRule{
					Field: "app_id",
					Op:    filter.Equal.Factory(),
					Value: opts.AppID,
				},
			},
		},
	}
<<<<<<< HEAD
	whereExpr, arg, err := opts.Filter.SQLWhereExpr(sqlOpt)
=======
	whereExpr, args, err := opts.Filter.SQLWhereExpr(sqlOpt)
>>>>>>> 10f7ff8d
	if err != nil {
		return nil, err
	}

	var sql string
	var sqlSentence []string
	if opts.Page.Count {
		// this is a count request, then do count operation only.
		sqlSentence = append(sqlSentence, "SELECT COUNT(*) FROM ", string(table.CommitsTable), whereExpr)
		sql = filter.SqlJoint(sqlSentence)
		var count uint32
<<<<<<< HEAD
		count, err = dao.orm.Do(dao.sd.ShardingOne(opts.BizID).DB()).Count(kit.Ctx, sql, arg)
=======
		count, err = dao.orm.Do(dao.sd.ShardingOne(opts.BizID).DB()).Count(kit.Ctx, sql, args...)
>>>>>>> 10f7ff8d
		if err != nil {
			return nil, err
		}

		return &types.ListCommitDetails{Count: count, Details: make([]*table.Commit, 0)}, nil
	}

	// query commit list for now.
	pageExpr, err := opts.Page.SQLExpr(&types.PageSQLOption{Sort: types.SortOption{Sort: "id", IfNotPresent: true}})
	if err != nil {
		return nil, err
	}

	sqlSentence = append(sqlSentence, "SELECT ", table.CommitsColumns.NamedExpr(), " FROM ", string(table.CommitsTable), whereExpr, pageExpr)
	sql = filter.SqlJoint(sqlSentence)

	list := make([]*table.Commit, 0)
<<<<<<< HEAD
	err = dao.orm.Do(dao.sd.ShardingOne(opts.BizID).DB()).Select(kit.Ctx, &list, sql, arg)
=======
	err = dao.orm.Do(dao.sd.ShardingOne(opts.BizID).DB()).Select(kit.Ctx, &list, sql, args...)
>>>>>>> 10f7ff8d
	if err != nil {
		return nil, err
	}

	return &types.ListCommitDetails{Count: 0, Details: list}, nil
}

// validateAttachmentResExist validate if attachment resource exists before creating commit.
func (dao *commitDao) validateAttachmentResExist(kit *kit.Kit, am *table.CommitAttachment) error {

	var sqlSentence []string
	sqlSentence = append(sqlSentence, "WHERE id = ", strconv.Itoa(int(am.AppID)), " AND biz_id = ", strconv.Itoa(int(am.BizID)))
	sql := filter.SqlJoint(sqlSentence)
	exist, err := isResExist(kit, dao.orm, dao.sd.ShardingOne(am.BizID), table.AppTable, sql)
	if err != nil {
		return err
	}

	if !exist {
		return errf.New(errf.RelatedResNotExist, fmt.Sprintf("commit attached app %d is not exist", am.AppID))
	}

	var sqlSentenceRes []string
	sqlSentenceRes = append(sqlSentenceRes, "WHERE id = ", strconv.Itoa(int(am.ConfigItemID)), " AND biz_id = ", strconv.Itoa(int(am.BizID)), " AND app_id = ", strconv.Itoa(int(am.AppID)))
	sqlRes := filter.SqlJoint(sqlSentenceRes)
	exist, err = isResExist(kit, dao.orm, dao.sd.ShardingOne(am.BizID), table.ConfigItemTable, sqlRes)
	if err != nil {
		return err
	}

	if !exist {
		return errf.New(errf.RelatedResNotExist, fmt.Sprintf("commit attached config item %d is not exist",
			am.ConfigItemID))
	}

	return nil
}<|MERGE_RESOLUTION|>--- conflicted
+++ resolved
@@ -127,11 +127,7 @@
 			},
 		},
 	}
-<<<<<<< HEAD
-	whereExpr, arg, err := opts.Filter.SQLWhereExpr(sqlOpt)
-=======
 	whereExpr, args, err := opts.Filter.SQLWhereExpr(sqlOpt)
->>>>>>> 10f7ff8d
 	if err != nil {
 		return nil, err
 	}
@@ -143,11 +139,7 @@
 		sqlSentence = append(sqlSentence, "SELECT COUNT(*) FROM ", string(table.CommitsTable), whereExpr)
 		sql = filter.SqlJoint(sqlSentence)
 		var count uint32
-<<<<<<< HEAD
-		count, err = dao.orm.Do(dao.sd.ShardingOne(opts.BizID).DB()).Count(kit.Ctx, sql, arg)
-=======
 		count, err = dao.orm.Do(dao.sd.ShardingOne(opts.BizID).DB()).Count(kit.Ctx, sql, args...)
->>>>>>> 10f7ff8d
 		if err != nil {
 			return nil, err
 		}
@@ -165,11 +157,7 @@
 	sql = filter.SqlJoint(sqlSentence)
 
 	list := make([]*table.Commit, 0)
-<<<<<<< HEAD
-	err = dao.orm.Do(dao.sd.ShardingOne(opts.BizID).DB()).Select(kit.Ctx, &list, sql, arg)
-=======
 	err = dao.orm.Do(dao.sd.ShardingOne(opts.BizID).DB()).Select(kit.Ctx, &list, sql, args...)
->>>>>>> 10f7ff8d
 	if err != nil {
 		return nil, err
 	}
