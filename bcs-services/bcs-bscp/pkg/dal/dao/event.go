--- conflicted
+++ resolved
@@ -218,11 +218,7 @@
 		},
 	}
 
-<<<<<<< HEAD
-	whereExpr, arg, err := opts.Filter.SQLWhereExpr(sqlOpt)
-=======
 	whereExpr, args, err := opts.Filter.SQLWhereExpr(sqlOpt)
->>>>>>> 10f7ff8d
 	if err != nil {
 		return nil, err
 	}
@@ -233,11 +229,7 @@
 		sqlSentence = append(sqlSentence, "SELECT COUNT(*) FROM ", string(table.EventTable), whereExpr)
 		sql := filter.SqlJoint(sqlSentence)
 		var count uint32
-<<<<<<< HEAD
-		count, err = ed.orm.Do(ed.sd.Event().DB()).Count(kt.Ctx, sql, arg)
-=======
 		count, err = ed.orm.Do(ed.sd.Event().DB()).Count(kt.Ctx, sql, args...)
->>>>>>> 10f7ff8d
 		if err != nil {
 			return nil, err
 		}
@@ -255,11 +247,7 @@
 	sql := filter.SqlJoint(sqlSentence)
 
 	list := make([]*table.Event, 0)
-<<<<<<< HEAD
-	err = ed.orm.Do(ed.sd.Event().DB()).Select(kt.Ctx, &list, sql, arg)
-=======
 	err = ed.orm.Do(ed.sd.Event().DB()).Select(kt.Ctx, &list, sql, args...)
->>>>>>> 10f7ff8d
 	if err != nil {
 		return nil, err
 	}
@@ -296,11 +284,7 @@
 		},
 	}
 
-<<<<<<< HEAD
-	whereExpr, arg, err := opts.Filter.SQLWhereExpr(sqlOpt)
-=======
 	whereExpr, args, err := opts.Filter.SQLWhereExpr(sqlOpt)
->>>>>>> 10f7ff8d
 	if err != nil {
 		return nil, err
 	}
@@ -320,11 +304,7 @@
 	sql := filter.SqlJoint(sqlSentence)
 
 	list := make([]*table.Event, 0)
-<<<<<<< HEAD
-	err = ed.orm.Do(ed.sd.Event().DB()).Select(kt.Ctx, &list, sql, arg)
-=======
 	err = ed.orm.Do(ed.sd.Event().DB()).Select(kt.Ctx, &list, sql, args...)
->>>>>>> 10f7ff8d
 	if err != nil {
 		return nil, err
 	}
