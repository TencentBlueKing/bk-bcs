/*
Tencent is pleased to support the open source community by making Basic Service Configuration Platform available.
Copyright (C) 2019 THL A29 Limited, a Tencent company. All rights reserved.
Licensed under the MIT License (the "License"); you may not use this file except
in compliance with the License. You may obtain a copy of the License at
http://opensource.org/licenses/MIT
Unless required by applicable law or agreed to in writing, software distributed under
the License is distributed on an "AS IS" BASIS, WITHOUT WARRANTIES OR CONDITIONS OF ANY KIND,
either express or implied. See the License for the specific language governing permissions and
limitations under the License.
*/

package dao

import (
	"fmt"
	"strconv"

	"bscp.io/pkg/criteria/enumor"
	"bscp.io/pkg/criteria/errf"
	"bscp.io/pkg/dal/orm"
	"bscp.io/pkg/dal/sharding"
	"bscp.io/pkg/dal/table"
	"bscp.io/pkg/kit"
	"bscp.io/pkg/logs"
	"bscp.io/pkg/runtime/filter"
	"bscp.io/pkg/types"

	"github.com/jmoiron/sqlx"
)

// GroupCategory supplies all the groupCategory related operations.
type GroupCategory interface {
	// Create one groupCategory instance.
	Create(kit *kit.Kit, groupCategory *table.GroupCategory) (uint32, error)
	// Update one groupCategory's info.
	Update(kit *kit.Kit, groupCategory *table.GroupCategory) error
	// List groupCategorys with options.
	List(kit *kit.Kit, opts *types.ListGroupCategoriesOption) (*types.ListGroupCategoriesDetails, error)
	// Delete one groupCategory instance.
	Delete(kit *kit.Kit, gc *table.GroupCategory) error
}

var _ GroupCategory = new(groupCategoryDao)

type groupCategoryDao struct {
	orm      orm.Interface
	sd       *sharding.Sharding
	idGen    IDGenInterface
	auditDao AuditDao
	lock     LockDao
}

// Create one groupCategory instance.
func (dao *groupCategoryDao) Create(kit *kit.Kit, gc *table.GroupCategory) (uint32, error) {

	if gc == nil {
		return 0, errf.New(errf.InvalidParameter, "groupCategory is nil")
	}

	if err := gc.ValidateCreate(); err != nil {
		return 0, errf.New(errf.InvalidParameter, err.Error())
	}

	if err := dao.validateAttachmentResExist(kit, gc.Attachment); err != nil {
		return 0, err
	}

	// generate a groupCategory id and update to groupCategory.
	id, err := dao.idGen.One(kit, table.GroupCategoryTable)
	if err != nil {
		return 0, err
	}

	gc.ID = id

	var sqlSentence []string
	sqlSentence = append(sqlSentence, "INSERT INTO ", string(table.GroupCategoryTable), " (", table.GroupCategoryColumns.ColumnExpr(), ")  VALUES(", table.GroupCategoryColumns.ColonNameExpr(), ")")
	sql := filter.SqlJoint(sqlSentence)

	err = dao.sd.ShardingOne(gc.Attachment.BizID).AutoTxn(kit,
		func(txn *sqlx.Tx, opt *sharding.TxnOption) error {
			if err := dao.orm.Txn(txn).Insert(kit.Ctx, sql, gc); err != nil {
				return err
			}

			// audit this to be created groupCategory details.
			au := &AuditOption{Txn: txn, ResShardingUid: opt.ShardingUid}
			if err = dao.auditDao.Decorator(kit, gc.Attachment.BizID,
				enumor.GroupCategory).AuditCreate(gc, au); err != nil {
				return fmt.Errorf("audit create groupCategory failed, err: %v", err)
			}

			return nil
		})

	if err != nil {
		logs.Errorf("create groupCategory, but do auto txn failed, err: %v, rid: %s", err, kit.Rid)
		return 0, fmt.Errorf("create groupCategory, but auto run txn failed, err: %v", err)
	}

	return id, nil
}

// Update one groupCategory instance.
func (dao *groupCategoryDao) Update(kit *kit.Kit, gc *table.GroupCategory) error {

	if gc == nil {
		return errf.New(errf.InvalidParameter, "groupCategory is nil")
	}

	if err := gc.ValidateUpdate(); err != nil {
		return errf.New(errf.InvalidParameter, err.Error())
	}

	if err := dao.validateAttachmentAppExist(kit, gc.Attachment); err != nil {
		return err
	}

	opts := orm.NewFieldOptions().AddBlankedFields("memo").AddIgnoredFields(
		"id", "biz_id", "app_id")
	expr, toUpdate, err := orm.RearrangeSQLDataWithOption(gc, opts)
	if err != nil {
		return fmt.Errorf("prepare parsed sql expr failed, err: %v", err)
	}

	ab := dao.auditDao.Decorator(kit, gc.Attachment.BizID, enumor.GroupCategory).PrepareUpdate(gc)

	var sqlSentence []string
	sqlSentence = append(sqlSentence, "UPDATE ", string(table.GroupCategoryTable), " SET ", expr,
		" WHERE id = ", strconv.Itoa(int(gc.ID)), " AND biz_id = ", strconv.Itoa(int(gc.Attachment.BizID)))
	sql := filter.SqlJoint(sqlSentence)

	err = dao.sd.ShardingOne(gc.Attachment.BizID).AutoTxn(kit,
		func(txn *sqlx.Tx, opt *sharding.TxnOption) error {
			var effected int64
			effected, err = dao.orm.Txn(txn).Update(kit.Ctx, sql, toUpdate)
			if err != nil {
				logs.Errorf("update groupCategory: %d failed, err: %v, rid: %v", gc.ID, err, kit.Rid)
				return err
			}

			if effected == 0 {
				logs.Errorf("update one groupCategory: %d, but record not found, rid: %v", gc.ID, kit.Rid)
				return errf.New(errf.RecordNotFound, orm.ErrRecordNotFound.Error())
			}

			if effected > 1 {
				logs.Errorf("update one groupCategory: %d, but got updated groupCategory count: %d, rid: %v", gc.ID,
					effected, kit.Rid)
				return fmt.Errorf("matched groupCategory count %d is not as excepted", effected)
			}

			// do audit
			if err := ab.Do(&AuditOption{Txn: txn, ResShardingUid: opt.ShardingUid}); err != nil {
				return fmt.Errorf("do groupCategory update audit failed, err: %v", err)
			}

			return nil
		})

	if err != nil {
		return err
	}

	return nil
}

// List groupCategorys with options.
func (dao *groupCategoryDao) List(kit *kit.Kit, opts *types.ListGroupCategoriesOption) (
	*types.ListGroupCategoriesDetails, error) {

	if opts == nil {
		return nil, errf.New(errf.InvalidParameter, "list groupCategory options null")
	}

	po := &types.PageOption{
		EnableUnlimitedLimit: true,
		DisabledSort:         false,
	}

	if err := opts.Validate(po); err != nil {
		return nil, err
	}

	sqlOpt := &filter.SQLWhereOption{
		Priority: filter.Priority{"id", "biz_id", "app_id"},
		CrownedOption: &filter.CrownedOption{
			CrownedOp: filter.And,
			Rules: []filter.RuleFactory{
				&filter.AtomRule{
					Field: "biz_id",
					Op:    filter.Equal.Factory(),
					Value: opts.BizID,
				},
				&filter.AtomRule{
					Field: "app_id",
					Op:    filter.Equal.Factory(),
					Value: opts.AppID,
				},
			},
		},
	}
<<<<<<< HEAD
	whereExpr, arg, err := opts.Filter.SQLWhereExpr(sqlOpt)
=======
	whereExpr, args, err := opts.Filter.SQLWhereExpr(sqlOpt)
>>>>>>> 10f7ff8d
	if err != nil {
		return nil, err
	}

	var sql string
	var sqlSentence []string
	if opts.Page.Count {
		// this is a count request, then do count operation only.
		sqlSentence = append(sqlSentence, "SELECT COUNT(*) FROM ", string(table.GroupCategoryTable), whereExpr)
		sql = filter.SqlJoint(sqlSentence)
		var count uint32
<<<<<<< HEAD
		count, err = dao.orm.Do(dao.sd.ShardingOne(opts.BizID).DB()).Count(kit.Ctx, sql, arg)
=======
		count, err = dao.orm.Do(dao.sd.ShardingOne(opts.BizID).DB()).Count(kit.Ctx, sql, args...)
>>>>>>> 10f7ff8d
		if err != nil {
			return nil, err
		}

		return &types.ListGroupCategoriesDetails{Count: count, Details: make([]*table.GroupCategory, 0)}, nil
	}

	// query groupCategory list for now.
	pageExpr, err := opts.Page.SQLExpr(&types.PageSQLOption{Sort: types.SortOption{Sort: "id", IfNotPresent: true}})
	if err != nil {
		return nil, err
	}

	sqlSentence = append(sqlSentence, "SELECT ", table.GroupCategoryColumns.NamedExpr(), " FROM ", string(table.GroupCategoryTable), whereExpr, pageExpr)
	sql = filter.SqlJoint(sqlSentence)

	list := make([]*table.GroupCategory, 0)
<<<<<<< HEAD
	err = dao.orm.Do(dao.sd.ShardingOne(opts.BizID).DB()).Select(kit.Ctx, &list, sql, arg)
=======
	err = dao.orm.Do(dao.sd.ShardingOne(opts.BizID).DB()).Select(kit.Ctx, &list, sql, args...)
>>>>>>> 10f7ff8d
	if err != nil {
		return nil, err
	}

	return &types.ListGroupCategoriesDetails{Count: 0, Details: list}, nil
}

// Delete one groupCategory instance.
func (dao *groupCategoryDao) Delete(kit *kit.Kit, gc *table.GroupCategory) error {

	if gc == nil {
		return errf.New(errf.InvalidParameter, "groupCategory is nil")
	}

	if err := gc.ValidateDelete(); err != nil {
		return errf.New(errf.InvalidParameter, err.Error())
	}

	if err := dao.validateAttachmentAppExist(kit, gc.Attachment); err != nil {
		return err
	}

	// validate groupCategory under if group not exist.
	if err := dao.validateGroupNotExist(kit, gc.ID, gc.Attachment.BizID); err != nil {
		return err
	}

	ab := dao.auditDao.Decorator(kit, gc.Attachment.BizID, enumor.GroupCategory).PrepareDelete(gc.ID)
	var sqlSentence []string
	sqlSentence = append(sqlSentence, "DELETE FROM ", string(table.GroupCategoryTable), " WHERE id = ", strconv.Itoa(int(gc.ID)),
		" AND biz_id = ", strconv.Itoa(int(gc.Attachment.BizID)))
	expr := filter.SqlJoint(sqlSentence)

	err := dao.sd.ShardingOne(gc.Attachment.BizID).AutoTxn(kit, func(txn *sqlx.Tx, opt *sharding.TxnOption) error {
		// delete the groupCategory at first.
		err := dao.orm.Txn(txn).Delete(kit.Ctx, expr)
		if err != nil {
			return err
		}

		// audit this delete groupCategory details.
		auditOpt := &AuditOption{Txn: txn, ResShardingUid: opt.ShardingUid}
		if err := ab.Do(auditOpt); err != nil {
			return fmt.Errorf("audit delete groupCategory failed, err: %v", err)
		}

		// decrease the groupCategory lock count after the deletion
		lock := lockKey.GroupCategory(gc.Attachment.BizID, gc.Attachment.AppID)
		if err := dao.lock.DecreaseCount(kit, lock, &LockOption{Txn: txn}); err != nil {
			return err
		}

		return nil
	})

	if err != nil {
		logs.Errorf("delete groupCategory: %d failed, err: %v, rid: %v", gc.ID, err, kit.Rid)
		return fmt.Errorf("delete groupCategory, but run txn failed, err: %v", err)
	}

	return nil
}

// validateAttachmentResExist validate if attachment resource exists before creating groupCategory.
func (dao *groupCategoryDao) validateAttachmentResExist(kit *kit.Kit, am *table.GroupCategoryAttachment) error {
	return dao.validateAttachmentAppExist(kit, am)
}

// validateAttachmentAppExist validate if attachment app exists before creating groupCategory.
func (dao *groupCategoryDao) validateAttachmentAppExist(kit *kit.Kit, am *table.GroupCategoryAttachment) error {

	var sqlSentence []string
	sqlSentence = append(sqlSentence, " WHERE id = ", strconv.Itoa(int(am.AppID)), " AND biz_id = ", strconv.Itoa(int(am.BizID)))
	sql := filter.SqlJoint(sqlSentence)
	exist, err := isResExist(kit, dao.orm, dao.sd.ShardingOne(am.BizID), table.AppTable, sql)
	if err != nil {
		return err
	}

	if !exist {
		return errf.New(errf.RelatedResNotExist, fmt.Sprintf("groupCategory attached app %d is not exist", am.AppID))
	}

	return nil
}

// validateGroupNotExist validate this groupCategory under if group not exist.
func (dao *groupCategoryDao) validateGroupNotExist(kt *kit.Kit, bizID, id uint32) error {
	var sqlSentence []string
	sqlSentence = append(sqlSentence, " WHERE biz_id = ", strconv.Itoa(int(bizID)), " AND group_category_id = ", strconv.Itoa(int(id)))
	sql := filter.SqlJoint(sqlSentence)
	exist, err := isResExist(kt, dao.orm, dao.sd.ShardingOne(bizID), table.GroupTable, sql)
	if err != nil {
		return err
	}

	if exist {
		return errf.New(errf.InvalidParameter, "there are still group under the current groupCategory")
	}

	return nil
}<|MERGE_RESOLUTION|>--- conflicted
+++ resolved
@@ -201,11 +201,7 @@
 			},
 		},
 	}
-<<<<<<< HEAD
-	whereExpr, arg, err := opts.Filter.SQLWhereExpr(sqlOpt)
-=======
 	whereExpr, args, err := opts.Filter.SQLWhereExpr(sqlOpt)
->>>>>>> 10f7ff8d
 	if err != nil {
 		return nil, err
 	}
@@ -217,11 +213,7 @@
 		sqlSentence = append(sqlSentence, "SELECT COUNT(*) FROM ", string(table.GroupCategoryTable), whereExpr)
 		sql = filter.SqlJoint(sqlSentence)
 		var count uint32
-<<<<<<< HEAD
-		count, err = dao.orm.Do(dao.sd.ShardingOne(opts.BizID).DB()).Count(kit.Ctx, sql, arg)
-=======
 		count, err = dao.orm.Do(dao.sd.ShardingOne(opts.BizID).DB()).Count(kit.Ctx, sql, args...)
->>>>>>> 10f7ff8d
 		if err != nil {
 			return nil, err
 		}
@@ -239,11 +231,7 @@
 	sql = filter.SqlJoint(sqlSentence)
 
 	list := make([]*table.GroupCategory, 0)
-<<<<<<< HEAD
-	err = dao.orm.Do(dao.sd.ShardingOne(opts.BizID).DB()).Select(kit.Ctx, &list, sql, arg)
-=======
 	err = dao.orm.Do(dao.sd.ShardingOne(opts.BizID).DB()).Select(kit.Ctx, &list, sql, args...)
->>>>>>> 10f7ff8d
 	if err != nil {
 		return nil, err
 	}
