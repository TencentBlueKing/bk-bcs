/*
Tencent is pleased to support the open source community by making Basic Service Configuration Platform available.
Copyright (C) 2019 THL A29 Limited, a Tencent company. All rights reserved.
Licensed under the MIT License (the "License"); you may not use this file except
in compliance with the License. You may obtain a copy of the License at
http://opensource.org/licenses/MIT
Unless required by applicable law or agreed to in writing, software distributed under
the License is distributed on an "AS IS" BASIS, WITHOUT WARRANTIES OR CONDITIONS OF ANY KIND,
either express or implied. See the License for the specific language governing permissions and
limitations under the License.
*/

package dao

import (
<<<<<<< HEAD
=======
	"bytes"
	"errors"
>>>>>>> 5e69341c
	"fmt"
	"strconv"

	"bscp.io/pkg/criteria/enumor"
	"bscp.io/pkg/criteria/errf"
	"bscp.io/pkg/dal/gen"
	"bscp.io/pkg/dal/orm"
	"bscp.io/pkg/dal/sharding"
	"bscp.io/pkg/dal/table"
	"bscp.io/pkg/kit"
	"bscp.io/pkg/runtime/filter"
	"bscp.io/pkg/types"
)

// ReleasedCI supplies all the released config item related operations.
type ReleasedCI interface {
	// BulkCreateWithTx bulk create released config items with tx.
	BulkCreateWithTx(kit *kit.Kit, tx *sharding.Tx, items []*table.ReleasedConfigItem) error
	// BulkCreateWithTxV2 bulk create released config items with tx.
	// NOTE: unify BulkCreateWithTxV2 and BulkCreateWithTx to be one with gorm/gen
	BulkCreateWithTxV2(kit *kit.Kit, tx *gen.QueryTx, items []*table.ReleasedConfigItem) error
	// Get released config item by id and released id
	Get(kit *kit.Kit, id, bizID, releasedID uint32) (*table.ReleasedConfigItem, error)
	// GetReleasedLately released config item by app id and biz id
	GetReleasedLately(kit *kit.Kit, appId, bizID uint32, searchKey string) ([]*table.ReleasedConfigItem, error)
	// List released config items with options.
	List(kit *kit.Kit, opts *types.ListReleasedCIsOption) (*types.ListReleasedCIsDetails, error)
}

var _ ReleasedCI = new(releasedCIDao)

type releasedCIDao struct {
	orm      orm.Interface
	sd       *sharding.Sharding
	genQ     *gen.Query
	idGen    IDGenInterface
	auditDao AuditDao
}

// BulkCreateWithTxV2 bulk create released config items.
func (dao *releasedCIDao) BulkCreateWithTxV2(kit *kit.Kit, tx *gen.QueryTx, items []*table.ReleasedConfigItem) error {
	if len(items) == 0 {
		return errors.New("released config items is empty")
	}

	// validate released config item field.
	for _, item := range items {
		if err := item.Validate(); err != nil {
			return err
		}
	}

	// generate released config items id.
	ids, err := dao.idGen.Batch(kit, table.ReleasedConfigItemTable, len(items))
	if err != nil {
		return err
	}

	start := 0
	for _, item := range items {
		item.ID = ids[start]
		start++
	}
	batchSize := 100

	q := tx.ReleasedConfigItem.WithContext(kit.Ctx)
	if err := q.CreateInBatches(items, batchSize); err != nil {
		return fmt.Errorf("insert events failed, err: %v", err)
	}

	ad := dao.auditDao.DecoratorV2(kit, items[0].Attachment.BizID).PrepareCreate(table.RciList(items))
	if err := ad.Do(tx.Query); err != nil {
		return err
	}

	return nil
}

// BulkCreateWithTx bulk create released config items.
func (dao *releasedCIDao) BulkCreateWithTx(kit *kit.Kit, tx *sharding.Tx, items []*table.ReleasedConfigItem) error {
	if items == nil {
		return errf.New(errf.InvalidParameter, "released config items is nil")
	}

	// validate released config item field.
	for _, item := range items {
		if err := item.Validate(); err != nil {
			return err
		}
	}

	// generate released config items id.
	ids, err := dao.idGen.Batch(kit, table.ReleasedConfigItemTable, len(items))
	if err != nil {
		return err
	}

	start := 0
	for _, item := range items {
		item.ID = ids[start]
		start++
	}

	var sqlSentence []string
	sqlSentence = append(sqlSentence, "INSERT INTO ", table.ReleasedConfigItemTable.Name(), " (", table.ReleasedConfigItemColumns.ColumnExpr(),
		")  VALUES(", table.ReleasedConfigItemColumns.ColonNameExpr(), ")")
	sql := filter.SqlJoint(sqlSentence)

	if err = dao.orm.Txn(tx.Tx()).BulkInsert(kit.Ctx, sql, items); err != nil {
		return err
	}

	au := &AuditOption{Txn: tx.Tx(), ResShardingUid: tx.ShardingUid()}
	if err := dao.auditDao.Decorator(kit, items[0].Attachment.BizID,
		enumor.Release).AuditCreate(items, au); err != nil {
		return fmt.Errorf("audit create released config items failed, err: %v", err)
	}

	return nil
}

// Get released config item by ID and released id
func (dao *releasedCIDao) Get(kit *kit.Kit, id, bizID, releasedID uint32) (*table.ReleasedConfigItem, error) {

	if id == 0 {
		return nil, errf.New(errf.InvalidParameter, "config item id can not be 0")
	}

	var sqlSentenceCount []string
	sqlSentenceCount = append(sqlSentenceCount, "SELECT ", table.ReleasedConfigItemColumns.NamedExpr(), " FROM ", table.ReleasedConfigItemTable.Name(),
		" WHERE config_item_id = ", strconv.Itoa(int(id)), " AND release_id = ", strconv.Itoa(int(releasedID)))
	sql := filter.SqlJoint(sqlSentenceCount)

	releasedCI := &table.ReleasedConfigItem{}
	if err := dao.orm.Do(dao.sd.ShardingOne(bizID).DB()).Get(kit.Ctx, releasedCI, sql); err != nil {
		return nil, err
	}
	return releasedCI, nil
}

// List released config items with options.
func (dao *releasedCIDao) List(kit *kit.Kit, opts *types.ListReleasedCIsOption) (
	*types.ListReleasedCIsDetails, error) {

	if opts == nil {
		return nil, errf.New(errf.InvalidParameter, "list released config items options null")
	}

	po := &types.PageOption{
		// allows list released ci without page
		EnableUnlimitedLimit: true,
		DisabledSort:         false,
	}
	if err := opts.Validate(po); err != nil {
		return nil, err
	}

	sqlOpt := &filter.SQLWhereOption{
		Priority: filter.Priority{"id", "release_id", "biz_id", "app_id"},
		CrownedOption: &filter.CrownedOption{
			CrownedOp: filter.And,
			Rules: []filter.RuleFactory{
				&filter.AtomRule{
					Field: "biz_id",
					Op:    filter.Equal.Factory(),
					Value: opts.BizID,
				},
			},
		},
	}
	if opts.ReleaseID != 0 {
		sqlOpt.CrownedOption.Rules = append(sqlOpt.CrownedOption.Rules, &filter.AtomRule{
			Field: "release_id",
			Op:    filter.Equal.Factory(),
			Value: opts.ReleaseID,
		})
	}
	whereExpr, args, err := opts.Filter.SQLWhereExpr(sqlOpt)
	if err != nil {
		return nil, err
	}

	var sqlSentenceCount []string
	sqlSentenceCount = append(sqlSentenceCount, "SELECT COUNT(*) FROM ", table.ReleasedConfigItemTable.Name(), whereExpr)
	countSql := filter.SqlJoint(sqlSentenceCount)
	count, err := dao.orm.Do(dao.sd.ShardingOne(opts.BizID).DB()).Count(kit.Ctx, countSql, args...)
	if err != nil {
		return nil, err
	}

	// query released config item list for now.
	pageExpr, err := opts.Page.SQLExpr(&types.PageSQLOption{Sort: types.SortOption{Sort: "id", IfNotPresent: true}})
	if err != nil {
		return nil, err
	}

	var sqlSentence []string
	sqlSentence = append(sqlSentence, "SELECT ", table.ReleasedConfigItemColumns.NamedExpr(), " FROM ", table.ReleasedConfigItemTable.Name(), whereExpr, pageExpr)
	sql := filter.SqlJoint(sqlSentence)
	list := make([]*table.ReleasedConfigItem, 0)
	err = dao.orm.Do(dao.sd.ShardingOne(opts.BizID).DB()).Select(kit.Ctx, &list, sql, args...)
	if err != nil {
		return nil, err
	}

	return &types.ListReleasedCIsDetails{Count: count, Details: list}, nil
}

// GetReleasedLately
func (dao *releasedCIDao) GetReleasedLately(kit *kit.Kit, appId, bizID uint32, searchKey string) (
	[]*table.ReleasedConfigItem, error) {
	if bizID == 0 {
		return nil, errf.New(errf.InvalidParameter, "biz_id can not be 0")
	}

	m := dao.genQ.ReleasedConfigItem
	q := dao.genQ.ReleasedConfigItem.WithContext(kit.Ctx)
	query := q.Where(m.BizID.Eq(bizID), m.AppID.Eq(appId))
	if searchKey != "" {
		param := "%" + searchKey + "%"
		query = q.Where(q.Where(m.BizID.Eq(bizID), m.AppID.Eq(appId)),
			q.Where(m.Name.Like(param)).Or(m.Creator.Like(param)).Or(m.Reviser.Like(param)))
	}
	subQuery := q.Where(m.BizID.Eq(bizID), m.AppID.Eq(appId)).Order(m.ReleaseID.Desc()).Limit(1).Select(m.ReleaseID)
	return query.Where(q.Columns(m.ReleaseID).Eq(subQuery)).Find()
}<|MERGE_RESOLUTION|>--- conflicted
+++ resolved
@@ -13,11 +13,7 @@
 package dao
 
 import (
-<<<<<<< HEAD
-=======
-	"bytes"
 	"errors"
->>>>>>> 5e69341c
 	"fmt"
 	"strconv"
 
