--- conflicted
+++ resolved
@@ -134,11 +134,7 @@
 			},
 		},
 	}
-<<<<<<< HEAD
-	whereExpr, arg, err := opts.Filter.SQLWhereExpr(sqlOpt)
-=======
 	whereExpr, args, err := opts.Filter.SQLWhereExpr(sqlOpt)
->>>>>>> 10f7ff8d
 	if err != nil {
 		return nil, err
 	}
@@ -146,11 +142,7 @@
 	var sqlSentenceCount []string
 	sqlSentenceCount = append(sqlSentenceCount, "SELECT COUNT(*) FROM ", string(table.ReleasedConfigItemTable), whereExpr)
 	countSql := filter.SqlJoint(sqlSentenceCount)
-<<<<<<< HEAD
-	count, err := dao.orm.Do(dao.sd.ShardingOne(opts.BizID).DB()).Count(kit.Ctx, countSql, arg)
-=======
 	count, err := dao.orm.Do(dao.sd.ShardingOne(opts.BizID).DB()).Count(kit.Ctx, countSql, args...)
->>>>>>> 10f7ff8d
 	if err != nil {
 		return nil, err
 	}
@@ -165,11 +157,7 @@
 	sqlSentence = append(sqlSentence, "SELECT ", table.ReleasedConfigItemColumns.NamedExpr(), " FROM ", string(table.ReleasedConfigItemTable), whereExpr, pageExpr)
 	sql := filter.SqlJoint(sqlSentence)
 	list := make([]*table.ReleasedConfigItem, 0)
-<<<<<<< HEAD
-	err = dao.orm.Do(dao.sd.ShardingOne(opts.BizID).DB()).Select(kit.Ctx, &list, sql, arg)
-=======
 	err = dao.orm.Do(dao.sd.ShardingOne(opts.BizID).DB()).Select(kit.Ctx, &list, sql, args...)
->>>>>>> 10f7ff8d
 	if err != nil {
 		return nil, err
 	}
