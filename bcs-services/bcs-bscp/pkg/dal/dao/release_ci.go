/*
Tencent is pleased to support the open source community by making Basic Service Configuration Platform available.
Copyright (C) 2019 THL A29 Limited, a Tencent company. All rights reserved.
Licensed under the MIT License (the "License"); you may not use this file except
in compliance with the License. You may obtain a copy of the License at
http://opensource.org/licenses/MIT
Unless required by applicable law or agreed to in writing, software distributed under
the License is distributed on an "AS IS" BASIS, WITHOUT WARRANTIES OR CONDITIONS OF ANY KIND,
either express or implied. See the License for the specific language governing permissions and
limitations under the License.
*/

package dao

import (
	"fmt"

	"bscp.io/pkg/criteria/enumor"
	"bscp.io/pkg/criteria/errf"
	"bscp.io/pkg/dal/orm"
	"bscp.io/pkg/dal/sharding"
	"bscp.io/pkg/dal/table"
	"bscp.io/pkg/kit"
	"bscp.io/pkg/runtime/filter"
	"bscp.io/pkg/types"
)

// ReleasedCI supplies all the released config item related operations.
type ReleasedCI interface {
	// BulkCreateWithTx bulk create released config items with tx.
	BulkCreateWithTx(kit *kit.Kit, tx *sharding.Tx, items []*table.ReleasedConfigItem) error
	// Get released config item by id and released id
	Get(kit *kit.Kit, id, bizID, releasedID uint32) (*table.ReleasedConfigItem, error)
	// List released config items with options.
	List(kit *kit.Kit, opts *types.ListReleasedCIsOption) (*types.ListReleasedCIsDetails, error)
}

var _ ReleasedCI = new(releasedCIDao)

type releasedCIDao struct {
	orm      orm.Interface
	sd       *sharding.Sharding
	idGen    IDGenInterface
	auditDao AuditDao
}

// BulkCreateWithTx bulk create released config items.
func (dao *releasedCIDao) BulkCreateWithTx(kit *kit.Kit, tx *sharding.Tx, items []*table.ReleasedConfigItem) error {
	if items == nil {
		return errf.New(errf.InvalidParameter, "released config items is nil")
	}

	// validate released config item field.
	for _, item := range items {
		if err := item.Validate(); err != nil {
			return err
		}
	}

	// generate released config items id.
	ids, err := dao.idGen.Batch(kit, table.ReleasedConfigItemTable, len(items))
	if err != nil {
		return err
	}

	start := 0
	for _, item := range items {
		item.ID = ids[start]
		start++
	}

	var sqlSentence []string
	sqlSentence = append(sqlSentence, "INSERT INTO ", string(table.ReleasedConfigItemTable), " (", table.ReleasedConfigItemColumns.ColumnExpr(),
		")  VALUES(", table.ReleasedConfigItemColumns.ColonNameExpr(), ")")
	sql := filter.SqlJoint(sqlSentence)

	if err = dao.orm.Txn(tx.Tx()).BulkInsert(kit.Ctx, sql, items); err != nil {
		return err
	}

	au := &AuditOption{Txn: tx.Tx(), ResShardingUid: tx.ShardingUid()}
	if err := dao.auditDao.Decorator(kit, items[0].Attachment.BizID,
		enumor.Release).AuditCreate(items, au); err != nil {
		return fmt.Errorf("audit create released config items failed, err: %v", err)
	}

	return nil
}

// Get released config item by ID and released id
func (dao *releasedCIDao) Get(kit *kit.Kit, id, bizID, releasedID uint32) (*table.ReleasedConfigItem, error) {

	if id == 0 {
		return nil, errf.New(errf.InvalidParameter, "config item id can not be 0")
	}

	sql := fmt.Sprintf(`SELECT %s FROM %s WHERE config_item_id = %d AND release_id = %d`,
		table.ReleasedConfigItemColumns.NamedExpr(), table.ReleasedConfigItemTable, id, releasedID)

	releasedCI := &table.ReleasedConfigItem{}
	if err := dao.orm.Do(dao.sd.ShardingOne(bizID).DB()).Get(kit.Ctx, releasedCI, sql); err != nil {
		return nil, err
	}
	return releasedCI, nil
}

// List released config items with options.
func (dao *releasedCIDao) List(kit *kit.Kit, opts *types.ListReleasedCIsOption) (
	*types.ListReleasedCIsDetails, error) {

	if opts == nil {
		return nil, errf.New(errf.InvalidParameter, "list released config items options null")
	}

	po := &types.PageOption{
		// allows list released ci without page
		EnableUnlimitedLimit: true,
		DisabledSort:         false,
	}
	if err := opts.Validate(po); err != nil {
		return nil, err
	}

	sqlOpt := &filter.SQLWhereOption{
		Priority: filter.Priority{"id", "release_id", "biz_id", "app_id"},
		CrownedOption: &filter.CrownedOption{
			CrownedOp: filter.And,
			Rules: []filter.RuleFactory{
				&filter.AtomRule{
					Field: "biz_id",
					Op:    filter.Equal.Factory(),
					Value: opts.BizID,
				},
			},
		},
	}
	whereExpr, arg, err := opts.Filter.SQLWhereExpr(sqlOpt)
	if err != nil {
		return nil, err
	}

<<<<<<< HEAD
	var sql string
	var sqlSentence []string
	if opts.Page.Count {
		// this is a count request, then do count operation only.
		sqlSentence = append(sqlSentence, "SELECT COUNT(*) FROM ", string(table.ReleasedConfigItemTable), whereExpr)
		sql = filter.SqlJoint(sqlSentence)
		var count uint32
		count, err = dao.orm.Do(dao.sd.ShardingOne(opts.BizID).DB()).Count(kit.Ctx, sql, arg)
		if err != nil {
			return nil, err
		}

		return &types.ListReleasedCIsDetails{Count: count, Details: make([]*table.ReleasedConfigItem, 0)}, nil
=======
	countSql := fmt.Sprintf(`SELECT COUNT(*) FROM %s %s`, table.ReleasedConfigItemTable, whereExpr)
	count, err := dao.orm.Do(dao.sd.ShardingOne(opts.BizID).DB()).Count(kit.Ctx, countSql)
	if err != nil {
		return nil, err
>>>>>>> 9ae878cd
	}

	// query released config item list for now.
	pageExpr, err := opts.Page.SQLExpr(&types.PageSQLOption{Sort: types.SortOption{Sort: "id", IfNotPresent: true}})
	if err != nil {
		return nil, err
	}

<<<<<<< HEAD
	sqlSentence = append(sqlSentence, "SELECT ", table.ReleasedConfigItemColumns.NamedExpr(), " FROM ", string(table.ReleasedConfigItemTable), whereExpr, pageExpr)
	sql = filter.SqlJoint(sqlSentence)
=======
	sql := fmt.Sprintf(`SELECT %s FROM %s %s %s`,
		table.ReleasedConfigItemColumns.NamedExpr(), table.ReleasedConfigItemTable, whereExpr, pageExpr)

>>>>>>> 9ae878cd
	list := make([]*table.ReleasedConfigItem, 0)
	err = dao.orm.Do(dao.sd.ShardingOne(opts.BizID).DB()).Select(kit.Ctx, &list, sql, arg)
	if err != nil {
		return nil, err
	}

	return &types.ListReleasedCIsDetails{Count: count, Details: list}, nil
}<|MERGE_RESOLUTION|>--- conflicted
+++ resolved
@@ -139,26 +139,12 @@
 		return nil, err
 	}
 
-<<<<<<< HEAD
-	var sql string
-	var sqlSentence []string
-	if opts.Page.Count {
-		// this is a count request, then do count operation only.
-		sqlSentence = append(sqlSentence, "SELECT COUNT(*) FROM ", string(table.ReleasedConfigItemTable), whereExpr)
-		sql = filter.SqlJoint(sqlSentence)
-		var count uint32
-		count, err = dao.orm.Do(dao.sd.ShardingOne(opts.BizID).DB()).Count(kit.Ctx, sql, arg)
-		if err != nil {
-			return nil, err
-		}
-
-		return &types.ListReleasedCIsDetails{Count: count, Details: make([]*table.ReleasedConfigItem, 0)}, nil
-=======
-	countSql := fmt.Sprintf(`SELECT COUNT(*) FROM %s %s`, table.ReleasedConfigItemTable, whereExpr)
-	count, err := dao.orm.Do(dao.sd.ShardingOne(opts.BizID).DB()).Count(kit.Ctx, countSql)
+	var sqlSentenceCount []string
+	sqlSentenceCount = append(sqlSentenceCount, "SELECT COUNT(*) FROM ", string(table.ReleasedConfigItemTable), whereExpr)
+	countSql = filter.SqlJoint(sqlSentence)
+	count, err := dao.orm.Do(dao.sd.ShardingOne(opts.BizID).DB()).Count(kit.Ctx, countSql,arg)
 	if err != nil {
 		return nil, err
->>>>>>> 9ae878cd
 	}
 
 	// query released config item list for now.
@@ -167,14 +153,9 @@
 		return nil, err
 	}
 
-<<<<<<< HEAD
+	var sqlSentence []string
 	sqlSentence = append(sqlSentence, "SELECT ", table.ReleasedConfigItemColumns.NamedExpr(), " FROM ", string(table.ReleasedConfigItemTable), whereExpr, pageExpr)
 	sql = filter.SqlJoint(sqlSentence)
-=======
-	sql := fmt.Sprintf(`SELECT %s FROM %s %s %s`,
-		table.ReleasedConfigItemColumns.NamedExpr(), table.ReleasedConfigItemTable, whereExpr, pageExpr)
-
->>>>>>> 9ae878cd
 	list := make([]*table.ReleasedConfigItem, 0)
 	err = dao.orm.Do(dao.sd.ShardingOne(opts.BizID).DB()).Select(kit.Ctx, &list, sql, arg)
 	if err != nil {
