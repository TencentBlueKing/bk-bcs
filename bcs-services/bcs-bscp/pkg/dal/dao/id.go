/*
Tencent is pleased to support the open source community by making Basic Service Configuration Platform available.
Copyright (C) 2019 THL A29 Limited, a Tencent company. All rights reserved.
Licensed under the MIT License (the "License"); you may not use this file except
in compliance with the License. You may obtain a copy of the License at
http://opensource.org/licenses/MIT
Unless required by applicable law or agreed to in writing, software distributed under
the License is distributed on an "as IS" BASIS, WITHOUT WARRANTIES OR CONDITIONS OF ANY KIND,
either express or implied. See the License for the specific language governing permissions and
limitations under the License.
*/

package dao

import (
	"database/sql"
	"errors"
	"fmt"
	"strconv"

	"bscp.io/pkg/dal/sharding"
	"bscp.io/pkg/dal/table"
	"bscp.io/pkg/kit"
	"bscp.io/pkg/runtime/filter"
)

// IDGenInterface supplies all the method to generate a resource's
// unique identity id.
type IDGenInterface interface {
	// Batch return a list of resource's unique id as required.
	Batch(ctx *kit.Kit, resource table.Name, step int) ([]uint32, error)
	// One return one unique id for this resource.
	One(ctx *kit.Kit, resource table.Name) (uint32, error)
}

var _ IDGenInterface = new(idGenerator)

// NewIDGenerator create a id generator instance.
func NewIDGenerator(sd *sharding.Sharding) IDGenInterface {
	return &idGenerator{sd: sd}
}

type idGenerator struct {
	sd *sharding.Sharding
}

type generator struct {
	// MaxID record the last *already been used* resource id
	MaxID uint32 `db:"max_id"`
}

// Batch is to generate distribute unique resource id list.
// returned with a number of unique ids as required.
func (ig *idGenerator) Batch(ctx *kit.Kit, resource table.Name, step int) ([]uint32, error) {
	if err := resource.Validate(); err != nil {
		return nil, err
	}

	if step <= 0 {
		return nil, fmt.Errorf("gen %s unique id, but got invalid step", resource)
	}

	txn, err := ig.sd.Admin().DB().BeginTx(ctx.Ctx, new(sql.TxOptions))
	if err != nil {
		return nil, fmt.Errorf("gen %s unique id, but begin txn failed, err: %v", resource, err)
	}

	var sqlSentenceUp []string
<<<<<<< HEAD
	sqlSentenceUp = append(sqlSentenceUp, "UPDATE id_generator SET max_id = max_id + ", strconv.Itoa(step),
=======
	sqlSentenceUp = append(sqlSentenceUp, "UPDATE ", string(table.IDGeneratorTable), " SET max_id = max_id + ", strconv.Itoa(step),
>>>>>>> 10f7ff8d
		", updated_at = NOW()  WHERE resource = '", string(resource), "'")
	updateExpr := filter.SqlJoint(sqlSentenceUp)

	_, err = txn.ExecContext(ctx.Ctx, updateExpr)
	if err != nil {
		return nil, fmt.Errorf("gen %s unique id, but update max_id failed, err: %v", resource, err)
	}

	var sqlSentence []string
<<<<<<< HEAD
	sqlSentence = append(sqlSentence, "SELECT max_id from id_generator WHERE resource = '", string(resource), "'")
=======
	sqlSentence = append(sqlSentence, "SELECT max_id FROM ", string(table.IDGeneratorTable), " WHERE resource = '", string(resource), "'")
>>>>>>> 10f7ff8d
	queryExpr := filter.SqlJoint(sqlSentence)

	rows, err := txn.QueryContext(ctx.Ctx, queryExpr)
	if err != nil {
		return nil, fmt.Errorf("gen %s unique id, but query max id failed, err: %v", resource, err)
	}
	defer rows.Close()

	gen := new(generator)
	for rows.Next() {
		if err := rows.Scan(&gen.MaxID); err != nil {
			return nil, fmt.Errorf("gen %s unique id, but scan max id failed, err: %v", resource, err)
		}
		// only one raw is queried, "resource" is a unique index key.
		break
	}

	if err := txn.Commit(); err != nil {
		return nil, fmt.Errorf("gen %s unique id, but commit failed, err: %v", resource, err)
	}

	// validate the max id is valid or not.
	if gen.MaxID < uint32(step) {
		return nil, fmt.Errorf("gen %s unique id, but got unexpected invalid max_id", resource)
	}

	// generate the id list that can be used.
	scope := gen.MaxID - uint32(step)
	list := make([]uint32, step)
	for id := 1; id <= int(step); id++ {
		list[id-1] = scope + uint32(id)
	}
	return list, nil
}

// One generate one unique resource id.
func (ig *idGenerator) One(ctx *kit.Kit, resource table.Name) (uint32, error) {
	list, err := ig.Batch(ctx, resource, 1)
	if err != nil {
		return 0, err
	}

	if len(list) != 1 {
		return 0, errors.New("gen resource unique id, but got mismatched number of it ")
	}

	return list[0], nil
}<|MERGE_RESOLUTION|>--- conflicted
+++ resolved
@@ -66,11 +66,7 @@
 	}
 
 	var sqlSentenceUp []string
-<<<<<<< HEAD
-	sqlSentenceUp = append(sqlSentenceUp, "UPDATE id_generator SET max_id = max_id + ", strconv.Itoa(step),
-=======
 	sqlSentenceUp = append(sqlSentenceUp, "UPDATE ", string(table.IDGeneratorTable), " SET max_id = max_id + ", strconv.Itoa(step),
->>>>>>> 10f7ff8d
 		", updated_at = NOW()  WHERE resource = '", string(resource), "'")
 	updateExpr := filter.SqlJoint(sqlSentenceUp)
 
@@ -80,11 +76,7 @@
 	}
 
 	var sqlSentence []string
-<<<<<<< HEAD
-	sqlSentence = append(sqlSentence, "SELECT max_id from id_generator WHERE resource = '", string(resource), "'")
-=======
 	sqlSentence = append(sqlSentence, "SELECT max_id FROM ", string(table.IDGeneratorTable), " WHERE resource = '", string(resource), "'")
->>>>>>> 10f7ff8d
 	queryExpr := filter.SqlJoint(sqlSentence)
 
 	rows, err := txn.QueryContext(ctx.Ctx, queryExpr)
