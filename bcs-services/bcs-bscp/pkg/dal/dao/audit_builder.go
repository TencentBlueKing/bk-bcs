/*
Tencent is pleased to support the open source community by making Basic Service Configuration Platform available.
Copyright (C) 2019 THL A29 Limited, a Tencent company. All rights reserved.
Licensed under the MIT License (the "License"); you may not use this file except
in compliance with the License. You may obtain a copy of the License at
http://opensource.org/licenses/MIT
Unless required by applicable law or agreed to in writing, software distributed under
the License is distributed on an "as IS" BASIS, WITHOUT WARRANTIES OR CONDITIONS OF ANY KIND,
either express or implied. See the License for the specific language governing permissions and
limitations under the License.
*/

package dao

import (
	"encoding/json"
	"errors"
	"fmt"
	"reflect"
	"strconv"
	"time"

	"bscp.io/pkg/criteria/enumor"
	"bscp.io/pkg/dal/table"
	"bscp.io/pkg/kit"
	"bscp.io/pkg/logs"
	filter2 "bscp.io/pkg/runtime/filter"
)

// initAuditBuilder create a new audit builder instance.
func initAuditBuilder(kit *kit.Kit, bizID uint32, res enumor.AuditResourceType, ad *audit) AuditDecorator {

	ab := &AuditBuilder{
		toAudit: &table.Audit{
			BizID:        bizID,
			ResourceType: res,
			CreatedAt:    time.Now(),
			Operator:     kit.User,
			Rid:          kit.Rid,
			AppCode:      kit.AppCode,
		},
		ad:    ad,
		bizID: bizID,
		kit:   kit,
	}

	if bizID <= 0 {
		ab.hitErr = errors.New("invalid audit biz id")
	}

	if len(kit.User) == 0 {
		ab.hitErr = errors.New("invalid audit operator")
	}

	return ab
}

// AuditDecorator is audit decorator interface, use to record audit.
type AuditDecorator interface {
	AuditCreate(cur interface{}, opt *AuditOption) error
	PrepareUpdate(updatedTo interface{}) AuditDecorator
	PrepareDelete(resID uint32) AuditDecorator
	AuditPublish(cur interface{}, opt *AuditOption) error
	Do(opt *AuditOption) error
}

// AuditBuilder is a wrapper decorator to handle all the resource's
// audit operation.
type AuditBuilder struct {
	hitErr error

	toAudit *table.Audit
	bizID   uint32
	kit     *kit.Kit
	prev    interface{}
	changed map[string]interface{}
	ad      *audit
}

// AuditCreate set the resource's current details.
// Note:
// 1. must call this after the resource has already been created.
// 2. cur should be a *struct.
func (ab *AuditBuilder) AuditCreate(cur interface{}, opt *AuditOption) error {
	if ab.hitErr != nil {
		return ab.hitErr
	}

	ab.toAudit.Action = enumor.Create
	ab.prev = cur

	switch cur.(type) {
	case *table.App:
		app := cur.(*table.App)
		ab.toAudit.AppID = app.ID
		ab.toAudit.ResourceID = app.ID

	case *table.ConfigItem:
		configItem := cur.(*table.ConfigItem)
		ab.toAudit.AppID = configItem.Attachment.AppID
		ab.toAudit.ResourceID = configItem.ID

	case *table.Content:
		content := cur.(*table.Content)
		ab.toAudit.AppID = content.Attachment.AppID
		ab.toAudit.ResourceID = content.ID

	case *table.Commit:
		commit := cur.(*table.Commit)
		ab.toAudit.AppID = commit.Attachment.AppID
		ab.toAudit.ResourceID = commit.ID

	case *table.Release:
		release := cur.(*table.Release)
		ab.toAudit.AppID = release.Attachment.AppID
		ab.toAudit.ResourceID = release.ID

	case *table.Strategy:
		strategy := cur.(*table.Strategy)
		ab.toAudit.AppID = strategy.Attachment.AppID
		ab.toAudit.ResourceID = strategy.ID

	case *table.Hook:
		sset := cur.(*table.Hook)
		ab.toAudit.ResourceID = sset.ID

	case *table.TemplateSpace:
		sset := cur.(*table.TemplateSpace)
		ab.toAudit.ResourceID = sset.ID

	case *table.Group:
		sset := cur.(*table.Group)
		ab.toAudit.ResourceID = sset.ID

	case []*table.ReleasedConfigItem:
		items := cur.([]*table.ReleasedConfigItem)
		ab.toAudit.AppID = items[0].Attachment.AppID
		ab.toAudit.ResourceID = items[0].ReleaseID

	case *table.Credential:
		sset := cur.(*table.Credential)
		ab.toAudit.ResourceID = sset.ID

	case *table.CredentialScope:
		sset := cur.(*table.CredentialScope)
		ab.toAudit.ResourceID = sset.ID

	default:
		logs.Errorf("unsupported audit create resource: %s, type: %s, rid: %v", ab.toAudit.ResourceType,
			reflect.TypeOf(cur), ab.toAudit.Rid)
		return fmt.Errorf("unsupported audit create resource: %s", ab.toAudit.ResourceType)
	}

	detail := &table.AuditBasicDetail{
		Prev:    ab.prev,
		Changed: nil,
	}
	js, err := json.Marshal(detail)
	if err != nil {
		return fmt.Errorf("marshal audit detail failed, err: %v", err)
	}
	ab.toAudit.Detail = string(js)

	return ab.ad.One(ab.kit, ab.toAudit, opt)
}

// AuditPublish set the publish content's current details.
// Note:
// 1. must call this after the resource has already been published.
// 2. cur should be a *struct.
func (ab *AuditBuilder) AuditPublish(cur interface{}, opt *AuditOption) error {
	if ab.hitErr != nil {
		return ab.hitErr
	}

	ab.toAudit.Action = enumor.Publish
	ab.prev = cur

	switch cur.(type) {
	case *table.Strategy:
		strategy := cur.(*table.Strategy)
		ab.toAudit.AppID = strategy.Attachment.AppID
		ab.toAudit.ResourceID = strategy.ID

	default:
		logs.Errorf("unsupported audit publish resource: %s, type: %s, rid: %v", ab.toAudit.ResourceType,
			reflect.TypeOf(cur), ab.toAudit.Rid)
		return fmt.Errorf("unsupported audit publish resource: %s", ab.toAudit.ResourceType)
	}

	detail := &table.AuditBasicDetail{
		Prev:    ab.prev,
		Changed: nil,
	}
	js, err := json.Marshal(detail)
	if err != nil {
		return fmt.Errorf("marshal audit detail failed, err: %v", err)
	}
	ab.toAudit.Detail = string(js)

	return ab.ad.One(ab.kit, ab.toAudit, opt)
}

// PrepareUpdate prepare the resource's previous instance details by
// get the instance's detail from db and save it to ab.prev for later use.
// Note:
// 1. call this before resource is updated.
// 2. updatedTo means 'to be updated to data', it should be a *struct.
func (ab *AuditBuilder) PrepareUpdate(updatedTo interface{}) AuditDecorator {
	if ab.hitErr != nil {
		return ab
	}

	ab.toAudit.Action = enumor.Update

	switch updatedTo.(type) {
	case *table.App:
		app := updatedTo.(*table.App)
		if err := ab.decorateAppUpdate(app); err != nil {
			ab.hitErr = err
			return ab
		}

	case *table.ConfigItem:
		ci := updatedTo.(*table.ConfigItem)
		if err := ab.decorateConfigItemUpdate(ci); err != nil {
			ab.hitErr = err
			return ab
		}

	case *table.Strategy:
		strategy := updatedTo.(*table.Strategy)
		if err := ab.decorateStrategyUpdate(strategy); err != nil {
			ab.hitErr = err
			return ab
		}

	case *table.Group:
		group := updatedTo.(*table.Group)
		if err := ab.decorateGroupUpdate(group); err != nil {
			ab.hitErr = err
			return ab
		}

	case *table.Credential:
		credential := updatedTo.(*table.Credential)
		if err := ab.decorateCredentialUpdate(credential); err != nil {
			ab.hitErr = err
			return ab
		}

	case *table.CredentialScope:
		credentialScope := updatedTo.(*table.CredentialScope)
		if err := ab.decorateCredentialScopeUpdate(credentialScope); err != nil {
			ab.hitErr = err
			return ab
		}

	default:
		logs.Errorf("unsupported audit update resource: %s, type: %s, rid: %v", ab.toAudit.ResourceType,
			reflect.TypeOf(updatedTo), ab.toAudit.Rid)
		ab.hitErr = fmt.Errorf("unsupported audit update resource: %s", ab.toAudit.ResourceType)
		return ab
	}

	detail := &table.AuditBasicDetail{
		Prev:    ab.prev,
		Changed: ab.changed,
	}

	js, err := json.Marshal(detail)
	if err != nil {
		ab.hitErr = fmt.Errorf("marshal audit detail failed, err: %v", err)
		return ab
	}
	ab.toAudit.Detail = string(js)

	return ab
}

func (ab *AuditBuilder) decorateAppUpdate(app *table.App) error {
	ab.toAudit.AppID = app.ID
	ab.toAudit.ResourceID = app.ID

	prevApp, err := ab.getApp(app.ID)
	if err != nil {
		return err
	}

	ab.prev = prevApp

	changed, err := parseChangedSpecFields(prevApp, app)
	if err != nil {
		ab.hitErr = err
		return fmt.Errorf("parse app changed spec field failed, err: %v", err)
	}

	ab.changed = changed
	return nil
}

func (ab *AuditBuilder) decorateConfigItemUpdate(ci *table.ConfigItem) error {
	ab.toAudit.AppID = ci.Attachment.AppID
	ab.toAudit.ResourceID = ci.ID

	prevCI, err := ab.getConfigItem(ci.ID)
	if err != nil {
		return err
	}

	ab.prev = prevCI

	changed, err := parseChangedSpecFields(prevCI, ci)
	if err != nil {
		ab.hitErr = err
		return fmt.Errorf("parse config item changed spec field failed, err: %v", err)
	}

	ab.changed = changed
	return nil
}

func (ab *AuditBuilder) decorateStrategyUpdate(strategy *table.Strategy) error {
	ab.toAudit.AppID = strategy.Attachment.AppID
	ab.toAudit.ResourceID = strategy.ID

	preStrategy, err := ab.getStrategy(strategy.ID)
	if err != nil {
		return err
	}

	ab.prev = preStrategy

	changed, err := parseChangedSpecFields(preStrategy, strategy)
	if err != nil {
		ab.hitErr = err
		return fmt.Errorf("parse strategy changed spec field failed, err: %v", err)
	}

	ab.changed = changed
	return nil
}

func (ab *AuditBuilder) decorateGroupUpdate(group *table.Group) error {
	ab.toAudit.ResourceID = group.ID

	preGroup, err := ab.getGroup(group.ID)
	if err != nil {
		return err
	}

	ab.prev = preGroup

	changed, err := parseChangedSpecFields(preGroup, group)
	if err != nil {
		ab.hitErr = err
		return fmt.Errorf("parse group changed spec field failed, err: %v", err)
	}

	ab.changed = changed
	return nil
}

func (ab *AuditBuilder) decorateCredentialUpdate(credential *table.Credential) error {
	ab.toAudit.ResourceID = credential.ID

	preCredential, err := ab.getCredential(credential.ID)
	if err != nil {
		return err
	}

	ab.prev = preCredential

	changed, err := parseChangedSpecFields(preCredential, credential)
	if err != nil {
		ab.hitErr = err
		return fmt.Errorf("parse credential changed spec field failed, err: %v", err)
	}

	ab.changed = changed
	return nil
}

func (ab *AuditBuilder) decorateCredentialScopeUpdate(credentialScope *table.CredentialScope) error {
	ab.toAudit.ResourceID = credentialScope.ID

	preCredential, err := ab.getCredentialScope(credentialScope.ID)
	if err != nil {
		return err
	}

	ab.prev = preCredential

	changed, err := parseChangedSpecFields(preCredential, credentialScope)
	if err != nil {
		ab.hitErr = err
		return fmt.Errorf("parse credential scope changed spec field failed, err: %v", err)
	}

	ab.changed = changed
	return nil
}

// PrepareDelete prepare the resource's previous instance details by
// get the instance's detail from db and save it to ab.prev for later use.
// Note: call this before resource is deleted.
func (ab *AuditBuilder) PrepareDelete(resID uint32) AuditDecorator {
	if ab.hitErr != nil {
		return ab
	}

	ab.toAudit.Action = enumor.Delete

	switch ab.toAudit.ResourceType {
	case enumor.App:
		app, err := ab.getApp(resID)
		if err != nil {
			ab.hitErr = err
			return ab
		}
		ab.toAudit.AppID = app.ID
		ab.toAudit.ResourceID = app.ID
		ab.prev = app

	case enumor.ConfigItem:
		configItem, err := ab.getConfigItem(resID)
		if err != nil {
			ab.hitErr = err
			return ab
		}
		ab.toAudit.AppID = configItem.Attachment.AppID
		ab.toAudit.ResourceID = configItem.ID
		ab.prev = configItem

	case enumor.Strategy:
		strategy, err := ab.getStrategy(resID)
		if err != nil {
			ab.hitErr = err
			return ab
		}
		ab.toAudit.AppID = strategy.Attachment.AppID
		ab.toAudit.ResourceID = strategy.ID
		ab.prev = strategy

	case enumor.Group:
		group, err := ab.getGroup(resID)
		if err != nil {
			ab.hitErr = err
			return ab
		}
		ab.toAudit.ResourceID = group.ID
		ab.prev = group

<<<<<<< HEAD
	case enumor.Hook:
		hook, err := ab.getHook(resID)
=======
	case enumor.CRInstance:
		cri, err := ab.getCRInstance(resID)
>>>>>>> 69ff7226
		if err != nil {
			ab.hitErr = err
			return ab
		}
<<<<<<< HEAD
		ab.toAudit.AppID = hook.Attachment.AppID
		ab.toAudit.ResourceID = hook.ID
		ab.prev = hook
=======
		ab.toAudit.AppID = cri.Attachment.AppID
		ab.toAudit.ResourceID = cri.ID
		ab.prev = cri
>>>>>>> 69ff7226

	case enumor.Credential:
		credential, err := ab.getCredential(resID)
		if err != nil {
			ab.hitErr = err
			return ab
		}
		ab.toAudit.ResourceID = credential.ID
		ab.prev = credential

	case enumor.CredentialScope:
		credentialScope, err := ab.getCredentialScope(resID)
		if err != nil {
			ab.hitErr = err
			return ab
		}
		ab.toAudit.ResourceID = credentialScope.ID
		ab.prev = credentialScope

	default:
		ab.hitErr = fmt.Errorf("unsupported audit deleted resource: %s", ab.toAudit.ResourceType)
		return ab
	}

	detail := &table.AuditBasicDetail{
		Prev:    ab.prev,
		Changed: nil,
	}

	js, err := json.Marshal(detail)
	if err != nil {
		ab.hitErr = fmt.Errorf("marshal audit detail failed, err: %v", err)
		return ab
	}
	ab.toAudit.Detail = string(js)

	return ab
}

// Do save audit log to the db immediately.
func (ab *AuditBuilder) Do(opt *AuditOption) error {

	if ab.hitErr != nil {
		return ab.hitErr
	}

	return ab.ad.One(ab.kit, ab.toAudit, opt)

}

func (ab *AuditBuilder) getApp(appID uint32) (*table.App, error) {
	var sqlSentence []string
	sqlSentence = append(sqlSentence, "SELECT ", table.AppColumns.NamedExpr(), " FROM ", table.AppTable.Name(), " WHERE id = ", strconv.Itoa(int(appID)), " AND biz_id = ", strconv.Itoa(int(ab.bizID)))
	filter := filter2.SqlJoint(sqlSentence)

	one := new(table.App)
	err := ab.ad.orm.Do(ab.ad.sd.MustSharding(ab.bizID)).Get(ab.kit.Ctx, one, filter)
	if err != nil {
		return nil, fmt.Errorf("get app details failed, err: %v", err)
	}

	return one, nil
}

func (ab *AuditBuilder) getConfigItem(configItemID uint32) (*table.ConfigItem, error) {
	var sqlSentence []string
	sqlSentence = append(sqlSentence, "SELECT ", table.ConfigItemColumns.NamedExpr(), " FROM ", table.ConfigItemTable.Name(),
		" WHERE id = ", strconv.Itoa(int(configItemID)), " AND biz_id = ", strconv.Itoa(int(ab.bizID)))
	filter := filter2.SqlJoint(sqlSentence)

	one := new(table.ConfigItem)
	err := ab.ad.orm.Do(ab.ad.sd.MustSharding(ab.bizID)).Get(ab.kit.Ctx, one, filter)
	if err != nil {
		return nil, fmt.Errorf("get config item details failed, err: %v", err)
	}

	return one, nil
}

func (ab *AuditBuilder) getStrategy(strategyID uint32) (*table.Strategy, error) {
	var sqlSentence []string
	sqlSentence = append(sqlSentence, "SELECT ", table.StrategyColumns.NamedExpr(), " FROM ", table.StrategyTable.Name(),
		" WHERE id = ", strconv.Itoa(int(strategyID)), " AND biz_id = ", strconv.Itoa(int(ab.bizID)))
	filter := filter2.SqlJoint(sqlSentence)

	one := new(table.Strategy)
	err := ab.ad.orm.Do(ab.ad.sd.MustSharding(ab.bizID)).Get(ab.kit.Ctx, one, filter)
	if err != nil {
		return nil, fmt.Errorf("get strategy details failed, err: %v", err)
	}

	return one, nil
}

func (ab *AuditBuilder) getGroup(groupID uint32) (*table.Group, error) {
	var sqlSentence []string
	sqlSentence = append(sqlSentence, "SELECT ", table.GroupColumns.NamedExpr(), " FROM ", table.GroupTable.Name(),
		" WHERE id = ", strconv.Itoa(int(groupID)), " AND biz_id = ", strconv.Itoa(int(ab.bizID)))
	filter := filter2.SqlJoint(sqlSentence)

	one := new(table.Group)
	err := ab.ad.orm.Do(ab.ad.sd.MustSharding(ab.bizID)).Get(ab.kit.Ctx, one, filter)
	if err != nil {
		return nil, fmt.Errorf("get group details failed, err: %v", err)
	}

	return one, nil
}

<<<<<<< HEAD
func (ab *AuditBuilder) getHook(hookID uint32) (*table.Hook, error) {
	var sqlSentence []string
	sqlSentence = append(sqlSentence, "SELECT ", table.HookColumns.NamedExpr(), " FROM ", table.HookTable.Name(),
		" WHERE id = ", strconv.Itoa(int(hookID)), " AND biz_id = ", strconv.Itoa(int(ab.bizID)))
	filter := filter2.SqlJoint(sqlSentence)

	one := new(table.Hook)
	err := ab.ad.orm.Do(ab.ad.sd.MustSharding(ab.bizID)).Get(ab.kit.Ctx, one, filter)
	if err != nil {
		return nil, fmt.Errorf("get hook details failed, err: %v", err)
=======
func (ab *AuditBuilder) getCRInstance(criID uint32) (*table.CurrentReleasedInstance, error) {
	var sqlSentence []string
	sqlSentence = append(sqlSentence, "SELECT ", table.CurrentReleasedInstanceColumns.NamedExpr(),
		" FROM ", table.CurrentReleasedInstanceTable.Name(),
		" WHERE id = ", strconv.Itoa(int(criID)), " AND biz_id = ", strconv.Itoa(int(ab.bizID)))
	filter := filter2.SqlJoint(sqlSentence)

	one := new(table.CurrentReleasedInstance)
	err := ab.ad.orm.Do(ab.ad.sd.MustSharding(ab.bizID)).Get(ab.kit.Ctx, one, filter)
	if err != nil {
		return nil, fmt.Errorf("get current released instance details failed, err: %v", err)
>>>>>>> 69ff7226
	}

	return one, nil
}

func (ab *AuditBuilder) getCredential(credentialID uint32) (*table.Credential, error) {
	var sqlSentence []string
	sqlSentence = append(sqlSentence, "SELECT ", table.CredentialColumns.NamedExpr(), " FROM ", table.CredentialTable.Name(),
		" WHERE id = ", strconv.Itoa(int(credentialID)), " AND biz_id = ", strconv.Itoa(int(ab.bizID)))
	filter := filter2.SqlJoint(sqlSentence)

	one := new(table.Credential)
	err := ab.ad.orm.Do(ab.ad.sd.MustSharding(ab.bizID)).Get(ab.kit.Ctx, one, filter)
	if err != nil {
		return nil, fmt.Errorf("get credential details failed, err: %v", err)
	}

	return one, nil
}

func (ab *AuditBuilder) getCredentialScope(id uint32) (*table.CredentialScope, error) {
	var sqlSentence []string
	sqlSentence = append(sqlSentence, "SELECT ", table.CredentialScopeColumns.NamedExpr(), " FROM ", table.CredentialScopeTable.Name(),
		" WHERE id = ", strconv.Itoa(int(id)), " AND biz_id = ", strconv.Itoa(int(ab.bizID)))
	filter := filter2.SqlJoint(sqlSentence)

	one := new(table.CredentialScope)
	err := ab.ad.orm.Do(ab.ad.sd.MustSharding(ab.bizID)).Get(ab.kit.Ctx, one, filter)
	if err != nil {
		return nil, fmt.Errorf("get credential scope details failed, err: %v", err)
	}

	return one, nil
}

// parseChangedSpecFields parse the changed filed with pre and cur *structs' Spec field.
// both pre and curl should be a *struct, if not, it will 'panic'.
// Note:
//  1. the pre and cur should be the same structs' pointer, and should
//     have a 'Spec' struct field.
//  2. this func only compare 'Spec' field.
//  3. if one of the cur's Spec's filed value is zero, then this filed will be ignored.
//  4. the returned update field's key is this field's 'db' tag.
func parseChangedSpecFields(pre, cur interface{}) (map[string]interface{}, error) {
	preV := reflect.ValueOf(pre)
	if preV.Kind() != reflect.Ptr {
		return nil, errors.New("parse changed spec field, but pre data is not a *struct")
	}

	curV := reflect.ValueOf(cur)
	if curV.Kind() != reflect.Ptr {
		return nil, errors.New("parse changed spec field, but cur data is not a *struct")
	}

	// make sure the pre and data is the same struct.
	if !reflect.TypeOf(pre).AssignableTo(reflect.TypeOf(cur)) {
		return nil, errors.New("parse changed spec field, but pre and cur resource type is not different, " +
			"can not be compared")
	}

	prevSpec := preV.Elem().FieldByName("Spec")
	curSpec := curV.Elem().FieldByName("Spec")
	if prevSpec.IsZero() || curSpec.IsZero() {
		return nil, errors.New("pre or cur data do not has a 'Spec' struct field")
	}

	prevSpecV := prevSpec.Elem()
	curSpecV := curSpec.Elem()
	changedField := make(map[string]interface{})

	// compare spec's detail
	for i := 0; i < prevSpecV.NumField(); i++ {
		preName := prevSpecV.Type().Field(i).Name
		curFieldV := curSpecV.FieldByName(preName)
		if curFieldV.IsZero() {
			// if this filed value is a zero value, then skip it.
			// which means it is not updated.
			continue
		}

		if reflect.DeepEqual(prevSpecV.Field(i).Interface(), curFieldV.Interface()) {
			// this field's value is not changed.
			continue
		}

		dbTag := prevSpecV.Type().Field(i).Tag.Get("db")
		if len(dbTag) == 0 {
			// fallback to json tag
			dbTag = prevSpecV.Type().Field(i).Tag.Get("json")
		}

		if len(dbTag) == 0 {
			return nil, fmt.Errorf("filed: %s do not have a db or json tag, can not compare", preName)
		}

		changedField[dbTag] = curFieldV.Interface()
	}

	return changedField, nil
}<|MERGE_RESOLUTION|>--- conflicted
+++ resolved
@@ -451,26 +451,15 @@
 		ab.toAudit.ResourceID = group.ID
 		ab.prev = group
 
-<<<<<<< HEAD
-	case enumor.Hook:
-		hook, err := ab.getHook(resID)
-=======
 	case enumor.CRInstance:
 		cri, err := ab.getCRInstance(resID)
->>>>>>> 69ff7226
 		if err != nil {
 			ab.hitErr = err
 			return ab
 		}
-<<<<<<< HEAD
-		ab.toAudit.AppID = hook.Attachment.AppID
-		ab.toAudit.ResourceID = hook.ID
-		ab.prev = hook
-=======
 		ab.toAudit.AppID = cri.Attachment.AppID
 		ab.toAudit.ResourceID = cri.ID
 		ab.prev = cri
->>>>>>> 69ff7226
 
 	case enumor.Credential:
 		credential, err := ab.getCredential(resID)
@@ -580,7 +569,6 @@
 	return one, nil
 }
 
-<<<<<<< HEAD
 func (ab *AuditBuilder) getHook(hookID uint32) (*table.Hook, error) {
 	var sqlSentence []string
 	sqlSentence = append(sqlSentence, "SELECT ", table.HookColumns.NamedExpr(), " FROM ", table.HookTable.Name(),
@@ -591,7 +579,11 @@
 	err := ab.ad.orm.Do(ab.ad.sd.MustSharding(ab.bizID)).Get(ab.kit.Ctx, one, filter)
 	if err != nil {
 		return nil, fmt.Errorf("get hook details failed, err: %v", err)
-=======
+	}
+
+	return one, nil
+}
+
 func (ab *AuditBuilder) getCRInstance(criID uint32) (*table.CurrentReleasedInstance, error) {
 	var sqlSentence []string
 	sqlSentence = append(sqlSentence, "SELECT ", table.CurrentReleasedInstanceColumns.NamedExpr(),
@@ -603,7 +595,6 @@
 	err := ab.ad.orm.Do(ab.ad.sd.MustSharding(ab.bizID)).Get(ab.kit.Ctx, one, filter)
 	if err != nil {
 		return nil, fmt.Errorf("get current released instance details failed, err: %v", err)
->>>>>>> 69ff7226
 	}
 
 	return one, nil
