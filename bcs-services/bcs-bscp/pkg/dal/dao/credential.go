/*
Tencent is pleased to support the open source community by making Basic Service Configuration Platform available.
Copyright (C) 2019 THL A29 Limited, a Tencent company. All rights reserved.
Licensed under the MIT License (the "License"); you may not use this file except
in compliance with the License. You may obtain a copy of the License at
http://opensource.org/licenses/MIT
Unless required by applicable law or agreed to in writing, software distributed under
the License is distributed on an "as IS" BASIS, WITHOUT WARRANTIES OR CONDITIONS OF ANY KIND,
either express or implied. See the License for the specific language governing permissions and
limitations under the License.
*/

package dao

import (
	"errors"
	"fmt"

	rawgen "gorm.io/gen"

	"bscp.io/pkg/cc"
	"bscp.io/pkg/criteria/errf"
	"bscp.io/pkg/dal/gen"
	"bscp.io/pkg/dal/table"
	"bscp.io/pkg/kit"
	"bscp.io/pkg/tools"
	"bscp.io/pkg/types"
)

// Credential supplies all the Credential related operations.
type Credential interface {
	// Get get credential
	Get(kit *kit.Kit, bizID, id uint32) (*table.Credential, error)
	// GetByCredentialString get credential by credential string
	GetByCredentialString(kit *kit.Kit, bizID uint32, credential string) (*table.Credential, error)
	// Create one credential instance.
	Create(kit *kit.Kit, credential *table.Credential) (uint32, error)
	// List get credentials
	List(kit *kit.Kit, bizID uint32, searchKey string, opt *types.BasePage) ([]*table.Credential, int64, error)
	// Delete delete credential
	Delete(kit *kit.Kit, strategy *table.Credential) error
	// Update update credential
	Update(kit *kit.Kit, credential *table.Credential) error
	// UpdateRevisionWithTx update credential revision with transaction
	UpdateRevisionWithTx(kit *kit.Kit, tx *gen.QueryTx, bizID, id uint32) error
}

var _ Credential = new(credentialDao)

type credentialDao struct {
	genQ              *gen.Query
	idGen             IDGenInterface
	auditDao          AuditDao
	credentialSetting *cc.Credential
}

// Get ..
func (dao *credentialDao) Get(kit *kit.Kit, bizID, id uint32) (*table.Credential, error) {
	if bizID == 0 {
		return nil, errors.New("bizID is empty")
	}
	if id == 0 {
		return nil, errors.New("credential id is empty")
	}

	m := dao.genQ.Credential
	q := dao.genQ.Credential.WithContext(kit.Ctx)

	credential, err := q.Where(m.BizID.Eq(bizID), m.ID.Eq(id)).Take()
	if err != nil {
		return nil, fmt.Errorf("get credential failed, err: %v", err)
	}

	return credential, nil
}

// Get Credential by encoded credential string.
func (dao *credentialDao) GetByCredentialString(kit *kit.Kit, bizID uint32, str string) (*table.Credential, error) {
	if bizID == 0 {
		return nil, errors.New("bizID is empty")
	}
	if str == "" {
		return nil, errors.New("credential string is empty")
	}

	// encode credential string
	encryptionAlgorithm := dao.credentialSetting.EncryptionAlgorithm
	masterKey := dao.credentialSetting.MasterKey
	encrypted, err := tools.EncryptCredential(str, masterKey, encryptionAlgorithm)
	if err != nil {
		return nil, errf.ErrCredentialInvalid
	}

	m := dao.genQ.Credential
	q := dao.genQ.Credential.WithContext(kit.Ctx)

	credential, err := q.Where(m.BizID.Eq(bizID), m.EncCredential.Eq(encrypted)).Take()
	if err != nil {
		return nil, fmt.Errorf("get credential failed, err: %v", err)
	}

	return credential, nil
}

// Create create credential
func (dao *credentialDao) Create(kit *kit.Kit, g *table.Credential) (uint32, error) {
	if err := g.ValidateCreate(); err != nil {
		return 0, err
	}

	// generate a credential id and update to credential.
	id, err := dao.idGen.One(kit, table.Name(g.TableName()))
	if err != nil {
		return 0, err
	}
	g.ID = id

	ad := dao.auditDao.DecoratorV2(kit, g.Attachment.BizID).PrepareCreate(g)

	// 多个使用事务处理
	createTx := func(tx *gen.Query) error {
		q := tx.Credential.WithContext(kit.Ctx)
		if err := q.Create(g); err != nil {
			return err
		}

		if err := ad.Do(tx); err != nil {
			return err
		}

		return nil
	}
	if err := dao.genQ.Transaction(createTx); err != nil {
		return 0, nil
	}

	return g.ID, nil
}

// List get credentials
func (dao *credentialDao) List(kit *kit.Kit, bizID uint32, searchKey string, opt *types.BasePage) (
	[]*table.Credential, int64, error) {
	m := dao.genQ.Credential
	q := dao.genQ.Credential.WithContext(kit.Ctx)

	var conds []rawgen.Condition
	if searchKey != "" {
		conds = append(conds, q.Where(m.Memo.Regexp("(?i)"+searchKey)).Or(m.Reviser.Regexp("(?i)"+searchKey)))
	}

	result, count, err := q.Where(m.BizID.Eq(bizID)).
<<<<<<< HEAD
		Where(conds...).
=======
		Where(q.Where(m.Memo.Regexp("(?i)"+searchKey)).Or(m.Reviser.Regexp("(?i)"+searchKey))).
		Order(m.ID.Desc()).
>>>>>>> 753d54b8
		FindByPage(opt.Offset(), opt.LimitInt())
	if err != nil {
		return nil, 0, err
	}

	return result, count, nil
}

// Delete delete credential
func (dao *credentialDao) Delete(kit *kit.Kit, g *table.Credential) error {
	// 参数校验
	if err := g.ValidateDelete(); err != nil {
		return err
	}

	// 删除操作, 获取当前记录做审计
	m := dao.genQ.Credential
	q := dao.genQ.Credential.WithContext(kit.Ctx)
	oldOne, err := q.Where(m.ID.Eq(g.ID), m.BizID.Eq(g.Attachment.BizID)).Take()
	if err != nil {
		return err
	}
	ad := dao.auditDao.DecoratorV2(kit, g.Attachment.BizID).PrepareDelete(oldOne)

	// 多个使用事务处理
	deleteTx := func(tx *gen.Query) error {
		q = tx.Credential.WithContext(kit.Ctx)
		if _, err := q.Where(m.BizID.Eq(g.Attachment.BizID)).Delete(g); err != nil {
			return err
		}

		if err := ad.Do(tx); err != nil {
			return err
		}
		return nil
	}
	if err := dao.genQ.Transaction(deleteTx); err != nil {
		return err
	}

	return nil
}

// Update update credential
// Note: only update name, description, enable
func (dao *credentialDao) Update(kit *kit.Kit, g *table.Credential) error {
	if err := g.ValidateUpdate(); err != nil {
		return err
	}

	// 更新操作, 获取当前记录做审计
	m := dao.genQ.Credential
	q := dao.genQ.Credential.WithContext(kit.Ctx)
	oldOne, err := q.Where(m.ID.Eq(g.ID), m.BizID.Eq(g.Attachment.BizID)).Take()
	if err != nil {
		return err
	}
	ad := dao.auditDao.DecoratorV2(kit, g.Attachment.BizID).PrepareUpdate(g, oldOne)

	// 多个使用事务处理
	updateTx := func(tx *gen.Query) error {
		q = tx.Credential.WithContext(kit.Ctx)
		if _, err := q.Where(m.BizID.Eq(g.Attachment.BizID), m.ID.Eq(g.ID)).
			Select(m.Memo, m.Enable, m.Reviser).Updates(g); err != nil {
			return err
		}

		if err := ad.Do(tx); err != nil {
			return err
		}
		return nil
	}
	if err := dao.genQ.Transaction(updateTx); err != nil {
		return err
	}

	return nil
}

// UpdateRevisionWithTx update credential revision with transaction
func (dao *credentialDao) UpdateRevisionWithTx(kit *kit.Kit, tx *gen.QueryTx, bizID uint32, id uint32) error {
	if bizID == 0 || id == 0 {
		return errors.New("credential bizID or id is zero")
	}

	m := tx.Credential
	q := tx.Credential.WithContext(kit.Ctx)
	if _, err := q.Where(m.BizID.Eq(bizID), m.ID.Eq(id)).
		Select(m.Reviser).Update(m.Reviser, kit.User); err != nil {
		return err
	}

	return nil
}<|MERGE_RESOLUTION|>--- conflicted
+++ resolved
@@ -149,12 +149,8 @@
 	}
 
 	result, count, err := q.Where(m.BizID.Eq(bizID)).
-<<<<<<< HEAD
 		Where(conds...).
-=======
-		Where(q.Where(m.Memo.Regexp("(?i)"+searchKey)).Or(m.Reviser.Regexp("(?i)"+searchKey))).
 		Order(m.ID.Desc()).
->>>>>>> 753d54b8
 		FindByPage(opt.Offset(), opt.LimitInt())
 	if err != nil {
 		return nil, 0, err
