--- conflicted
+++ resolved
@@ -46,18 +46,10 @@
 var _ Credential = new(credentialDao)
 
 type credentialDao struct {
-<<<<<<< HEAD
-	genQ     *gen.Query
-	idGen    IDGenInterface
-	auditDao AuditDao
-
-	credentialSetting cc.Credential
-=======
 	genQ              *gen.Query
 	idGen             IDGenInterface
 	auditDao          AuditDao
 	credentialSetting *cc.Credential
->>>>>>> 3d83ae01
 }
 
 // Get ..
