/*
Tencent is pleased to support the open source community by making Basic Service Configuration Platform available.
Copyright (C) 2019 THL A29 Limited, a Tencent company. All rights reserved.
Licensed under the MIT License (the "License"); you may not use this file except
in compliance with the License. You may obtain a copy of the License at
http://opensource.org/licenses/MIT
Unless required by applicable law or agreed to in writing, software distributed under
the License is distributed on an "as IS" BASIS, WITHOUT WARRANTIES OR CONDITIONS OF ANY KIND,
either express or implied. See the License for the specific language governing permissions and
limitations under the License.
*/

package dao

import (
	"errors"
	"fmt"
	"strconv"
	"time"

	"bscp.io/pkg/criteria/enumor"
	"bscp.io/pkg/criteria/errf"
	"bscp.io/pkg/dal/orm"
	"bscp.io/pkg/dal/sharding"
	"bscp.io/pkg/dal/table"
	"bscp.io/pkg/kit"
	"bscp.io/pkg/logs"
	"bscp.io/pkg/runtime/filter"
	"bscp.io/pkg/tools"
	"bscp.io/pkg/types"

	"github.com/jmoiron/sqlx"
)

// App supplies all the app related operations.
type App interface {
	// Create one app instance
	Create(kit *kit.Kit, app *table.App) (uint32, error)
	// Update one app's info
	Update(kit *kit.Kit, app *table.App) error
	// get app with id.
	Get(kit *kit.Kit, BizID, AppID uint32) (*table.App, error)
	// get app only with id.
	GetByID(kit *kit.Kit, AppID uint32) (*table.App, error)
	// List apps with options.
	List(kit *kit.Kit, opts *types.ListAppsOption) (*types.ListAppDetails, error)
	// Delete one app instance.
	Delete(kit *kit.Kit, app *table.App) error
	// ListAppMetaForCache list app's basic meta info.
	ListAppMetaForCache(kt *kit.Kit, bizID uint32, appID []uint32) (map[ /*appID*/ uint32]*types.AppCacheMeta, error)
}

var _ App = new(appDao)

type appDao struct {
	orm      orm.Interface
	sd       *sharding.Sharding
	idGen    IDGenInterface
	auditDao AuditDao
	event    Event
}

// List app's detail info with the filter's expression.
func (ap *appDao) List(kit *kit.Kit, opts *types.ListAppsOption) (*types.ListAppDetails, error) {

	if opts == nil {
		return nil, errf.New(errf.InvalidParameter, "list app options is nil")
	}

	if err := opts.Validate(types.DefaultPageOption); err != nil {
		return nil, err
	}

	sqlOpt := &filter.SQLWhereOption{
		Priority: filter.Priority{"id", "biz_id"},
		CrownedOption: &filter.CrownedOption{
			CrownedOp: filter.And,
			Rules:     []filter.RuleFactory{},
		},
	}

	// 导航查询场景
	if len(opts.BizList) > 1 {
		sqlOpt.CrownedOption.Rules = []filter.RuleFactory{
			&filter.AtomRule{
				Field: "biz_id",
				Op:    filter.OpFactory(filter.In),
				Value: opts.BizList,
			},
		}
	} else {
		sqlOpt.CrownedOption.Rules = []filter.RuleFactory{
			&filter.AtomRule{
				Field: "biz_id",
				Op:    filter.OpFactory(filter.Equal),
				Value: opts.BizID,
			},
		}
	}
<<<<<<< HEAD
	whereExpr, arg, err := opts.Filter.SQLWhereExpr(sqlOpt)
=======
	whereExpr, args, err := opts.Filter.SQLWhereExpr(sqlOpt)
>>>>>>> 10f7ff8d
	if err != nil {
		return nil, err
	}

	// 如果 app 有分库分表, 跨 spaces 查询将不可用
	// do count operation only.
	var sqlSentence []string
	sqlSentence = append(sqlSentence, "SELECT COUNT(*) FROM ", string(table.AppTable), whereExpr)
	countSql := filter.SqlJoint(sqlSentence)
<<<<<<< HEAD
	count, err := ap.orm.Do(ap.sd.ShardingOne(opts.BizID).DB()).Count(kit.Ctx, countSql, arg)
=======
	count, err := ap.orm.Do(ap.sd.ShardingOne(opts.BizID).DB()).Count(kit.Ctx, countSql, args...)
>>>>>>> 10f7ff8d
	if err != nil {
		return nil, err
	}

	// query app list for now.
	pageExpr, err := opts.Page.SQLExpr(&types.PageSQLOption{Sort: types.SortOption{Sort: "id", IfNotPresent: true}})
	if err != nil {
		return nil, err
	}

	var sqlQuery []string
	sqlQuery = append(sqlQuery, "SELECT ", table.AppColumns.NamedExpr(), " FROM ", string(table.AppTable), whereExpr, pageExpr)
	querySql := filter.SqlJoint(sqlQuery)

	list := make([]*table.App, 0)
<<<<<<< HEAD
	err = ap.orm.Do(ap.sd.ShardingOne(opts.BizID).DB()).Select(kit.Ctx, &list, querySql, arg)
=======
	err = ap.orm.Do(ap.sd.ShardingOne(opts.BizID).DB()).Select(kit.Ctx, &list, querySql, args...)
>>>>>>> 10f7ff8d
	if err != nil {
		return nil, err
	}

	return &types.ListAppDetails{Count: count, Details: list}, nil
}

// Create one app instance
func (ap *appDao) Create(kit *kit.Kit, app *table.App) (uint32, error) {

	if app == nil {
		return 0, errf.New(errf.InvalidParameter, "app is nil")
	}

	if err := app.ValidateCreate(); err != nil {
		return 0, errf.New(errf.InvalidParameter, err.Error())
	}

	// generate an app id and update to app.
	id, err := ap.idGen.One(kit, table.AppTable)
	if err != nil {
		return 0, err
	}

	app.ID = id

	var sqlSentence []string
	sqlSentence = append(sqlSentence, "INSERT INTO ", string(table.AppTable),
		" (", table.AppColumns.ColumnExpr(), ") ", "VALUES(", table.AppColumns.ColonNameExpr(), ")")
	sql := filter.SqlJoint(sqlSentence)
	eDecorator := ap.event.Eventf(kit)
	err = ap.sd.ShardingOne(app.BizID).AutoTxn(kit, func(txn *sqlx.Tx, opt *sharding.TxnOption) error {
		if err := ap.orm.Txn(txn).Insert(kit.Ctx, sql, app); err != nil {
			return err
		}

		// audit this to be create app details.
		au := &AuditOption{Txn: txn, ResShardingUid: opt.ShardingUid}
		if err = ap.auditDao.Decorator(kit, app.BizID, enumor.App).AuditCreate(app, au); err != nil {
			return fmt.Errorf("audit create app failed, err: %v", err)
		}

		// fire the event with txn to ensure the if save the event failed then the business logic is failed anyway.
		one := types.Event{
			Spec: &table.EventSpec{
				Resource:   table.Application,
				ResourceID: app.ID,
				OpType:     table.InsertOp,
			},
			Attachment: &table.EventAttachment{BizID: app.BizID, AppID: app.ID},
			Revision:   &table.CreatedRevision{Creator: kit.User, CreatedAt: time.Now()},
		}
		if err = eDecorator.Fire(one); err != nil {
			logs.Errorf("fire create app: %s event failed, err: %v, rid: %s", app.ID, err, kit.Rid)
			return errf.New(errf.DBOpFailed, "fire event failed, "+err.Error())
		}
		return nil
	})

	eDecorator.Finalizer(err)

	if err != nil {
		logs.Errorf("create app, but do auto txn failed, err: %v, rid: %s", err, kit.Rid)
		return 0, fmt.Errorf("create app, but auto run txn failed, err: %v", err)
	}

	return id, nil
}

// Update an app instance.
func (ap *appDao) Update(kit *kit.Kit, app *table.App) error {

	if app == nil {
		return errf.New(errf.InvalidParameter, "app is nil")
	}

	updateApp, err := ap.Get(kit, app.BizID, app.ID)
	if err != nil {
		return fmt.Errorf("get update app failed, err: %v", err)
	}

	if err := app.ValidateUpdate(updateApp.Spec.ConfigType); err != nil {
		return errf.New(errf.InvalidParameter, err.Error())
	}

	opts := orm.NewFieldOptions().AddBlankedFields("memo").AddIgnoredFields("id", "biz_id")
	expr, toUpdate, err := orm.RearrangeSQLDataWithOption(app, opts)
	if err != nil {
		return fmt.Errorf("prepare parsed sql expr failed, err: %v", err)
	}

	ab := ap.auditDao.Decorator(kit, app.BizID, enumor.App).PrepareUpdate(app)

	var sqlSentence []string
	sqlSentence = append(sqlSentence, "UPDATE ", string(table.AppTable), " SET ", expr, " WHERE id = ",
		strconv.Itoa(int(app.ID)), " and biz_id = ", strconv.Itoa(int(app.BizID)))
	sql := filter.SqlJoint(sqlSentence)

	eDecorator := ap.event.Eventf(kit)
	err = ap.sd.ShardingOne(app.BizID).AutoTxn(kit, func(txn *sqlx.Tx, opt *sharding.TxnOption) error {
		effected, err := ap.orm.Txn(txn).Update(kit.Ctx, sql, toUpdate)
		if err != nil {
			logs.Errorf("update app: %d failed, err: %v, rid: %v", app.ID, err, kit.Rid)
			return err
		}

		if effected == 0 {
			logs.Errorf("update one app: %d, but record not found, rid: %v", app.ID, kit.Rid)
			return errf.New(errf.RecordNotFound, orm.ErrRecordNotFound.Error())
		}

		if effected > 1 {
			logs.Errorf("update one app: %d, but got updated app count: %d, rid: %v", app.ID, effected, kit.Rid)
			return fmt.Errorf("matched app count %d is not as excepted", effected)
		}

		// do audit
		if err := ab.Do(&AuditOption{Txn: txn, ResShardingUid: opt.ShardingUid}); err != nil {
			return fmt.Errorf("do app update audit failed, err: %v", err)
		}

		// fire the event with txn to ensure the if save the event failed then the business logic is failed anyway.
		one := types.Event{
			Spec: &table.EventSpec{
				Resource:   table.Application,
				ResourceID: app.ID,
				OpType:     table.UpdateOp,
			},
			Attachment: &table.EventAttachment{BizID: app.BizID, AppID: app.ID},
			Revision:   &table.CreatedRevision{Creator: kit.User, CreatedAt: time.Now()},
		}
		if err := eDecorator.Fire(one); err != nil {
			logs.Errorf("fire update app: %s event failed, err: %v, rid: %s", app.ID, err, kit.Rid)
			return errf.New(errf.DBOpFailed, "fire event failed, "+err.Error())
		}
		return nil
	})

	eDecorator.Finalizer(err)

	if err != nil {
		return err
	}

	return nil
}

// Delete an app instance.
func (ap *appDao) Delete(kit *kit.Kit, app *table.App) error {

	if app == nil {
		return errf.New(errf.InvalidParameter, "app is nil")
	}

	if err := app.ValidateDelete(); err != nil {
		return errf.New(errf.InvalidParameter, err.Error())
	}

	ab := ap.auditDao.Decorator(kit, app.BizID, enumor.App).PrepareDelete(app.ID)

	var sqlSentence []string
	sqlSentence = append(sqlSentence, "DELETE FROM ", string(table.AppTable), " WHERE id = ",
		strconv.Itoa(int(app.ID)), " AND biz_id = ", strconv.Itoa(int(app.BizID)))
	sql := filter.SqlJoint(sqlSentence)

	eDecorator := ap.event.Eventf(kit)
	err := ap.sd.ShardingOne(app.BizID).AutoTxn(kit, func(txn *sqlx.Tx, opt *sharding.TxnOption) error {
		oldApp, err := ap.Get(kit, app.BizID, app.ID)
		if err != nil {
			return fmt.Errorf("get pre app failed, err: %v", err)
		}

		// delete the app at first.
		err = ap.orm.Txn(txn).Delete(kit.Ctx, sql)
		if err != nil {
			return err
		}

		// archived this deleted app to archive table.
		if err := ap.archiveApp(kit, txn, oldApp); err != nil {
			return err
		}

		// audit this delete app details.
		auditOpt := &AuditOption{Txn: txn, ResShardingUid: opt.ShardingUid}
		if err := ab.Do(auditOpt); err != nil {
			return fmt.Errorf("audit delete app failed, err: %v", err)
		}

		// fire the event with txn to ensure the if save the event failed then the business logic is failed anyway.
		one := types.Event{
			Spec: &table.EventSpec{
				Resource:   table.Application,
				ResourceID: app.ID,
				OpType:     table.DeleteOp,
			},
			Attachment: &table.EventAttachment{BizID: app.BizID, AppID: app.ID},
			Revision:   &table.CreatedRevision{Creator: kit.User, CreatedAt: time.Now()},
		}
		if err := eDecorator.Fire(one); err != nil {
			logs.Errorf("fire delete app: %s event failed, err: %v, rid: %s", app.ID, err, kit.Rid)
			return errf.New(errf.DBOpFailed, "fire event failed, "+err.Error())
		}

		return nil
	})

	eDecorator.Finalizer(err)

	if err != nil {
		logs.Errorf("delete app: %d failed, err: %v, rid: %v", app.ID, err, kit.Rid)
		return fmt.Errorf("delete app, but run txn failed, err: %v", err)
	}

	return nil
}

func (ap *appDao) Get(kit *kit.Kit, bizID uint32, appID uint32) (*table.App, error) {

	var sqlSentence []string
	sqlSentence = append(sqlSentence, "SELECT ", table.AppColumns.NamedExpr(), " FROM ",
		string(table.AppTable), " WHERE id = ", strconv.Itoa(int(appID)), " AND biz_id = ", strconv.Itoa(int(bizID)))
	sql := filter.SqlJoint(sqlSentence)

	one := new(table.App)
	err := ap.orm.Do(ap.sd.MustSharding(bizID)).Get(kit.Ctx, one, sql)
	if err != nil {
		return nil, fmt.Errorf("get app details failed, err: %v", err)
	}

	return one, nil
}

// GetByID 通过 AppId 查询
func (ap *appDao) GetByID(kit *kit.Kit, appID uint32) (*table.App, error) {
	var sqlSentence []string
	sqlSentence = append(sqlSentence, "SELECT ", table.AppColumns.NamedExpr(), " FROM ", string(table.AppTable),
		" WHERE id = ", strconv.Itoa(int(appID)))
	expr := filter.SqlJoint(sqlSentence)
	one := new(table.App)
	err := ap.orm.Do(ap.sd.Admin().DB()).Get(kit.Ctx, one, expr)
	if err != nil {
		return nil, fmt.Errorf("get app details failed, err: %v", err)
	}

	return one, nil
}

func getAppMode(kit *kit.Kit, orm orm.Interface, sd *sharding.Sharding, bizID, appID uint32) (table.AppMode, error) {

	var sqlSentence []string
	sqlSentence = append(sqlSentence, "SELECT ", table.AppColumns.NamedExpr(), " FROM ", string(table.AppTable),
		" WHERE id = ", strconv.Itoa(int(appID)), " AND biz_id = ", strconv.Itoa(int(bizID)))
	sql := filter.SqlJoint(sqlSentence)
	one := new(table.AppSpec)
	err := orm.Do(sd.MustSharding(bizID)).Get(kit.Ctx, one, sql)
	if err != nil {
		return "", errf.New(errf.DBOpFailed, fmt.Sprintf("get app mode failed, err: %v", err))
	}

	if err := one.Mode.Validate(); err != nil {
		return "", errf.New(errf.InvalidParameter, err.Error())
	}

	return one.Mode, nil
}

func (ap *appDao) archiveApp(kit *kit.Kit, txn *sqlx.Tx, app *table.App) error {

	id, err := ap.idGen.One(kit, table.ArchivedAppTable)
	if err != nil {
		return err
	}

	archivedApp := &table.ArchivedApp{
		ID:        id,
		AppID:     app.ID,
		BizID:     app.BizID,
		CreatedAt: time.Now(),
	}

	var sqlSentence []string
	sqlSentence = append(sqlSentence, "INSERT INTO ", string(table.ArchivedAppTable),
		" (", table.ArchivedAppColumns.ColumnExpr(), ") ", "VALUES(", table.ArchivedAppColumns.ColonNameExpr(), ")")
	sql := filter.SqlJoint(sqlSentence)
	err = ap.orm.Txn(txn).Insert(kit.Ctx, sql, archivedApp)
	if err != nil {
		return fmt.Errorf("archived delete app failed, err: %v", err)
	}

	return nil
}

// ListAppMetaForCache list app's basic meta info.
func (ap *appDao) ListAppMetaForCache(kt *kit.Kit, bizID uint32, appIDs []uint32) (
	map[uint32]*types.AppCacheMeta, error) {

	if bizID <= 0 || len(appIDs) == 0 {
		return nil, errors.New("invalid biz id or app id list")
	}

	appIDList := tools.JoinUint32(appIDs, ",")
	var sqlSentence []string
	sqlSentence = append(sqlSentence, "SELECT id, config_type AS 'spec.config_type', mode AS 'spec.mode', reload_type AS ",
		"'spec.reload.reload_type', reload_file_path AS 'spec.reload.file_reload_spec.reload_file_path' ",
		"FROM ", string(table.AppTable), " WHERE id IN (", appIDList, ") AND biz_id = ", strconv.Itoa(int(bizID)))
	sql := filter.SqlJoint(sqlSentence)
	appList := make([]*table.App, 0)
	if err := ap.orm.Do(ap.sd.MustSharding(bizID)).Select(kt.Ctx, &appList, sql); err != nil {
		return nil, fmt.Errorf("query db with app failed, err: %v", err)
	}

	meta := make(map[uint32]*types.AppCacheMeta)
	for _, one := range appList {
		meta[one.ID] = &types.AppCacheMeta{
			ConfigType: one.Spec.ConfigType,
			Mode:       one.Spec.Mode,
			Reload:     one.Spec.Reload,
		}
	}

	return meta, nil
}<|MERGE_RESOLUTION|>--- conflicted
+++ resolved
@@ -97,11 +97,7 @@
 			},
 		}
 	}
-<<<<<<< HEAD
-	whereExpr, arg, err := opts.Filter.SQLWhereExpr(sqlOpt)
-=======
 	whereExpr, args, err := opts.Filter.SQLWhereExpr(sqlOpt)
->>>>>>> 10f7ff8d
 	if err != nil {
 		return nil, err
 	}
@@ -111,11 +107,7 @@
 	var sqlSentence []string
 	sqlSentence = append(sqlSentence, "SELECT COUNT(*) FROM ", string(table.AppTable), whereExpr)
 	countSql := filter.SqlJoint(sqlSentence)
-<<<<<<< HEAD
-	count, err := ap.orm.Do(ap.sd.ShardingOne(opts.BizID).DB()).Count(kit.Ctx, countSql, arg)
-=======
 	count, err := ap.orm.Do(ap.sd.ShardingOne(opts.BizID).DB()).Count(kit.Ctx, countSql, args...)
->>>>>>> 10f7ff8d
 	if err != nil {
 		return nil, err
 	}
@@ -131,11 +123,7 @@
 	querySql := filter.SqlJoint(sqlQuery)
 
 	list := make([]*table.App, 0)
-<<<<<<< HEAD
-	err = ap.orm.Do(ap.sd.ShardingOne(opts.BizID).DB()).Select(kit.Ctx, &list, querySql, arg)
-=======
 	err = ap.orm.Do(ap.sd.ShardingOne(opts.BizID).DB()).Select(kit.Ctx, &list, querySql, args...)
->>>>>>> 10f7ff8d
 	if err != nil {
 		return nil, err
 	}
