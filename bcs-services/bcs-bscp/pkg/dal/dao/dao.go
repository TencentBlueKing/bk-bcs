/*
Tencent is pleased to support the open source community by making Basic Service Configuration Platform available.
Copyright (C) 2019 THL A29 Limited, a Tencent company. All rights reserved.
Licensed under the MIT License (the "License"); you may not use this file except
in compliance with the License. You may obtain a copy of the License at
http://opensource.org/licenses/MIT
Unless required by applicable law or agreed to in writing, software distributed under
the License is distributed on an "as IS" BASIS, WITHOUT WARRANTIES OR CONDITIONS OF ANY KIND,
either express or implied. See the License for the specific language governing permissions and
limitations under the License.
*/

// Package dao NOTES
package dao

import (
	"fmt"

	"gorm.io/driver/mysql"
	"gorm.io/gorm"
	"gorm.io/gorm/logger"
	"gorm.io/plugin/opentelemetry/tracing"
	"gorm.io/plugin/prometheus"

	"bscp.io/pkg/cc"
	"bscp.io/pkg/criteria/errf"
	"bscp.io/pkg/dal/gen"
	"bscp.io/pkg/dal/orm"
	"bscp.io/pkg/dal/sharding"
	"bscp.io/pkg/kit"
)

// Set defines all the DAO to be operated.
type Set interface {
	GenQuery() *gen.Query
	ID() IDGenInterface
	App() App
	Commit() Commit
	ConfigItem() ConfigItem
	Content() Content
	Release() Release
	ReleasedCI() ReleasedCI
	Hook() Hook
	HookRelease() HookRelease
	TemplateSpace() TemplateSpace
	Template() Template
	TemplateRelease() TemplateRelease
	Group() Group
	GroupAppBind() GroupAppBind
	ReleasedGroup() ReleasedGroup
	Publish() Publish
	IAM() IAM
	Event() Event
	BeginTx(kit *kit.Kit, bizID uint32) (*sharding.Tx, error)
	Healthz() error
	Credential() Credential
	CredentialScope() CredentialScope
	ConfigHook() ConfigHook
}

// NewDaoSet create the DAO set instance.
func NewDaoSet(opt cc.Sharding, credentialSetting cc.Credential) (Set, error) {

	sd, err := sharding.InitSharding(&opt)
	if err != nil {
		return nil, fmt.Errorf("init sharding failed, err: %v", err)
	}

	adminDB, err := gorm.Open(mysql.Open(sharding.URI(opt.AdminDatabase)), &gorm.Config{Logger: logger.Default.LogMode(logger.Info)})
	if err != nil {
		return nil, err
	}

	if e := adminDB.Use(tracing.NewPlugin(tracing.WithoutMetrics())); e != nil {
		return nil, err
	}

	// 会定期执行 SHOW STATUS; 拿状态数据
	// metricsCollector := []prometheus.MetricsCollector{
	// 	&prometheus.MySQL{VariableNames: []string{"Threads_running"}},
	// }

	if e := adminDB.Use(prometheus.New(prometheus.Config{})); e != nil {
		return nil, err
	}

	// auditor 分库, 注意需要在分表前面
	// auditorDB := sharding.MustShardingAuditor(adminDB)

	// biz 分表 mysql.Dialector -> sharding.ShardingDialector
	// 不支持 sqlparser.QualifiedRef, 暂时去掉, 参考 issue https://github.com/go-gorm/sharding/pull/32
	// if err := sharding.InitBizSharding(adminDB); err != nil {
	// 	return nil, err
	// }

	// 初始化 Gen 配置
	genQ := gen.Use(adminDB)

	ormInst := orm.Do(opt)
	idDao := &idGenerator{sd: sd, genQ: genQ}
	auditDao, err := NewAuditDao(adminDB, ormInst, sd, idDao)
	if err != nil {
		return nil, fmt.Errorf("new audit dao failed, err: %v", err)
	}

	s := &set{
		orm:               ormInst,
		db:                adminDB,
		genQ:              genQ,
		sd:                sd,
		credentialSetting: credentialSetting,
		idGen:             idDao,
		auditDao:          auditDao,
		event:             &eventDao{orm: ormInst, sd: sd, idGen: idDao},
		lock:              &lockDao{orm: ormInst, idGen: idDao},
	}

	return s, nil
}

type set struct {
	orm               orm.Interface
	genQ              *gen.Query
	db                *gorm.DB
	sd                *sharding.Sharding
	credentialSetting cc.Credential
	idGen             IDGenInterface
	auditDao          AuditDao
	event             Event
	lock              LockDao
}

// GenQuery returns the gen Query object
func (s *set) GenQuery() *gen.Query {
	return s.genQ
}

// ID returns the resource id generator DAO
func (s *set) ID() IDGenInterface {
	return s.idGen
}

// App returns the application's DAO
func (s *set) App() App {
	return &appDao{
		orm:      s.orm,
		sd:       s.sd,
		idGen:    s.idGen,
		auditDao: s.auditDao,
		event:    s.event,
	}
}

// Commit returns the commits' DAO
func (s *set) Commit() Commit {
	return &commitDao{
		orm:      s.orm,
		sd:       s.sd,
		idGen:    s.idGen,
		auditDao: s.auditDao,
	}
}

// ConfigItem returns the config item's DAO
func (s *set) ConfigItem() ConfigItem {
	return &configItemDao{
		orm:      s.orm,
		sd:       s.sd,
		idGen:    s.idGen,
		auditDao: s.auditDao,
		lock:     s.lock,
	}
}

// Content returns the content's DAO
func (s *set) Content() Content {
	return &contentDao{
		orm:      s.orm,
		sd:       s.sd,
		idGen:    s.idGen,
		auditDao: s.auditDao,
	}
}

// Release returns the release's DAO
func (s *set) Release() Release {
	return &releaseDao{
		orm:      s.orm,
		genQ:     s.genQ,
		sd:       s.sd,
		idGen:    s.idGen,
		auditDao: s.auditDao,
	}
}

// ReleasedCI returns the released config item's DAO
func (s *set) ReleasedCI() ReleasedCI {
	return &releasedCIDao{
		orm:      s.orm,
		sd:       s.sd,
		idGen:    s.idGen,
		auditDao: s.auditDao,
	}
}

// Hook returns the hook's DAO
func (s *set) Hook() Hook {
	return &hookDao{
		orm:      s.orm,
		sd:       s.sd,
		idGen:    s.idGen,
		auditDao: s.auditDao,
	}
}

// TemplateSpace returns the template space's DAO
func (s *set) TemplateSpace() TemplateSpace {
	return &templateSpaceDao{
		idGen:    s.idGen,
		auditDao: s.auditDao,
		genQ:     s.genQ,
	}
}

<<<<<<< HEAD
// Template returns the template's DAO
func (s *set) Template() Template {
	return &templateDao{
		idGen:    s.idGen,
		auditDao: s.auditDao,
		genQ:     s.genQ,
=======
// Hook returns the hook's DAO
func (s *set) Hook() Hook {
	return &hookDao{
		idGen:    s.idGen,
		auditDao: s.auditDao,
		genQ:     s.genQ,
	}
}

// HookRelease returns the hookRelease's DAO
func (s *set) HookRelease() HookRelease {
	return &hookReleaseDao{
		idGen:    s.idGen,
		auditDao: s.auditDao,
		genQ:     s.genQ,
>>>>>>> 69ff7226
	}
}

// TemplateRelease returns the template release's DAO
func (s *set) TemplateRelease() TemplateRelease {
	return &templateReleaseDao{
		idGen:    s.idGen,
		auditDao: s.auditDao,
		genQ:     s.genQ,
	}
}

// Group returns the group's DAO
func (s *set) Group() Group {
	return &groupDao{
		orm:      s.orm,
		sd:       s.sd,
		idGen:    s.idGen,
		auditDao: s.auditDao,
		lock:     s.lock,
	}
}

// GroupAppBind returns the group app bind's DAO
func (s *set) GroupAppBind() GroupAppBind {
	return &groupAppDao{
		orm:      s.orm,
		sd:       s.sd,
		idGen:    s.idGen,
		auditDao: s.auditDao,
		lock:     s.lock,
	}
}

// ReleasedGroup returns the currnet release's DAO
func (s *set) ReleasedGroup() ReleasedGroup {
	return &releasedGroupDao{
		orm:      s.orm,
		sd:       s.sd,
		idGen:    s.idGen,
		auditDao: s.auditDao,
		lock:     s.lock,
	}
}

// Publish returns the publish operation related DAO
func (s *set) Publish() Publish {
	return &pubDao{
		orm:      s.orm,
		sd:       s.sd,
		idGen:    s.idGen,
		auditDao: s.auditDao,
		event:    s.event,
	}
}

// BeginTx return sharding one db instance's transaction.
func (s *set) BeginTx(kit *kit.Kit, bizID uint32) (*sharding.Tx, error) {
	if bizID <= 0 {
		return nil, errf.New(errf.InvalidParameter, "biz id not set")
	}

	tx, err := s.sd.ShardingOne(bizID).BeginTx(kit)
	if err != nil {
		return nil, err
	}
	return tx, nil
}

// IAM returns the iam operation related DAO
func (s *set) IAM() IAM {
	return &iamDao{
		orm: s.orm,
		sd:  s.sd,
	}
}

// Event returns the event operation related DAO
func (s *set) Event() Event {
	return &eventDao{
		orm:   s.orm,
		sd:    s.sd,
		idGen: s.idGen,
	}
}

// Healthz check mysql healthz.
func (s *set) Healthz() error {
	return s.sd.Healthz()
}

// Credential returns the Credential's DAO
func (s *set) Credential() Credential {
	return &credentialDao{
		orm:               s.orm,
		sd:                s.sd,
		credentialSetting: s.credentialSetting,
		idGen:             s.idGen,
		auditDao:          s.auditDao,
		event:             s.event,
	}
}

// CredentialScope returns the Credential scope's DAO
func (s *set) CredentialScope() CredentialScope {
	return &credentialScopeDao{
		orm:      s.orm,
		sd:       s.sd,
		idGen:    s.idGen,
		auditDao: s.auditDao,
	}
}

// ConfigHook returns the configHook's DAO
func (s *set) ConfigHook() ConfigHook {
	return &configHookDao{
		genQ:     s.genQ,
		idGen:    s.idGen,
		auditDao: s.auditDao,
	}
}<|MERGE_RESOLUTION|>--- conflicted
+++ resolved
@@ -206,10 +206,18 @@
 // Hook returns the hook's DAO
 func (s *set) Hook() Hook {
 	return &hookDao{
-		orm:      s.orm,
-		sd:       s.sd,
-		idGen:    s.idGen,
-		auditDao: s.auditDao,
+		idGen:    s.idGen,
+		auditDao: s.auditDao,
+		genQ:     s.genQ,
+	}
+}
+
+// HookRelease returns the hookRelease's DAO
+func (s *set) HookRelease() HookRelease {
+	return &hookReleaseDao{
+		idGen:    s.idGen,
+		auditDao: s.auditDao,
+		genQ:     s.genQ,
 	}
 }
 
@@ -222,30 +230,12 @@
 	}
 }
 
-<<<<<<< HEAD
 // Template returns the template's DAO
 func (s *set) Template() Template {
 	return &templateDao{
 		idGen:    s.idGen,
 		auditDao: s.auditDao,
 		genQ:     s.genQ,
-=======
-// Hook returns the hook's DAO
-func (s *set) Hook() Hook {
-	return &hookDao{
-		idGen:    s.idGen,
-		auditDao: s.auditDao,
-		genQ:     s.genQ,
-	}
-}
-
-// HookRelease returns the hookRelease's DAO
-func (s *set) HookRelease() HookRelease {
-	return &hookReleaseDao{
-		idGen:    s.idGen,
-		auditDao: s.auditDao,
-		genQ:     s.genQ,
->>>>>>> 69ff7226
 	}
 }
 
