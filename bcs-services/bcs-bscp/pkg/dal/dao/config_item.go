--- conflicted
+++ resolved
@@ -232,26 +232,12 @@
 		return nil, err
 	}
 
-<<<<<<< HEAD
-	var sql string
-	var sqlSentence []string
-	if opts.Page.Count {
-		// this is a count request, then do count operation only.
-		sqlSentence = append(sqlSentence, "SELECT COUNT(*) FROM ", string(table.ConfigItemTable), whereExpr)
-		sql = filter.SqlJoint(sqlSentence)
-		var count uint32
-		count, err = dao.orm.Do(dao.sd.ShardingOne(opts.BizID).DB()).Count(kit.Ctx, sql, arg)
-		if err != nil {
-			return nil, err
-		}
-
-		return &types.ListConfigItemDetails{Count: count, Details: make([]*table.ConfigItem, 0)}, nil
-=======
-	countSql := fmt.Sprintf(`SELECT COUNT(*) FROM %s %s`, table.ConfigItemTable, whereExpr)
-	count, err := dao.orm.Do(dao.sd.ShardingOne(opts.BizID).DB()).Count(kit.Ctx, countSql)
-	if err != nil {
-		return nil, err
->>>>>>> 9ae878cd
+	var sqlSentenceCount []string
+	sqlSentenceCount = append(sqlSentenceCount, "SELECT COUNT(*) FROM ", string(table.ConfigItemTable), whereExpr)
+	countSql := filter.SqlJoint(sqlSentenceCount)
+	count, err := dao.orm.Do(dao.sd.ShardingOne(opts.BizID).DB()).Count(kit.Ctx, countSql, arg)
+	if err != nil {
+		return nil, err
 	}
 
 	// query config item list for now.
@@ -260,13 +246,9 @@
 		return nil, err
 	}
 
-<<<<<<< HEAD
+	var sqlSentence []string
 	sqlSentence = append(sqlSentence, "SELECT ", table.ConfigItemColumns.NamedExpr(), " FROM ", string(table.ConfigItemTable), whereExpr, pageExpr)
-	sql = filter.SqlJoint(sqlSentence)
-=======
-	sql := fmt.Sprintf(`SELECT %s FROM %s %s %s`,
-		table.ConfigItemColumns.NamedExpr(), table.ConfigItemTable, whereExpr, pageExpr)
->>>>>>> 9ae878cd
+	sql := filter.SqlJoint(sqlSentence)
 
 	list := make([]*table.ConfigItem, 0)
 	err = dao.orm.Do(dao.sd.ShardingOne(opts.BizID).DB()).Select(kit.Ctx, &list, sql, arg)
