--- conflicted
+++ resolved
@@ -25,11 +25,7 @@
 	whereExpr string) (bool, error) {
 
 	var sqlSentence []string
-<<<<<<< HEAD
-	sqlSentence = append(sqlSentence, "SELECT EXISTS(SELECT * FROM ", string(tableName), " ", whereExpr)
-=======
 	sqlSentence = append(sqlSentence, "SELECT EXISTS(SELECT * FROM ", string(tableName), " ", whereExpr, ")")
->>>>>>> 10f7ff8d
 	sql := filter.SqlJoint(sqlSentence)
 
 	var result int8
