--- conflicted
+++ resolved
@@ -422,11 +422,7 @@
 			},
 		},
 	}
-<<<<<<< HEAD
-	whereExpr, arg, err := opts.Filter.SQLWhereExpr(sqlOpt)
-=======
 	whereExpr, args, err := opts.Filter.SQLWhereExpr(sqlOpt)
->>>>>>> 10f7ff8d
 	if err != nil {
 		return nil, err
 	}
@@ -438,11 +434,7 @@
 		sqlSentence = append(sqlSentence, "SELECT COUNT(*) FROM ", string(table.PublishedStrategyHistoryTable), whereExpr)
 		sql = filter.SqlJoint(sqlSentence)
 		var count uint32
-<<<<<<< HEAD
-		count, err = pd.orm.Do(pd.sd.ShardingOne(opts.BizID).DB()).Count(kit.Ctx, sql, arg)
-=======
 		count, err = pd.orm.Do(pd.sd.ShardingOne(opts.BizID).DB()).Count(kit.Ctx, sql, args...)
->>>>>>> 10f7ff8d
 		if err != nil {
 			return nil, err
 		}
