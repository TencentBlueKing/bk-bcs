--- conflicted
+++ resolved
@@ -206,11 +206,7 @@
 			},
 		},
 	}
-<<<<<<< HEAD
-	whereExpr, arg, err := opts.Filter.SQLWhereExpr(sqlOpt)
-=======
 	whereExpr, args, err := opts.Filter.SQLWhereExpr(sqlOpt)
->>>>>>> 10f7ff8d
 	if err != nil {
 		return nil, err
 	}
@@ -222,11 +218,7 @@
 		sqlSentence = append(sqlSentence, "SELECT COUNT(*) FROM ", string(table.StrategySetTable), whereExpr)
 		sql = filter.SqlJoint(sqlSentence)
 		var count uint32
-<<<<<<< HEAD
-		count, err = dao.orm.Do(dao.sd.ShardingOne(opts.BizID).DB()).Count(kit.Ctx, sql, arg)
-=======
 		count, err = dao.orm.Do(dao.sd.ShardingOne(opts.BizID).DB()).Count(kit.Ctx, sql, args...)
->>>>>>> 10f7ff8d
 		if err != nil {
 			return nil, err
 		}
@@ -243,11 +235,7 @@
 	sqlSentence = append(sqlSentence, "SELECT ", table.StrategySetColumns.NamedExpr(), " FROM ", string(table.StrategySetTable), whereExpr, pageExpr)
 	sql = filter.SqlJoint(sqlSentence)
 	list := make([]*table.StrategySet, 0)
-<<<<<<< HEAD
-	err = dao.orm.Do(dao.sd.ShardingOne(opts.BizID).DB()).Select(kit.Ctx, &list, sql, arg)
-=======
 	err = dao.orm.Do(dao.sd.ShardingOne(opts.BizID).DB()).Select(kit.Ctx, &list, sql, args...)
->>>>>>> 10f7ff8d
 	if err != nil {
 		return nil, err
 	}
