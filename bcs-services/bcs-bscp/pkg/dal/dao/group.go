/*
Tencent is pleased to support the open source community by making Basic Service Configuration Platform available.
Copyright (C) 2019 THL A29 Limited, a Tencent company. All rights reserved.
Licensed under the MIT License (the "License"); you may not use this file except
in compliance with the License. You may obtain a copy of the License at
http://opensource.org/licenses/MIT
Unless required by applicable law or agreed to in writing, software distributed under
the License is distributed on an "AS IS" BASIS, WITHOUT WARRANTIES OR CONDITIONS OF ANY KIND,
either express or implied. See the License for the specific language governing permissions and
limitations under the License.
*/

package dao

import (
	"fmt"
	"strconv"

	"github.com/jmoiron/sqlx"

	"bscp.io/pkg/criteria/enumor"
	"bscp.io/pkg/criteria/errf"
	"bscp.io/pkg/dal/orm"
	"bscp.io/pkg/dal/sharding"
	"bscp.io/pkg/dal/table"
	"bscp.io/pkg/kit"
	"bscp.io/pkg/logs"
	"bscp.io/pkg/runtime/filter"
	"bscp.io/pkg/types"
)

// Group supplies all the group related operations.
type Group interface {
	// Create one group instance.
	Create(kit *kit.Kit, group *table.Group) (uint32, error)
	// Update one group's info.
	Update(kit *kit.Kit, group *table.Group) error
	// List groups with options.
	List(kit *kit.Kit, opts *types.ListGroupsOption) (*types.ListGroupDetails, error)
	// Delete one strategy instance.
	Delete(kit *kit.Kit, strategy *table.Group) error
}

var _ Group = new(groupDao)

type groupDao struct {
	orm      orm.Interface
	sd       *sharding.Sharding
	idGen    IDGenInterface
	auditDao AuditDao
	lock     LockDao
}

// Create one group instance.
func (dao *groupDao) Create(kit *kit.Kit, g *table.Group) (uint32, error) {

	if g == nil {
		return 0, errf.New(errf.InvalidParameter, "group is nil")
	}

	if err := g.ValidateCreate(); err != nil {
		return 0, errf.New(errf.InvalidParameter, err.Error())
	}

	if err := dao.validateAttachmentResExist(kit, g.Attachment); err != nil {
		return 0, err
	}

	// generate a group id and update to group.
	id, err := dao.idGen.One(kit, table.GroupTable)
	if err != nil {
		return 0, err
	}

	g.ID = id
	var sqlSentence []string
	sqlSentence = append(sqlSentence, "INSERT INTO ", string(table.GroupTable), " (", table.GroupColumns.ColumnExpr(), ")  VALUES(", table.GroupColumns.ColonNameExpr(), ")")

	sql := filter.SqlJoint(sqlSentence)

	err = dao.sd.ShardingOne(g.Attachment.BizID).AutoTxn(kit,
		func(txn *sqlx.Tx, opt *sharding.TxnOption) error {
			if err := dao.orm.Txn(txn).Insert(kit.Ctx, sql, g); err != nil {
				return err
			}

			// audit this to be created group details.
			au := &AuditOption{Txn: txn, ResShardingUid: opt.ShardingUid}
			if err = dao.auditDao.Decorator(kit, g.Attachment.BizID,
				enumor.Group).AuditCreate(g, au); err != nil {
				return fmt.Errorf("audit create group failed, err: %v", err)
			}

			return nil
		})

	if err != nil {
		logs.Errorf("create group, but do auto txn failed, err: %v, rid: %s", err, kit.Rid)
		return 0, fmt.Errorf("create group, but auto run txn failed, err: %v", err)
	}

	return id, nil
}

// Update one group instance.
func (dao *groupDao) Update(kit *kit.Kit, g *table.Group) error {

	if g == nil {
		return errf.New(errf.InvalidParameter, "group is nil")
	}

	if err := g.ValidateUpdate(); err != nil {
		return errf.New(errf.InvalidParameter, err.Error())
	}

	if err := dao.validateAttachmentAppExist(kit, g.Attachment); err != nil {
		return err
	}

	opts := orm.NewFieldOptions().AddBlankedFields("memo").AddIgnoredFields(
		"id", "biz_id", "app_id")
	expr, toUpdate, err := orm.RearrangeSQLDataWithOption(g, opts)
	if err != nil {
		return fmt.Errorf("prepare parsed sql expr failed, err: %v", err)
	}

	ab := dao.auditDao.Decorator(kit, g.Attachment.BizID, enumor.Group).PrepareUpdate(g)

	var sqlSentence []string
	sqlSentence = append(sqlSentence, "UPDATE ", string(table.GroupTable), " SET ", expr, " WHERE id = ", strconv.Itoa(int(g.ID)),
		" AND biz_id = ", strconv.Itoa(int(g.Attachment.BizID)))
	sql := filter.SqlJoint(sqlSentence)

	err = dao.sd.ShardingOne(g.Attachment.BizID).AutoTxn(kit,
		func(txn *sqlx.Tx, opt *sharding.TxnOption) error {
			var effected int64
			effected, err = dao.orm.Txn(txn).Update(kit.Ctx, sql, toUpdate)
			if err != nil {
				logs.Errorf("update group: %d failed, err: %v, rid: %v", g.ID, err, kit.Rid)
				return err
			}

			if effected == 0 {
				logs.Errorf("update one group: %d, but record not found, rid: %v", g.ID, kit.Rid)
				return errf.New(errf.RecordNotFound, orm.ErrRecordNotFound.Error())
			}

			if effected > 1 {
				logs.Errorf("update one group: %d, but got updated group count: %d, rid: %v", g.ID,
					effected, kit.Rid)
				return fmt.Errorf("matched group count %d is not as excepted", effected)
			}

			// do audit
			if err := ab.Do(&AuditOption{Txn: txn, ResShardingUid: opt.ShardingUid}); err != nil {
				return fmt.Errorf("do group update audit failed, err: %v", err)
			}

			return nil
		})

	if err != nil {
		return err
	}

	return nil
}

// List groups with options.
func (dao *groupDao) List(kit *kit.Kit, opts *types.ListGroupsOption) (
	*types.ListGroupDetails, error) {

	if opts == nil {
		return nil, errf.New(errf.InvalidParameter, "list group options null")
	}

	po := &types.PageOption{
		EnableUnlimitedLimit: true,
		DisabledSort:         false,
	}

	if err := opts.Validate(po); err != nil {
		return nil, err
	}

	sqlOpt := &filter.SQLWhereOption{
		Priority: filter.Priority{"id", "biz_id", "app_id"},
		CrownedOption: &filter.CrownedOption{
			CrownedOp: filter.And,
			Rules: []filter.RuleFactory{
				&filter.AtomRule{
					Field: "biz_id",
					Op:    filter.Equal.Factory(),
					Value: opts.BizID,
				},
				&filter.AtomRule{
					Field: "app_id",
					Op:    filter.Equal.Factory(),
					Value: opts.AppID,
				},
			},
		},
	}
<<<<<<< HEAD
	whereExpr, arg, err := opts.Filter.SQLWhereExpr(sqlOpt)
=======
	whereExpr, args, err := opts.Filter.SQLWhereExpr(sqlOpt)
>>>>>>> 10f7ff8d
	if err != nil {
		return nil, err
	}
	var sqlSentenceCount []string
	sqlSentenceCount = append(sqlSentenceCount, "SELECT COUNT(*) FROM ", string(table.GroupTable), whereExpr)
	countSql := filter.SqlJoint(sqlSentenceCount)
<<<<<<< HEAD
	count, err := dao.orm.Do(dao.sd.ShardingOne(opts.BizID).DB()).Count(kit.Ctx, countSql, arg)
=======
	count, err := dao.orm.Do(dao.sd.ShardingOne(opts.BizID).DB()).Count(kit.Ctx, countSql, args...)
>>>>>>> 10f7ff8d
	if err != nil {
		return nil, err
	}

	// query group list for now.
	pageExpr, err := opts.Page.SQLExpr(&types.PageSQLOption{Sort: types.SortOption{Sort: "id", IfNotPresent: true}})
	if err != nil {
		return nil, err
	}

	var sqlSentence []string
	sqlSentence = append(sqlSentence, "SELECT ", table.GroupColumns.NamedExpr(), " FROM ", string(table.GroupTable), whereExpr, pageExpr)
	sql := filter.SqlJoint(sqlSentence)

	list := make([]*table.Group, 0)
<<<<<<< HEAD
	err = dao.orm.Do(dao.sd.ShardingOne(opts.BizID).DB()).Select(kit.Ctx, &list, sql, arg)
=======
	err = dao.orm.Do(dao.sd.ShardingOne(opts.BizID).DB()).Select(kit.Ctx, &list, sql, args...)
>>>>>>> 10f7ff8d
	if err != nil {
		return nil, err
	}

	return &types.ListGroupDetails{Count: count, Details: list}, nil
}

// Delete one group instance.
func (dao *groupDao) Delete(kit *kit.Kit, g *table.Group) error {

	if g == nil {
		return errf.New(errf.InvalidParameter, "group is nil")
	}

	if err := g.ValidateDelete(); err != nil {
		return errf.New(errf.InvalidParameter, err.Error())
	}

	if err := dao.validateAttachmentAppExist(kit, g.Attachment); err != nil {
		return err
	}

	// validate group under if strategy not exist.
	if err := dao.validateStrategyNotExist(kit, g.ID, g.Attachment.BizID); err != nil {
		return err
	}

	ab := dao.auditDao.Decorator(kit, g.Attachment.BizID, enumor.Group).PrepareDelete(g.ID)
	var sqlSentence []string
	sqlSentence = append(sqlSentence, "DELETE FROM ", string(table.GroupTable), " WHERE id = ", strconv.Itoa(int(g.ID)),
		" AND biz_id = ", strconv.Itoa(int(g.Attachment.BizID)))
	expr := filter.SqlJoint(sqlSentence)

	err := dao.sd.ShardingOne(g.Attachment.BizID).AutoTxn(kit, func(txn *sqlx.Tx, opt *sharding.TxnOption) error {
		// delete the group at first.
		err := dao.orm.Txn(txn).Delete(kit.Ctx, expr)
		if err != nil {
			return err
		}

		// audit this delete group details.
		auditOpt := &AuditOption{Txn: txn, ResShardingUid: opt.ShardingUid}
		if err := ab.Do(auditOpt); err != nil {
			return fmt.Errorf("audit delete group failed, err: %v", err)
		}

		// decrease the group lock count after the deletion
		lock := lockKey.Group(g.Attachment.BizID, g.Attachment.AppID)
		if err := dao.lock.DecreaseCount(kit, lock, &LockOption{Txn: txn}); err != nil {
			return err
		}

		return nil
	})

	if err != nil {
		logs.Errorf("delete group: %d failed, err: %v, rid: %v", g.ID, err, kit.Rid)
		return fmt.Errorf("delete group, but run txn failed, err: %v", err)
	}

	return nil
}

// validateAttachmentResExist validate if attachment resource exists before creating group.
func (dao *groupDao) validateAttachmentResExist(kit *kit.Kit, am *table.GroupAttachment) error {
	return dao.validateAttachmentAppExist(kit, am)
}

// validateAttachmentAppExist validate if attachment app exists before creating group.
func (dao *groupDao) validateAttachmentAppExist(kit *kit.Kit, am *table.GroupAttachment) error {
	var sqlSentence []string
	sqlSentence = append(sqlSentence, "WHERE id = ", strconv.Itoa(int(am.AppID)), " AND biz_id = ", strconv.Itoa(int(am.BizID)))
	sql := filter.SqlJoint(sqlSentence)
	exist, err := isResExist(kit, dao.orm, dao.sd.ShardingOne(am.BizID), table.AppTable, sql)
	if err != nil {
		return err
	}

	if !exist {
		return errf.New(errf.RelatedResNotExist, fmt.Sprintf("group attached app %d is not exist", am.AppID))
	}

	return nil
}

// validateStrategyNotExist validate this group under if strategy not exist.
func (dao *groupDao) validateStrategyNotExist(kt *kit.Kit, bizID, id uint32) error {
	var sqlSentence []string
	sqlSentence = append(sqlSentence, "WHERE biz_id = ", strconv.Itoa(int(bizID)), " AND strategy_set_id = ", strconv.Itoa(int(bizID)))
	sql := filter.SqlJoint(sqlSentence)
	exist, err := isResExist(kt, dao.orm, dao.sd.ShardingOne(bizID), table.StrategyTable, sql)
	if err != nil {
		return err
	}

	if exist {
		return errf.New(errf.InvalidParameter, "there are still strategy under the current group")
	}

	return nil
}<|MERGE_RESOLUTION|>--- conflicted
+++ resolved
@@ -201,22 +201,14 @@
 			},
 		},
 	}
-<<<<<<< HEAD
-	whereExpr, arg, err := opts.Filter.SQLWhereExpr(sqlOpt)
-=======
 	whereExpr, args, err := opts.Filter.SQLWhereExpr(sqlOpt)
->>>>>>> 10f7ff8d
 	if err != nil {
 		return nil, err
 	}
 	var sqlSentenceCount []string
 	sqlSentenceCount = append(sqlSentenceCount, "SELECT COUNT(*) FROM ", string(table.GroupTable), whereExpr)
 	countSql := filter.SqlJoint(sqlSentenceCount)
-<<<<<<< HEAD
-	count, err := dao.orm.Do(dao.sd.ShardingOne(opts.BizID).DB()).Count(kit.Ctx, countSql, arg)
-=======
 	count, err := dao.orm.Do(dao.sd.ShardingOne(opts.BizID).DB()).Count(kit.Ctx, countSql, args...)
->>>>>>> 10f7ff8d
 	if err != nil {
 		return nil, err
 	}
@@ -232,11 +224,7 @@
 	sql := filter.SqlJoint(sqlSentence)
 
 	list := make([]*table.Group, 0)
-<<<<<<< HEAD
-	err = dao.orm.Do(dao.sd.ShardingOne(opts.BizID).DB()).Select(kit.Ctx, &list, sql, arg)
-=======
 	err = dao.orm.Do(dao.sd.ShardingOne(opts.BizID).DB()).Select(kit.Ctx, &list, sql, args...)
->>>>>>> 10f7ff8d
 	if err != nil {
 		return nil, err
 	}
