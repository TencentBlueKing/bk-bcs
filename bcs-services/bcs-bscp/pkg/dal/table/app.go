--- conflicted
+++ resolved
@@ -24,35 +24,6 @@
 type App struct {
 	// ID is an auto-increased value, which is an application's
 	// unique identity.
-<<<<<<< HEAD
-	ID uint32 `db:"id" json:"id" gorm:"primaryKey"`
-	// BizID is the business is which this app belongs to
-	BizID uint32 `db:"biz_id" json:"biz_id" gorm:"primaryKey"`
-	// Spec is a collection of app's specifics defined with user
-	Spec *AppSpec `db:"spec" json:"spec" gorm:"embedded"`
-	// Revision record this app's revision information
-	Revision *Revision `db:"revision" gorm:"embedded"`
-}
-
-// TableName is the Hook's database table name.
-func (h *App) TableName() string {
-	return "applications"
-}
-
-// AppID HookRes interface
-func (h *App) AppID() uint32 {
-	return h.ID
-}
-
-// ResID HookRes interface
-func (h *App) ResID() uint32 {
-	return h.ID
-}
-
-// ResType HookRes interface
-func (h *App) ResType() string {
-	return "application"
-=======
 	ID uint32 `json:"id" gorm:"primaryKey"`
 	// BizID is the business is which this app belongs to
 	BizID uint32 `json:"biz_id" gorm:"column:biz_id"`
@@ -80,7 +51,6 @@
 // ResType AuditRes interface
 func (a *App) ResType() string {
 	return "app"
->>>>>>> bab36666
 }
 
 // ValidateCreate validate app's info when created.
@@ -160,21 +130,12 @@
 	Name string `json:"name" gorm:"column:name"`
 	// ConfigType defines which type is this configuration, different type has the
 	// different ways to be consumed.
-<<<<<<< HEAD
-	ConfigType ConfigType `db:"config_type" json:"config_type" gorm:"embedded"`
-	// Mode defines what mode of this app works at.
-	// Mode can not be updated once it is created.
-	Mode   AppMode `db:"mode" json:"mode"`
-	Memo   string  `db:"memo" json:"memo"`
-	Reload *Reload `db:"reload" json:"reload" gorm:"embedded"`
-=======
 	ConfigType ConfigType `json:"config_type" gorm:"column:config_type"`
 	// Mode defines what mode of this app works at.
 	// Mode can not be updated once it is created.
 	Mode   AppMode `json:"mode" gorm:"column:mode"`
 	Memo   string  `json:"memo" gorm:"column:memo"`
 	Reload *Reload `json:"reload" gorm:"embedded"`
->>>>>>> bab36666
 }
 
 const (
@@ -287,13 +248,8 @@
 // Reload is a collection of app reload specifics defined with user. only is used when this app is file config type.
 // Reload is used to control how bscp sidecar notifies applications to go to reload config files.
 type Reload struct {
-<<<<<<< HEAD
-	ReloadType     AppReloadType   `db:"reload_type" json:"reload_type"`
-	FileReloadSpec *FileReloadSpec `db:"file_reload_spec" json:"file_reload_spec" gorm:"embedded"`
-=======
 	ReloadType     AppReloadType   `json:"reload_type" gorm:"column:reload_type"`
 	FileReloadSpec *FileReloadSpec `json:"file_reload_spec" gorm:"embedded"`
->>>>>>> bab36666
 }
 
 // IsEmpty reload.
