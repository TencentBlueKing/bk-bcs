/*
Tencent is pleased to support the open source community by making Basic Service Configuration Platform available.
Copyright (C) 2019 THL A29 Limited, a Tencent company. All rights reserved.
Licensed under the MIT License (the "License"); you may not use this file except
in compliance with the License. You may obtain a copy of the License at
http://opensource.org/licenses/MIT
Unless required by applicable law or agreed to in writing, software distributed under
the License is distributed on an "as IS" BASIS, WITHOUT WARRANTIES OR CONDITIONS OF ANY KIND,
either express or implied. See the License for the specific language governing permissions and
limitations under the License.
*/

package types

import (
	"errors"
	"fmt"
	"strconv"

	"bscp.io/pkg/criteria/errf"
	"bscp.io/pkg/runtime/filter"
)

const (
	// DefaultMaxPageLimit is the default value of the max page limitation.
	DefaultMaxPageLimit = uint(1000)
)

// DefaultPageOption is the default BasePage's option.
var DefaultPageOption = &PageOption{
	EnableUnlimitedLimit: false,
	MaxLimit:             DefaultMaxPageLimit,
	DisabledSort:         false,
}

// PageOption defines the options to validate the
// BasePage's configuration.
type PageOption struct {
	// EnableUnlimitedLimit allows user to query resources with unlimited
	// limitation. if true, then the 'Limit' option will not be checked.
	EnableUnlimitedLimit bool `json:"enable_unlimited_limit"`
	// MaxLimit defines max limit value of a page.
	MaxLimit uint `json:"max_limit"`
	// DisableSort defines the sort field is not allowed to be defined by the user.
	// then system defined sort field is used.
	// Note: this option does not work when use the page to generate SQL expression,
	// which means call the method of BasePage's SQLExpr().
	DisabledSort bool `json:"disabled_sort"`
}

// Order is the direction when do sort operation.
type Order string

const (
	// Ascending sort data with ascending direction
	// this is the default sort direction.
	Ascending Order = "ASC"
	// Descending sort data with descending direction
	Descending Order = "DESC"
)

// Validate the sort direction is valid or not
func (sd Order) Validate() error {
	if len(sd) == 0 {
		return nil
	}

	switch sd {
	case Ascending:
	case Descending:
	default:
		return fmt.Errorf("unsupported sort direction: %s", sd)
	}

	return nil
}

// Order returns the sort direction, if not set, use
// ascending as the default direction.
func (sd Order) Order() Order {
	switch sd {
	case Ascending:
		return Ascending
	case Descending:
		return Descending
	default:
		// set Ascending as the default sort direction.
		return Descending
	}
}

// BasePage define the basic page limitation to query resources.
type BasePage struct {
	// Count describe if this query only return the total request
	// count of the resources.
	// If true, then the request will only return the total count
	// without the resource's detail infos. and start, limit must
	// be 0.
	Count bool `json:"count"`
	// Start is the start position of the queried resource's page.
	// Note:
	// 1. Start only works when the Count = false.
	// 2. Start's minimum value is 0, not 1.
	// 3. if PageOption.EnableUnlimitedLimit = true, then Start = 0
	//   and Limit = 0 means query all the resources at once.
	Start uint32 `json:"start"`
	// Limit is the total returned resources at once query.
	// Limit only works when the Count = false.
	Limit uint `json:"limit"`
	// Sort defines use which field to sort the queried resources.
	// only 'one' field is supported to do sort.
	// Sort only works when the Count = false.
	Sort string `json:"sort"`
	// Order is the direction when do sort operation.
	// it works only when the Sort is set.
	Order Order `json:"order"`
	// All defines whether query all the resources at once.
	All bool `json:"all"`
}

// Offset 偏移量
func (bp *BasePage) Offset() int {
	return int(bp.Start)
}

// LimitInt Limit int类型值
func (bp *BasePage) LimitInt() int {
	return int(bp.Limit)
}

// Validate the base page's options.
// if the page option is not set, use the default configuration.
func (bp BasePage) Validate(opt ...*PageOption) (err error) {
	if len(opt) >= 2 {
		return errors.New("at most one page options is allows")
	}

	if bp.Count {
		if bp.Start > 0 {
			return errors.New("count is enabled, page.start should be 0")
		}

		if bp.Limit > 0 {
			return errors.New("count is enabled, page.limit should be 0")
		}

		if len(bp.Sort) > 0 {
			return errors.New("count is enabled, page.sort should be null")
		}

		if len(bp.Order) > 0 {
			return errors.New("count is enabled, page.order should be empty")
		}

		return nil
	}

	maxLimit := DefaultMaxPageLimit
	enableUnlimited := false
	if len(opt) != 0 {
		// option is configured, validate it
		one := opt[0]
		if one.MaxLimit > 0 {
			maxLimit = one.MaxLimit
		}

		enableUnlimited = one.EnableUnlimitedLimit

		if one.DisabledSort {
			if len(bp.Sort) > 0 {
				return errors.New("page.sort is not allowed")
			}

			if len(bp.Order) > 0 {
				return errors.New("invalid page.order, page.order is not allowed")
			}
		}
	}

<<<<<<< HEAD
	if enableUnlimited {
		// allow the unlimited query, then valid this.
		if bp.Start < 0 || bp.Limit < 0 {
			return errors.New("page.start >= 0, page.limit value should >= 0")
		}
	} else if !bp.All {
		// only validate when not query all the resources
=======
	if !enableUnlimited {
		// not allow the unlimited query, then valid this.
>>>>>>> 753d54b8
		// if the user is not allowed to query with unlimited limit, then
		// 1. limit should >=1
		// 2. validate whether the limit is larger than the max limit value
		if bp.Limit == 0 {
			return errors.New("page.limit value should >= 1")
		}

		if bp.Limit > maxLimit {
			return fmt.Errorf("invalid page.limit max value: %d", maxLimit)
		}
	}

	// if direction is set, then validate it.
	if len(bp.Order) != 0 {
		if err := bp.Order.Validate(); err != nil {
			return err
		}
	}

	return nil
}

// PageSQLOption defines the options to generate a sql expression
// based on the BasePage.
type PageSQLOption struct {
	// Sort defines the field to do sort.
	// Note:
	// 1. If set, then user defined Sort field will be overlapped.
	// 2. Sort field should always be an indexed field in db.
	Sort SortOption `json:"sort"`
}

// SortOption defines how to set the order column when do the BasePage.SQLExpr
// operation.
type SortOption struct {
	// Sort defines the sorted column.
	Sort string `json:"sort"`
	// IfNotPresent means if the sort column is not defined by user, then
	// use this Sort column as default.
	IfNotPresent bool `json:"if_not_present"`
	// ForceOverlap means no matter what sort column defined, use this
	// Sort column overlapped.
	// Note: ForceOverlap option have more priority than IfNotPresent
	ForceOverlap bool `json:"force_overlap"`
}

// SQLExpr return the expression of the query clause based one the page options.
// Note:
//  1. do not call this, when it's a count request.
//  2. if sort is not set, use the default resource's identity 'id' as the sort key.
//  3. if Sort is set by the system(PageSQLOption.Sort), then use its Sort value
//     according to the various options.
//
// see the test case to get more returned example and learn the supported scenarios.
func (bp BasePage) SQLExpr(ps *PageSQLOption) (where string, err error) {
	defer func() {
		if err != nil {
			err = errf.New(errf.InvalidParameter, err.Error())
		}
	}()

	if ps == nil {
		return "", errors.New("page sql option is nil")
	}

	if bp.Count {
		// this is a count query clause.
		return "", errors.New("page.count is enabled, do not support generate SQL expression")
	}

	var sort string
	if ps.Sort.ForceOverlap {
		// force overlapped user defined sort field.
		sort = ps.Sort.Sort
	} else {
		if ps.Sort.IfNotPresent && len(bp.Sort) == 0 {
			// user note defined sort, then use default sort.
			sort = ps.Sort.Sort
		} else {
			// use user defined sort column
			sort = bp.Sort
		}
	}

	if len(sort) == 0 {
		// if sort is not set, use the default resource's
		// identity id as the default sort column.
		sort = "id"
	}
	var sqlSentence []string
	sqlSentence = append(sqlSentence, " ORDER BY ", sort)
	expr := filter.SqlJoint(sqlSentence)

	if bp.Start == 0 && bp.Limit == 0 {
		// this is a special scenario, which means query all the resources at once.
		return fmt.Sprintf(" %s %s", expr, bp.Order.Order()), nil
	}

	// if Start >=1, then Limit can not be 0.
	if bp.Limit == 0 {
		return "", errors.New("page.limit value should >= 1")
	}

	// bp.Limit is > 0, already validated upper.
	var sqlSentenceLimit []string
	sqlSentenceLimit = append(sqlSentenceLimit, expr, " ", string(bp.Order.Order()), " LIMIT ", strconv.Itoa(int(bp.Limit)), " OFFSET ", strconv.Itoa(int(bp.Start)))
	expr = filter.SqlJoint(sqlSentenceLimit)
	return expr, nil
}<|MERGE_RESOLUTION|>--- conflicted
+++ resolved
@@ -177,18 +177,9 @@
 		}
 	}
 
-<<<<<<< HEAD
-	if enableUnlimited {
-		// allow the unlimited query, then valid this.
-		if bp.Start < 0 || bp.Limit < 0 {
-			return errors.New("page.start >= 0, page.limit value should >= 0")
-		}
-	} else if !bp.All {
-		// only validate when not query all the resources
-=======
-	if !enableUnlimited {
+	// only validate when not query all the resources
+	if !enableUnlimited && !bp.All {
 		// not allow the unlimited query, then valid this.
->>>>>>> 753d54b8
 		// if the user is not allowed to query with unlimited limit, then
 		// 1. limit should >=1
 		// 2. validate whether the limit is larger than the max limit value
