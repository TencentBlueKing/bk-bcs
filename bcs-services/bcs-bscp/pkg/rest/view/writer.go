--- conflicted
+++ resolved
@@ -43,18 +43,13 @@
 // GenericResponseWriter 自定义Write，自动补充 data 和 web_annotations 数据
 type GenericResponseWriter struct {
 	http.ResponseWriter
-<<<<<<< HEAD
-	authorizer   auth.Authorizer
-	annotation   *webannotation.Annotation
 	isDataStruct bool
-	err          error // low-level runtime error
-=======
 	ctx        context.Context
 	msg        proto.Message
 	authorizer auth.Authorizer
 	annotation *webannotation.Annotation
 	err        error // low-level runtime error
->>>>>>> 0515919f
+
 }
 
 // Write http write 接口实现
@@ -64,7 +59,6 @@
 		return w.ResponseWriter.Write(data)
 	}
 
-<<<<<<< HEAD
 	// data struct 类型不需要处理
 	if w.isDataStruct {
 		// data 需要是合法的 json 格式, 蓝鲸老的规范需要添加 code
@@ -72,7 +66,7 @@
 			return w.ResponseWriter.Write(ndata)
 		}
 		return w.ResponseWriter.Write(data)
-=======
+
 	w.beforeWriteHook(w.ctx, w.msg)
 
 	if w.msg != nil {
@@ -84,7 +78,6 @@
 				return 0, err
 			}
 		}
->>>>>>> 0515919f
 	}
 
 	buf := bytes.NewBufferString(`{"data":`)
