all:
	@cd base && make
	@cd app && make
	@cd config-item && make
	@cd content && make
	@cd commit && make
	@cd release && make
	@cd released-ci && make
	@cd event && make
	@cd hook && make
	@cd hook-release && make
	@cd group && make
	@cd released-group && make
	@cd credential && make
	@cd credential-scope && make
	@cd template-space && make
<<<<<<< HEAD
	@cd template && make
	@cd template-release && make
=======
	@cd config-hook && make
>>>>>>> 69ff7226

clean:
	@cd base && make clean
	@cd app && make clean
	@cd config-item && make clean
	@cd commit && make clean
	@cd content && make clean
	@cd release && make clean
	@cd released-ci && make clean
	@cd event && make clean
	@cd hook && make
	@cd hook-release && make clean
	@cd group && make clean
	@cd released-group && make clean
	@cd credential && make clean
	@cd credential-scope && make clean
	@cd template-space && make clean
<<<<<<< HEAD
	@cd template && make clean
	@cd template-release && make clean
=======
	@cd config-hook && make clean
>>>>>>> 69ff7226
<|MERGE_RESOLUTION|>--- conflicted
+++ resolved
@@ -14,12 +14,9 @@
 	@cd credential && make
 	@cd credential-scope && make
 	@cd template-space && make
-<<<<<<< HEAD
 	@cd template && make
 	@cd template-release && make
-=======
 	@cd config-hook && make
->>>>>>> 69ff7226
 
 clean:
 	@cd base && make clean
@@ -37,9 +34,6 @@
 	@cd credential && make clean
 	@cd credential-scope && make clean
 	@cd template-space && make clean
-<<<<<<< HEAD
+	@cd config-hook && make clean
 	@cd template && make clean
-	@cd template-release && make clean
-=======
-	@cd config-hook && make clean
->>>>>>> 69ff7226
+	@cd template-release && make clean