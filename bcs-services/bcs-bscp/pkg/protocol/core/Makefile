all:
	@cd base && make
	@cd app && make
	@cd config-item && make
	@cd content && make
	@cd commit && make
	@cd release && make
	@cd released-ci && make
	@cd event && make
	@cd hook && make
	@cd hook-revision && make
	@cd group && make
	@cd released-group && make
	@cd credential && make
	@cd credential-scope && make
	@cd template-space && make
	@cd template && make
	@cd template-revision && make
	@cd template-set && make
	@cd app-template-binding && make
	@cd template-binding-relation && make
	@cd template-variable && make
	@cd app-template-variable && make
	@cd kv && make
<<<<<<< HEAD
	@cd released-kv && make
=======
	@cd error && make
>>>>>>> 63a6539e

clean:
	@cd base && make clean
	@cd app && make clean
	@cd config-item && make clean
	@cd commit && make clean
	@cd content && make clean
	@cd release && make clean
	@cd released-ci && make clean
	@cd event && make clean
	@cd hook && make
	@cd hook-revision && make clean
	@cd group && make clean
	@cd released-group && make clean
	@cd credential && make clean
	@cd credential-scope && make clean
	@cd template-space && make clean
	@cd template && make clean
	@cd template-revision && make clean
	@cd template-set && make clean
	@cd app-template-binding && make clean
	@cd template-binding-relation && make clean
	@cd template-variable && make clean
	@cd app-template-variable && make clean
	@cd kv && make clean
<<<<<<< HEAD
	@cd released-kv && make clean
=======
	@cd error && make clean
>>>>>>> 63a6539e
<|MERGE_RESOLUTION|>--- conflicted
+++ resolved
@@ -22,11 +22,8 @@
 	@cd template-variable && make
 	@cd app-template-variable && make
 	@cd kv && make
-<<<<<<< HEAD
+	@cd error && make
 	@cd released-kv && make
-=======
-	@cd error && make
->>>>>>> 63a6539e
 
 clean:
 	@cd base && make clean
@@ -52,8 +49,5 @@
 	@cd template-variable && make clean
 	@cd app-template-variable && make clean
 	@cd kv && make clean
-<<<<<<< HEAD
-	@cd released-kv && make clean
-=======
 	@cd error && make clean
->>>>>>> 63a6539e
+	@cd released-kv && make clean