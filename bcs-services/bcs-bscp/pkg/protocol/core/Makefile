all:
	@cd base && make
	@cd app && make
	@cd config-item && make
	@cd content && make
	@cd commit && make
	@cd release && make
	@cd instance && make
	@cd released-ci && make
	@cd strategy && make
	@cd strategy-set && make
	@cd event && make
	@cd hook && make
	@cd group && make
<<<<<<< HEAD
	@cd released-group && make
=======
	@cd group-current-release && make
	@cd credential && make
	@cd credential-scope && make
>>>>>>> d2cd0a4a

clean:
	@cd base && make clean
	@cd app && make clean
	@cd config-item && make clean
	@cd commit && make clean
	@cd content && make clean
	@cd instance && make clean
	@cd release && make clean
	@cd released-ci && make clean
	@cd strategy && make clean
	@cd strategy-set && make clean
	@cd event && make clean
	@cd hook && make
	@cd group && make clean
<<<<<<< HEAD
	@cd released-group && make clean
=======
	@cd group-current-release && make clean
	@cd credential && make clean
	@cd credential-scope && make clean
>>>>>>> d2cd0a4a
<|MERGE_RESOLUTION|>--- conflicted
+++ resolved
@@ -12,13 +12,9 @@
 	@cd event && make
 	@cd hook && make
 	@cd group && make
-<<<<<<< HEAD
 	@cd released-group && make
-=======
-	@cd group-current-release && make
 	@cd credential && make
 	@cd credential-scope && make
->>>>>>> d2cd0a4a
 
 clean:
 	@cd base && make clean
@@ -34,10 +30,6 @@
 	@cd event && make clean
 	@cd hook && make
 	@cd group && make clean
-<<<<<<< HEAD
 	@cd released-group && make clean
-=======
-	@cd group-current-release && make clean
 	@cd credential && make clean
-	@cd credential-scope && make clean
->>>>>>> d2cd0a4a
+	@cd credential-scope && make clean