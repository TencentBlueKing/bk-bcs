--- conflicted
+++ resolved
@@ -22,11 +22,7 @@
 	@cd template-variable && make
 	@cd app-template-variable && make
 	@cd kv && make
-<<<<<<< HEAD
-=======
-	@cd error && make
 	@cd released-kv && make
->>>>>>> b1ab661c
 
 clean:
 	@cd base && make clean
@@ -51,10 +47,5 @@
 	@cd template-binding-relation && make clean
 	@cd template-variable && make clean
 	@cd app-template-variable && make clean
-<<<<<<< HEAD
 	@cd kv && make clean
-=======
-	@cd kv && make clean
-	@cd error && make clean
 	@cd released-kv && make clean
->>>>>>> b1ab661c
