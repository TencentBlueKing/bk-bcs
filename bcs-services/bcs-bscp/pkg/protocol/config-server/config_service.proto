--- conflicted
+++ resolved
@@ -857,15 +857,6 @@
 
 message ListAllGroupsResp {
     message ListAllGroupsData {
-<<<<<<< HEAD
-        uint32                 id                = 1;
-        string                 name              = 2;
-        bool                   public            = 3;
-        repeated string        bind_apps         = 4;
-        google.protobuf.Struct selector          = 5;
-        uint32                 released_apps_num = 6;
-        bool                   edited            = 7;
-=======
         message BindApp {
             uint32 id   = 1;
             string name = 2;
@@ -877,7 +868,6 @@
         google.protobuf.Struct selector = 5;
         uint32 released_apps_num        = 6;
         bool edited                     = 7;
->>>>>>> d7ce9d1f
     }
     repeated ListAllGroupsData details = 1;
 }
