syntax = "proto3";

import "bscp.io/pkg/protocol/core/app/app.proto";
import "bscp.io/pkg/protocol/core/base/base.proto";
import "bscp.io/pkg/protocol/core/config-item/config_item.proto";
import "bscp.io/pkg/protocol/core/commit/commit.proto";
import "bscp.io/pkg/protocol/core/content/content.proto";
import "bscp.io/pkg/protocol/core/credential/credential.proto";
import "bscp.io/pkg/protocol/core/credential-scope/credential-scope.proto";
import "bscp.io/pkg/protocol/core/group/group.proto";
import "bscp.io/pkg/protocol/core/hook/hook.proto";
import "bscp.io/pkg/protocol/core/release/release.proto";
import "bscp.io/pkg/protocol/core/released-ci/released_ci.proto";
<<<<<<< HEAD
import "bscp.io/pkg/protocol/core/strategy-set/strategy_set.proto";
import "bscp.io/pkg/protocol/core/strategy/strategy.proto";
import "bscp.io/pkg/protocol/core/hook/hook.proto";
import "bscp.io/pkg/protocol/core/hook-release/hook_release.proto";
import "bscp.io/pkg/protocol/core/template-space/template_space.proto";
import "bscp.io/pkg/protocol/core/group/group.proto";
import "bscp.io/pkg/protocol/core/instance/instance.proto";
import "bscp.io/pkg/protocol/core/credential/credential.proto";
import "bscp.io/pkg/protocol/core/credential-scope/credential-scope.proto";
import "bscp.io/pkg/protocol/core/config-hook/config_hook.proto";
=======
import "bscp.io/pkg/protocol/core/template/template.proto";
import "bscp.io/pkg/protocol/core/template-space/template_space.proto";
import "bscp.io/pkg/protocol/core/template-release/template_release.proto";
>>>>>>> bab36666
import "google/api/annotations.proto";
import "google/protobuf/struct.proto";

package pbds;

option go_package = "bscp.io/pkg/protocol/data-service;pbds";

service Data {
    // app related interface.
    rpc CreateApp(CreateAppReq) returns (CreateResp) {}
    rpc UpdateApp(UpdateAppReq) returns (pbbase.EmptyResp) {}
    rpc DeleteApp(DeleteAppReq) returns (pbbase.EmptyResp) {}
    rpc GetApp(GetAppReq) returns (pbapp.App) {}
    rpc GetAppByID(GetAppByIDReq) returns (pbapp.App) {}
    rpc GetAppByName(GetAppByNameReq) returns (pbapp.App) {}
    rpc ListAppsRest(ListAppsRestReq) returns (ListAppsResp) {}
    rpc ListAppsByIDs(ListAppsByIDsReq) returns (ListAppsByIDsResp) {}

    // config item related interface.
    rpc CreateConfigItem(CreateConfigItemReq) returns (CreateResp) {}
    rpc BatchUpsertConfigItems(BatchUpsertConfigItemsReq) returns (pbbase.EmptyResp) {}
    rpc UpdateConfigItem(UpdateConfigItemReq) returns (pbbase.EmptyResp) {}
    rpc DeleteConfigItem(DeleteConfigItemReq) returns (pbbase.EmptyResp) {}
    rpc GetConfigItem(GetConfigItemReq) returns (pbci.ConfigItem) {}
    rpc ListConfigItems(ListConfigItemsReq) returns (ListConfigItemsResp) {}
    rpc ListConfigItemCount(ListConfigItemCountReq) returns (ListConfigItemCountResp) {}

    // config hook related interface.
    rpc CreateConfigHook(CreateConfigHookReq) returns (CreateResp) {}
    rpc UpdateConfigHook(UpdateConfigHookReq) returns (pbbase.EmptyResp) {}
    rpc GetConfigHook(GetConfigHookReq) returns (pbch.ConfigHook) {}

    // content related interface.
    rpc CreateContent(CreateContentReq) returns (CreateResp) {}
    rpc GetContent(GetContentReq) returns (pbcontent.Content) {}
    rpc ListContents(ListContentsReq) returns (ListContentsResp) {}

    // commit related interface.
    rpc CreateCommit(CreateCommitReq) returns (CreateResp) {}
    rpc GetLatestCommit(GetLatestCommitReq) returns (pbcommit.Commit) {}
    rpc ListCommits(ListCommitsReq) returns (ListCommitsResp) {}

    // release related interface.
    rpc CreateRelease(CreateReleaseReq) returns (CreateResp) {}
    rpc ListReleases(ListReleasesReq) returns (ListReleasesResp) {}

    // released config item related interface.
    rpc GetReleasedConfigItem(GetReleasedCIReq) returns (pbrci.ReleasedConfigItem) {}
    rpc ListReleasedConfigItems(ListReleasedCIsReq) returns (ListReleasedCIsResp) {}

    // hook related interface.
    rpc CreateHook(CreateHookReq) returns (CreateResp) {}
    rpc ListHooks(ListHooksReq) returns (ListHooksResp) {}
    rpc DeleteHook(DeleteHookReq) returns (pbbase.EmptyResp) {}
    rpc ListHookTags(ListHookTagReq) returns (ListHookTagResp) {}
    rpc GetHook(GetHookReq) returns (GetHookResp) {}

    // hook release interface.
    rpc CreateHookRelease(CreateHookReleaseReq) returns (CreateResp) {}
    rpc ListHookReleases(ListHookReleasesReq) returns (ListHookReleasesResp) {}
    rpc GetHookReleaseByID(GetHookReleaseByIdReq) returns (pbhr.HookRelease){}
    rpc DeleteHookRelease(DeleteHookReleaseReq) returns (pbbase.EmptyResp){}
    rpc PublishHookRelease(PublishHookReleaseReq) returns (pbbase.EmptyResp){}
    rpc GetHookReleaseByPubState(GetByPubStateReq) returns (pbhr.HookRelease){}
    rpc UpdateHookRelease(UpdateHookReleaseReq) returns (pbbase.EmptyResp) {}
    rpc ListHookReleasesReferences(ListHookReleasesReferencesReq) returns (ListHookReleasesReferencesResp) {}

    // template space related interface.
    rpc CreateTemplateSpace(CreateTemplateSpaceReq) returns (CreateResp) {}
    rpc ListTemplateSpaces(ListTemplateSpacesReq) returns (ListTemplateSpacesResp) {}
    rpc UpdateTemplateSpace(UpdateTemplateSpaceReq) returns (pbbase.EmptyResp) {}
    rpc DeleteTemplateSpace(DeleteTemplateSpaceReq) returns (pbbase.EmptyResp) {}

    // template related interface.
    rpc CreateTemplate(CreateTemplateReq) returns (CreateResp) {}
    rpc ListTemplates(ListTemplatesReq) returns (ListTemplatesResp) {}
    rpc UpdateTemplate(UpdateTemplateReq) returns (pbbase.EmptyResp) {}
    rpc DeleteTemplate(DeleteTemplateReq) returns (pbbase.EmptyResp) {}

    // template release related interface.
    rpc CreateTemplateRelease(CreateTemplateReleaseReq) returns (CreateResp) {}
    rpc ListTemplateReleases(ListTemplateReleasesReq) returns (ListTemplateReleasesResp) {}
    rpc DeleteTemplateRelease(DeleteTemplateReleaseReq) returns (pbbase.EmptyResp) {}

    // group related interface.
    rpc CreateGroup(CreateGroupReq) returns (CreateResp) {}
    rpc ListGroups(ListGroupsReq) returns (ListGroupsResp) {}
    rpc ListAppGroups(ListAppGroupsReq) returns (ListAppGroupsResp) {}
    rpc UpdateGroup(UpdateGroupReq) returns (pbbase.EmptyResp) {}
    rpc DeleteGroup(DeleteGroupReq) returns (pbbase.EmptyResp) {}

    // group current release related interface.
    rpc CountGroupsReleasedApps(CountGroupsReleasedAppsReq) returns (CountGroupsReleasedAppsResp) {}
    rpc ListGroupRleasesdApps(ListGroupRleasesdAppsReq) returns (ListGroupRleasesdAppsResp) {}

    // publish related interface.
    rpc Publish(PublishReq) returns (PublishResp) {}
    rpc GenerateReleaseAndPublish(GenerateReleaseAndPublishReq) returns (PublishResp) {}

    // credential related interface
    rpc CreateCredential(CreateCredentialReq) returns (CreateResp) {}
    rpc ListCredentials(ListCredentialReq) returns (ListCredentialResp) {}
    rpc DeleteCredential(DeleteCredentialReq) returns (pbbase.EmptyResp) {}
    rpc UpdateCredential(UpdateCredentialReq) returns (pbbase.EmptyResp) {}

    // credential scope related interface
    rpc ListCredentialScopes(ListCredentialScopesReq) returns (ListCredentialScopesResp) {}
    rpc UpdateCredentialScopes(UpdateCredentialScopesReq) returns (UpdateCredentialScopesResp) {}

    // used iam pull resource callback.
    rpc ListInstances(ListInstancesReq) returns (ListInstancesResp) {}

    // Ping verifies if the grpc connection is still alive.
    rpc Ping(PingMsg) returns (PingMsg) {
        option (google.api.http) = {
            post: "/ping"
            body: "*"
        };
    }
}
message UpdateCredentialScopesReq {
    uint32                         biz_id        = 1;
    uint32                         credential_id = 2;
    repeated pbcrs.UpdateScopeSpec updated       = 3;
    repeated string                created       = 4;
    repeated uint32                deleted       = 5;
}
message UpdateCredentialScopesResp{}

message DeleteCredentialScopesReq{
    repeated uint32                 id         = 1;
    pbcrs.CredentialScopeAttachment attachment = 2;
}

message DeleteCredentialScopesResp{}

message ListCredentialScopesReq {
    uint32 biz_id        = 1;
    uint32 credential_id = 2;
}

message ListCredentialScopesResp {
    uint32                             count   = 1;
    repeated pbcrs.CredentialScopeList details = 2;
}

message CreateCredentialScopeReq {
    pbcrs.CredentialScopeAttachment attachment = 1;
    repeated string                 spec       = 2;
}

message CreateCredentialReq {
    pbcredential.CredentialAttachment attachment = 1;
    pbcredential.CredentialSpec       spec       = 2;
}

message ListCredentialReq {
    uint32 biz_id    = 1;
    string searchKey = 2;
    uint32 start     = 3;
    uint32 limit     = 4;
}

message ListCredentialResp{
    uint32                               count   = 1;
    repeated pbcredential.CredentialList details = 2;
}

message UpdateCredentialReq{
    uint32                            id         = 1;
    pbcredential.CredentialAttachment attachment = 2;
    pbcredential.CredentialSpec       spec       = 3;
}

message DeleteCredentialReq {
    uint32                            id         = 1;
    pbcredential.CredentialAttachment attachment = 2;
}

message EnableCredentialReq {
    uint32 id     = 1;
    uint32 biz_id = 2;
    bool   enable = 3;
}

message CreateResp {
    uint32 id = 1;
}

message UpdateConfigHookReq {
    uint32                    id         = 1;
    pbch.ConfigHookAttachment attachment = 2;
    pbch.ConfigHookSpec       spec       = 3;
}

message GetConfigHookReq {
    uint32 biz_id = 1;
    uint32 app_id = 2;
}

message CreateAppReq {
    uint32        biz_id = 1;
    pbapp.AppSpec spec   = 2;
}

message UpdateAppReq {
    uint32        id     = 1;
    uint32        biz_id = 2;
    pbapp.AppSpec spec   = 3;
}

message DeleteAppReq {
    uint32 id     = 1;
    uint32 biz_id = 2;
}

message GetAppReq {
    uint32 biz_id = 1;
    uint32 app_id = 2;
}

message GetAppByIDReq {
    uint32 app_id = 1;
}

message GetAppByNameReq {
    uint32 biz_id   = 1;
    string app_name = 2;
}

message ListAppsRestReq {
    string biz_id   = 1;  // 多个以逗号分割
    uint32 start    = 2;
    uint32 limit    = 3;
    string operator = 4;
    string name     = 5;
}

message ListAppsResp {
    uint32             count   = 1;
    repeated pbapp.App details = 2;
}

message ListAppsByIDsReq {
    repeated uint32 ids = 1;
}

message ListAppsByIDsResp {
    repeated pbapp.App details = 1;
}

message CreateConfigItemReq {
    pbci.ConfigItemAttachment config_item_attachment = 1;
    pbci.ConfigItemSpec       config_item_spec       = 2;
    pbcontent.ContentSpec     content_spec           = 3;
}

message BatchUpsertConfigItemsReq {
    message ConfigItem {
        pbci.ConfigItemAttachment config_item_attachment = 1;
        pbci.ConfigItemSpec       config_item_spec       = 2;
        pbcontent.ContentSpec     content_spec           = 3;
    }
    uint32              biz_id = 1;
    uint32              app_id = 2;
    repeated ConfigItem items  = 3;
}

message UpdateConfigItemReq {
    uint32                    id         = 1;
    pbci.ConfigItemAttachment attachment = 2;
    pbci.ConfigItemSpec       spec       = 3;
}

message DeleteConfigItemReq {
    uint32                    id         = 1;
    pbci.ConfigItemAttachment attachment = 2;
}

message GetConfigItemReq {
    uint32 id     = 1;
    uint32 biz_id = 2;
    uint32 app_id = 3;
}

message ListConfigItemsReq {
    uint32 biz_id     = 1;
    uint32 app_id     = 2;
    uint32 release_id = 3;
    uint32 start      = 4;
    uint32 limit      = 5;
    bool   all        = 6;
    string searchKey  = 7;
}

message ListConfigItemsResp {
    uint32                   count   = 1;
    repeated pbci.ConfigItem details = 2;
}

message ListConfigItemCountReq {
    uint32          biz_id = 1;
    repeated uint32 app_id = 2;
}

message ListConfigItemCountResp {
    repeated pbci.ListConfigItemCounts details = 1;
}

message CreateConfigHookReq {
    pbch.ConfigHookAttachment attachment = 1;
    pbch.ConfigHookSpec       spec       = 2;
}

message CreateContentReq {
    pbcontent.ContentAttachment attachment = 1;
    pbcontent.ContentSpec       spec       = 2;
}

message GetContentReq {
    uint32 id     = 1;
    uint32 biz_id = 2;
    uint32 app_id = 3;
}

message ListContentsReq {
    uint32                 biz_id = 1;
    uint32                 app_id = 2;
    google.protobuf.Struct filter = 3;
    pbbase.BasePage        page   = 4;
}

message ListContentsResp {
    uint32                     count   = 1;
    repeated pbcontent.Content details = 2;
}

message CreateCommitReq {
    pbcommit.CommitAttachment attachment = 1;
    uint32                    content_id = 2;
    string                    memo       = 3;
}

message GetLatestCommitReq {
    uint32 biz_id         = 1;
    uint32 app_id         = 2;
    uint32 config_item_id = 3;
}

message ListCommitsReq {
    uint32                 biz_id = 1;
    uint32                 app_id = 2;
    google.protobuf.Struct filter = 3;
    pbbase.BasePage        page   = 4;
}

message ListCommitsResp {
    uint32                   count   = 1;
    repeated pbcommit.Commit details = 2;
}

message CreateReleaseReq {
    pbrelease.ReleaseAttachment attachment = 1;
    pbrelease.ReleaseSpec       spec       = 2;
}

message ListReleasesReq {
    uint32                 biz_id     = 1;
    uint32                 app_id     = 2;
    bool                   deprecated = 3;
    google.protobuf.Struct filter     = 4;
    pbbase.BasePage        page       = 5;
}

message ListReleasesResp {
    uint32                     count   = 1;
    repeated pbrelease.Release details = 2;
}

message GetReleasedCIReq {
    uint32 biz_id         = 1;
    uint32 app_id         = 2;
    uint32 config_item_id = 3;
    uint32 release_id     = 4;
}

message ListReleasedCIsReq {
    uint32                 biz_id = 1;
    google.protobuf.Struct filter = 2;
    pbbase.BasePage        page   = 3;
}

message ListReleasedCIsResp {
    uint32                            count   = 1;
    repeated pbrci.ReleasedConfigItem details = 2;
}

message CreateHookReq {
    pbhook.HookAttachment attachment = 1;
    pbhook.HookSpec       spec       = 2;
}

message ListHookTagReq {
    uint32 biz_id = 1;
}

message GetHookReq {
    uint32 biz_id  = 1;
    uint32 hook_id = 2;
}

message GetHookResp {
    uint32 id = 1;
    GetHookInfoSpec spec = 2;
    pbhook.HookAttachment attachment = 3;
    pbbase.Revision revision = 4;
}

message GetHookInfoSpec {
    string name         = 1;
    string type         = 3;
    string tag          = 4;
    string memo         = 5;
    uint32 publish_num  = 7;
    message Releases  {
        uint32 not_release_id = 1;
    }
    Releases releases  = 8;
}

message ListHooksReq {
    uint32 biz_id  = 1;
    string name    = 2;
    string tag     = 3;
    bool   all     = 5;
    bool   not_tag = 6;
    uint32 start   = 7;
    uint32 limit   = 8;
}

message ListHooksResp {
    uint32               count   = 1;
    repeated pbhook.Hook details = 2;
}

message ListHookTagResp {
    repeated pbhook.CountHookTags details = 1;
}

message DeleteHookReq {
    uint32                id         = 1;
    pbhook.HookAttachment attachment = 2;
}

message CreateHookReleaseReq {
    pbhr.HookReleaseAttachment attachment = 1;
    pbhr.HookReleaseSpec       spec       = 2;
}

message ListHookReleasesReq {
    uint32 biz_id       = 1;
    uint32 hook_id      = 2;
    string search_key   = 3;
    uint32 start        = 4;
    uint32 limit        = 5;
    bool   all          = 6;
    string state        = 7;
}

message ListHookReleasesResp {
    uint32                    count   = 1;
    repeated pbhr.HookRelease details = 2;
}

message GetHookReleaseByIdReq {
    uint32 biz_id       = 1;
    uint32 hook_id      = 2;
    uint32 id           = 3;
}

message DeleteHookReleaseReq {
    uint32 biz_id       = 1;
    uint32 hook_id      = 2;
    uint32 id           = 3;
}

message PublishHookReleaseReq {
    uint32 biz_id       = 1;
    uint32 hook_id      = 2;
    uint32 id           = 3;
}

message GetByPubStateReq {
    uint32 biz_id       = 1;
    uint32 hook_id      = 2;
    string state        = 3;
}

message UpdateHookReleaseReq {
    uint32                       id         = 1;
    pbhr.HookReleaseAttachment   attachment = 2;
    pbhr.HookReleaseSpec         spec       = 3;
}

message ListHookReleasesReferencesReq {
    uint32 biz_id       = 1;
    uint32 hook_id      = 2;
    uint32 releases_id  = 3;
    uint32 start        = 4;
    uint32 limit        = 5;
}

message ListHookReleasesReferencesResp {
    uint32   count                    = 1;
    repeated pbhr.ListHookReleasesReferencesDetails details = 2;
}

message CreateTemplateSpaceReq {
    pbts.TemplateSpaceAttachment attachment = 1;
    pbts.TemplateSpaceSpec       spec       = 2;
}

message ListTemplateSpacesReq {
    uint32 biz_id = 1;
    uint32 start  = 2;
    uint32 limit  = 3;
}

message ListTemplateSpacesResp {
    uint32                      count   = 1;
    repeated pbts.TemplateSpace details = 2;
}

message UpdateTemplateSpaceReq {
    uint32                       id         = 1;
    pbts.TemplateSpaceAttachment attachment = 2;
    pbts.TemplateSpaceSpec       spec       = 3;
}

message DeleteTemplateSpaceReq {
    uint32                       id         = 1;
    pbts.TemplateSpaceAttachment attachment = 2;
}

message CreateTemplateReq {
    pbtemplate.TemplateAttachment attachment = 1;
    pbtemplate.TemplateSpec       spec       = 2;
    pbtr.TemplateReleaseSpec      tr_spec    = 3;
}

message ListTemplatesReq {
    uint32 biz_id            = 1;
    uint32 template_space_id = 2;
    uint32 start             = 3;
    uint32 limit             = 4;
}

message ListTemplatesResp {
    uint32                       count   = 1;
    repeated pbtemplate.Template details = 2;
}

message UpdateTemplateReq {
    uint32                        id         = 1;
    pbtemplate.TemplateAttachment attachment = 2;
    pbtemplate.TemplateSpec       spec       = 3;
}

message DeleteTemplateReq {
    uint32                        id         = 1;
    pbtemplate.TemplateAttachment attachment = 2;
}

message CreateTemplateReleaseReq {
    pbtr.TemplateReleaseAttachment attachment = 1;
    pbtr.TemplateReleaseSpec       spec       = 2;
}

message ListTemplateReleasesReq {
    uint32 biz_id            = 1;
    uint32 template_space_id = 2;
    uint32 template_id       = 3;
    uint32 start             = 4;
    uint32 limit             = 5;
}

message ListTemplateReleasesResp {
    uint32                        count   = 1;
    repeated pbtr.TemplateRelease details = 2;
}

message DeleteTemplateReleaseReq {
    uint32                         id         = 1;
    pbtr.TemplateReleaseAttachment attachment = 2;
}

message CreateGroupReq {
    pbgroup.GroupAttachment attachment = 1;
    pbgroup.GroupSpec       spec       = 2;
}

message ListGroupsReq {
    uint32                 biz_id = 1;
    google.protobuf.Struct filter = 2;
    pbbase.BasePage        page   = 3;
}

message ListGroupsResp {
    uint32                 count   = 1;
    repeated pbgroup.Group details = 2;
}

message ListAppGroupsReq {
    uint32 biz_id = 1;
    uint32 app_id = 2;
}

message ListAppGroupsResp {
    message ListAppGroupsData {
        uint32                 group_id     = 1;
        string                 group_name   = 2;
        uint32                 release_id   = 3;
        string                 release_name = 4;
        google.protobuf.Struct old_selector = 5;
        google.protobuf.Struct new_selector = 6;
        bool                   edited       = 7;
    }
    repeated ListAppGroupsData details = 1;
}

message UpdateGroupReq {
    uint32                  id         = 1;
    pbgroup.GroupAttachment attachment = 2;
    pbgroup.GroupSpec       spec       = 3;
}

message DeleteGroupReq {
    uint32                  id         = 1;
    pbgroup.GroupAttachment attachment = 2;
}

message CountGroupsReleasedAppsReq {
    uint32          biz_id = 1;
    repeated uint32 groups = 2;
}

message CountGroupsReleasedAppsResp {
    message CountGroupsReleasedAppsData {
        uint32 group_id = 1;
        uint32 count    = 2;
        bool   edited   = 3;
    }
    repeated CountGroupsReleasedAppsData data = 1;
}

message ListGroupRleasesdAppsReq {
    uint32 biz_id   = 1;
    uint32 group_id = 2;
    uint32 start    = 3;
    uint32 limit    = 4;
}

message ListGroupRleasesdAppsResp {
    message ListGroupReleasedAppsData {
        uint32 app_id       = 1;
        string app_name     = 2;
        uint32 release_id   = 3;
        string release_name = 4;
        bool   edited       = 5;
    }
    uint32                             count   = 1;
    repeated ListGroupReleasedAppsData details = 2;
}

message PublishReq {
    uint32          biz_id     = 1;
    uint32          app_id     = 2;
    uint32          release_id = 3;
    string          memo       = 4;
    bool            all        = 5;
    bool            default    = 6;
    repeated uint32 groups     = 7;
}

message GenerateReleaseAndPublishReq {
    uint32          biz_id       = 1;
    uint32          app_id       = 2;
    string          release_name = 3;
    string          release_memo = 4;
    bool            all          = 5;
    repeated string groups       = 6;
}

message PublishResp {
    uint32 published_strategy_history_id = 1;
}

message ListInstancesReq {
    string                 resource_type = 1;
    uint32                 biz_id        = 2;
    google.protobuf.Struct filter        = 3;
    pbbase.BasePage        page          = 4;
}

message ListInstancesResp {
    uint32                    count   = 1;
    repeated InstanceResource details = 2;
}

message InstanceResource {
    uint32 id   = 1;
    string name = 2;
}

message PingMsg {
    string data = 1;
}<|MERGE_RESOLUTION|>--- conflicted
+++ resolved
@@ -11,22 +11,9 @@
 import "bscp.io/pkg/protocol/core/hook/hook.proto";
 import "bscp.io/pkg/protocol/core/release/release.proto";
 import "bscp.io/pkg/protocol/core/released-ci/released_ci.proto";
-<<<<<<< HEAD
-import "bscp.io/pkg/protocol/core/strategy-set/strategy_set.proto";
-import "bscp.io/pkg/protocol/core/strategy/strategy.proto";
-import "bscp.io/pkg/protocol/core/hook/hook.proto";
-import "bscp.io/pkg/protocol/core/hook-release/hook_release.proto";
-import "bscp.io/pkg/protocol/core/template-space/template_space.proto";
-import "bscp.io/pkg/protocol/core/group/group.proto";
-import "bscp.io/pkg/protocol/core/instance/instance.proto";
-import "bscp.io/pkg/protocol/core/credential/credential.proto";
-import "bscp.io/pkg/protocol/core/credential-scope/credential-scope.proto";
-import "bscp.io/pkg/protocol/core/config-hook/config_hook.proto";
-=======
 import "bscp.io/pkg/protocol/core/template/template.proto";
 import "bscp.io/pkg/protocol/core/template-space/template_space.proto";
 import "bscp.io/pkg/protocol/core/template-release/template_release.proto";
->>>>>>> bab36666
 import "google/api/annotations.proto";
 import "google/protobuf/struct.proto";
 
@@ -54,11 +41,6 @@
     rpc ListConfigItems(ListConfigItemsReq) returns (ListConfigItemsResp) {}
     rpc ListConfigItemCount(ListConfigItemCountReq) returns (ListConfigItemCountResp) {}
 
-    // config hook related interface.
-    rpc CreateConfigHook(CreateConfigHookReq) returns (CreateResp) {}
-    rpc UpdateConfigHook(UpdateConfigHookReq) returns (pbbase.EmptyResp) {}
-    rpc GetConfigHook(GetConfigHookReq) returns (pbch.ConfigHook) {}
-
     // content related interface.
     rpc CreateContent(CreateContentReq) returns (CreateResp) {}
     rpc GetContent(GetContentReq) returns (pbcontent.Content) {}
@@ -80,19 +62,8 @@
     // hook related interface.
     rpc CreateHook(CreateHookReq) returns (CreateResp) {}
     rpc ListHooks(ListHooksReq) returns (ListHooksResp) {}
+    rpc UpdateHook(UpdateHookReq) returns (pbbase.EmptyResp) {}
     rpc DeleteHook(DeleteHookReq) returns (pbbase.EmptyResp) {}
-    rpc ListHookTags(ListHookTagReq) returns (ListHookTagResp) {}
-    rpc GetHook(GetHookReq) returns (GetHookResp) {}
-
-    // hook release interface.
-    rpc CreateHookRelease(CreateHookReleaseReq) returns (CreateResp) {}
-    rpc ListHookReleases(ListHookReleasesReq) returns (ListHookReleasesResp) {}
-    rpc GetHookReleaseByID(GetHookReleaseByIdReq) returns (pbhr.HookRelease){}
-    rpc DeleteHookRelease(DeleteHookReleaseReq) returns (pbbase.EmptyResp){}
-    rpc PublishHookRelease(PublishHookReleaseReq) returns (pbbase.EmptyResp){}
-    rpc GetHookReleaseByPubState(GetByPubStateReq) returns (pbhr.HookRelease){}
-    rpc UpdateHookRelease(UpdateHookReleaseReq) returns (pbbase.EmptyResp) {}
-    rpc ListHookReleasesReferences(ListHookReleasesReferencesReq) returns (ListHookReleasesReferencesResp) {}
 
     // template space related interface.
     rpc CreateTemplateSpace(CreateTemplateSpaceReq) returns (CreateResp) {}
@@ -214,17 +185,6 @@
 
 message CreateResp {
     uint32 id = 1;
-}
-
-message UpdateConfigHookReq {
-    uint32                    id         = 1;
-    pbch.ConfigHookAttachment attachment = 2;
-    pbch.ConfigHookSpec       spec       = 3;
-}
-
-message GetConfigHookReq {
-    uint32 biz_id = 1;
-    uint32 app_id = 2;
 }
 
 message CreateAppReq {
@@ -336,11 +296,6 @@
     repeated pbci.ListConfigItemCounts details = 1;
 }
 
-message CreateConfigHookReq {
-    pbch.ConfigHookAttachment attachment = 1;
-    pbch.ConfigHookSpec       spec       = 2;
-}
-
 message CreateContentReq {
     pbcontent.ContentAttachment attachment = 1;
     pbcontent.ContentSpec       spec       = 2;
@@ -429,42 +384,11 @@
     pbhook.HookSpec       spec       = 2;
 }
 
-message ListHookTagReq {
-    uint32 biz_id = 1;
-}
-
-message GetHookReq {
-    uint32 biz_id  = 1;
-    uint32 hook_id = 2;
-}
-
-message GetHookResp {
-    uint32 id = 1;
-    GetHookInfoSpec spec = 2;
-    pbhook.HookAttachment attachment = 3;
-    pbbase.Revision revision = 4;
-}
-
-message GetHookInfoSpec {
-    string name         = 1;
-    string type         = 3;
-    string tag          = 4;
-    string memo         = 5;
-    uint32 publish_num  = 7;
-    message Releases  {
-        uint32 not_release_id = 1;
-    }
-    Releases releases  = 8;
-}
-
 message ListHooksReq {
-    uint32 biz_id  = 1;
-    string name    = 2;
-    string tag     = 3;
-    bool   all     = 5;
-    bool   not_tag = 6;
-    uint32 start   = 7;
-    uint32 limit   = 8;
+    uint32                 biz_id = 1;
+    uint32                 app_id = 2;
+    google.protobuf.Struct filter = 3;
+    pbbase.BasePage        page   = 4;
 }
 
 message ListHooksResp {
@@ -472,76 +396,15 @@
     repeated pbhook.Hook details = 2;
 }
 
-message ListHookTagResp {
-    repeated pbhook.CountHookTags details = 1;
+message UpdateHookReq {
+    uint32                id         = 1;
+    pbhook.HookAttachment attachment = 2;
+    pbhook.HookSpec       spec       = 3;
 }
 
 message DeleteHookReq {
     uint32                id         = 1;
     pbhook.HookAttachment attachment = 2;
-}
-
-message CreateHookReleaseReq {
-    pbhr.HookReleaseAttachment attachment = 1;
-    pbhr.HookReleaseSpec       spec       = 2;
-}
-
-message ListHookReleasesReq {
-    uint32 biz_id       = 1;
-    uint32 hook_id      = 2;
-    string search_key   = 3;
-    uint32 start        = 4;
-    uint32 limit        = 5;
-    bool   all          = 6;
-    string state        = 7;
-}
-
-message ListHookReleasesResp {
-    uint32                    count   = 1;
-    repeated pbhr.HookRelease details = 2;
-}
-
-message GetHookReleaseByIdReq {
-    uint32 biz_id       = 1;
-    uint32 hook_id      = 2;
-    uint32 id           = 3;
-}
-
-message DeleteHookReleaseReq {
-    uint32 biz_id       = 1;
-    uint32 hook_id      = 2;
-    uint32 id           = 3;
-}
-
-message PublishHookReleaseReq {
-    uint32 biz_id       = 1;
-    uint32 hook_id      = 2;
-    uint32 id           = 3;
-}
-
-message GetByPubStateReq {
-    uint32 biz_id       = 1;
-    uint32 hook_id      = 2;
-    string state        = 3;
-}
-
-message UpdateHookReleaseReq {
-    uint32                       id         = 1;
-    pbhr.HookReleaseAttachment   attachment = 2;
-    pbhr.HookReleaseSpec         spec       = 3;
-}
-
-message ListHookReleasesReferencesReq {
-    uint32 biz_id       = 1;
-    uint32 hook_id      = 2;
-    uint32 releases_id  = 3;
-    uint32 start        = 4;
-    uint32 limit        = 5;
-}
-
-message ListHookReleasesReferencesResp {
-    uint32   count                    = 1;
-    repeated pbhr.ListHookReleasesReferencesDetails details = 2;
 }
 
 message CreateTemplateSpaceReq {
