--- conflicted
+++ resolved
@@ -208,24 +208,8 @@
 		return "", argList, errors.New("invalid value field")
 	}
 
-<<<<<<< HEAD
 	argList = append(argList, value)
 	return fmt.Sprintf(`%s = ?`, field), argList, nil
-=======
-	if tools.IsNumeric(value) {
-		// if this value is numeric, then we still format it with %v
-		// because it is compatible with integer, float, etc.
-		return fmt.Sprintf(`%s = %v`, field, value), nil
-	}
-
-	if tools.IsBoolean(value) {
-		// if this value is numeric, then we still format it with %v
-		// because it is compatible with integer, float, etc.
-		return fmt.Sprintf(`%s = %v`, field, value), nil
-	}
-
-	return fmt.Sprintf(`%s = '%v'`, field, value), nil
->>>>>>> 9ae878cd
 }
 
 // NotEqualOp is not equal operator type
@@ -291,7 +275,6 @@
 
 	argList = append(argList, value)
 	return fmt.Sprintf(`%s > ?`, field), argList, nil
-
 }
 
 // GreaterThanEqualOp is greater than equal operator
