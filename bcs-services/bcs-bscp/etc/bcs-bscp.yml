# 公共日志配置
log:
  # log storage directory.
  logDir: ./log
  # per file max size, uint: MB.
  maxPerFileSizeMB: 1024
  # per line max size, uint: KB.
  maxPerLineSizeKB: 2
  # log file max storage number.
  maxFileNum: 5
  # whether the restart service log is appended to the latest log file, or whether a new log file is created.
  logAppend: false
  # log the log to std err only, it can not be used with AlsoToStdErr at the same time.
  toStdErr: true
  # log the log to file and also to std err. it can not be used with ToStdErr at the same time.
  alsoToStdErr: false
  # log level.
  verbosity: 1

# 公共 etcd 配置
service:
  etcd:
    endpoints:
      - 127.0.0.1:2379
    tls:
      certFile: ""
      keyFile: ""
      caFile: ""

# data server
esb:
  endpoints:
    - http://127.0.0.1:12345
  # appCode is the blueking app code of bscp to request esb.
  appCode: bk_bcs_app
  # appSecret is the blueking app secret of bscp to request esb.
  appSecret: xxx
  user: admin

# cache server
sharding:
  adminDatabase:
    endpoints:
      - 127.0.0.1:3306
    database: bk_bscp_admin
    user: root
    password:
  maxSlowLogLatencyMS: 200
  limiter:
    qps: 500
    burst: 500

redisCluster:
  endpoints:
    - 127.0.0.1:6379
  password:
  db: 1

<<<<<<< HEAD
# gorm related settings
gorm:
  # 日志级别，支持silent、error、warn、info四种级别（不区分大小写），默认为warn
  logLevel:

# feed server
repository:
  endpoints:
    - xxx
  token: xx
  project: bscp
  user: xx
=======
>>>>>>> a42e07a4
downstream:
  bounceIntervalHour: 48

# 文件存储配置，兼容原有配置，原有配置为主存储master配置
repository:
  # 文件存储类型，当前支持bkrepo、s3类型，s3实现为cos存储，默认为bkrepo
  storageType: bkrepo
  #storageType: s3
  bkRepo:
    endpoints:
    project:
    username:
    password:
  redisCluster:
    db:
    endpoints:
    password:
  # 是否开启高可用，使用主从模式，支持读高可用（写主并同步给从，主从均可读），默认为false（即只使用主存储master配置），为true时需有slave配置
  enableHA:
  # 高可用下的主从同步周期，用于全量同步，单位为秒，默认是1天，最小值为1小时，低于最小值会重置为默认值
  syncPeriodSeconds:
  slave:
    #storageType: bkrepo
    storageType: s3
    s3:
      endpoint:
      accessKeyID:
      secretAccessKey:
      useSSL:
      bucketName:<|MERGE_RESOLUTION|>--- conflicted
+++ resolved
@@ -56,21 +56,11 @@
   password:
   db: 1
 
-<<<<<<< HEAD
 # gorm related settings
 gorm:
   # 日志级别，支持silent、error、warn、info四种级别（不区分大小写），默认为warn
   logLevel:
 
-# feed server
-repository:
-  endpoints:
-    - xxx
-  token: xx
-  project: bscp
-  user: xx
-=======
->>>>>>> a42e07a4
 downstream:
   bounceIntervalHour: 48
 
