--- conflicted
+++ resolved
@@ -2,11 +2,7 @@
   <div class="version-diff-side">
     <div class="config-list-apart" :class="{'config-list-kv':!isFileType}">
       <Configs
-<<<<<<< HEAD
-        v-if="appData.spec.config_type === 'file'"
-=======
         v-if="isFileType"
->>>>>>> 2d437cbe
         :base-version-id="props.baseVersionId"
         :current-version-id="props.currentVersionId"
         :un-named-version-variables="props.unNamedVersionVariables"
@@ -18,10 +14,6 @@
         v-else
         :base-version-id="props.baseVersionId"
         :current-version-id="props.currentVersionId"
-<<<<<<< HEAD
-        :un-named-version-variables="props.unNamedVersionVariables"
-=======
->>>>>>> 2d437cbe
         :selected-config="props.selectedConfigKv"
         :actived="selectedType === 'config'"
         @selected="handleSelect($event, 'config')"
@@ -49,11 +41,7 @@
 
 const serviceStore = storeToRefs(useServiceStore());
 
-<<<<<<< HEAD
-const { appData } = serviceStore;
-=======
 const { isFileType } = serviceStore;
->>>>>>> 2d437cbe
 
 const props = defineProps<{
   baseVersionId: number;
@@ -81,17 +69,11 @@
     height: calc(100% - 132px);
     background: #f0f1f5;
   }
-<<<<<<< HEAD
-  .scripts-menu {
-    border-top: 1px solid #dcded5;
-  }
-=======
   .config-list-kv {
     height: 100%;
   }
   .scripts-menu {
     border-top: 1px solid #dcded5;
   }
->>>>>>> 2d437cbe
 }
 </style>