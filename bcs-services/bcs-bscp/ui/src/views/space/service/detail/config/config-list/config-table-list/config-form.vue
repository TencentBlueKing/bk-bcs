<template>
  <bk-form ref="formRef" form-type="vertical" :model="localVal" :rules="rules">
    <bk-form-item label="配置文件名称" property="name" :required="true">
      <bk-input
        v-model="localVal.name"
        placeholder="请输入1~64个字符，只允许英文、数字、下划线、中划线或点"
        :disabled="!editable"
        @change="change"
      />
    </bk-form-item>
    <bk-form-item label="配置文件路径" property="path" :required="true">
      <bk-input
        v-model="localVal.path"
        placeholder="请输入绝对路径，下载路径为前缀+配置路径"
        :disabled="!editable"
        @change="change"
      />
    </bk-form-item>
    <bk-form-item label="配置文件描述" property="memo">
      <bk-input v-model="localVal.memo" type="textarea" :disabled="!editable" @change="change" :resize="false" />
    </bk-form-item>
    <bk-form-item label="配置文件格式">
      <bk-radio-group v-model="localVal.file_type" :required="true" @change="change">
        <bk-radio v-for="typeItem in CONFIG_FILE_TYPE" :key="typeItem.id" :label="typeItem.id" :disabled="!editable">{{
          typeItem.name
        }}</bk-radio>
      </bk-radio-group>
    </bk-form-item>
    <div class="user-settings">
      <bk-form-item label="文件权限" property="privilege" required>
        <div class="perm-input">
          <bk-popover
            ext-cls="privilege-tips-wrap"
            theme="light"
            trigger="manual"
            placement="top"
            :is-show="showPrivilegeErrorTips"
          >
            <bk-input
              v-model="privilegeInputVal"
              type="number"
              placeholder="请输入三位权限数字"
              :disabled="!editable"
              @blur="handlePrivilegeInputBlur"
            />
            <template #content>
              <div>只能输入三位 0~7 数字</div>
              <div class="privilege-tips-btn-area">
                <bk-button text theme="primary" @click="showPrivilegeErrorTips = false">我知道了</bk-button>
              </div>
            </template>
          </bk-popover>
          <bk-popover
            ext-cls="privilege-select-popover"
            theme="light"
            trigger="click"
            placement="bottom"
            :disabled="!editable"
          >
            <div :class="['perm-panel-trigger', { disabled: !editable }]">
              <i class="bk-bscp-icon icon-configuration-line"></i>
            </div>
            <template #content>
              <div class="privilege-select-panel">
                <div v-for="(item, index) in PRIVILEGE_GROUPS" class="group-item" :key="index" :label="item">
                  <div class="header">{{ item }}</div>
                  <div class="checkbox-area">
                    <bk-checkbox-group
                      class="group-checkboxs"
                      :model-value="privilegeGroupsValue[index]"
                      @change="handleSelectPrivilege(index, $event)"
                    >
                      <bk-checkbox size="small" :label="4" :disabled="privilegeGroupsValue[0]">读</bk-checkbox>
                      <bk-checkbox size="small" :label="2">写</bk-checkbox>
                      <bk-checkbox size="small" :label="1">执行</bk-checkbox>
                    </bk-checkbox-group>
                  </div>
                </div>
              </div>
            </template>
          </bk-popover>
        </div>
      </bk-form-item>
      <bk-form-item label="用户" property="user" :required="true">
        <bk-input v-model="localVal.user" :disabled="!editable" @change="change"></bk-input>
      </bk-form-item>
      <bk-form-item label="用户组" property="user_group" :required="true">
        <bk-input v-model="localVal.user_group" :disabled="!editable" @change="change"></bk-input>
      </bk-form-item>
    </div>
    <bk-form-item v-if="localVal.file_type === 'binary'" label="配置内容" :required="true">
      <bk-upload
        class="config-uploader"
        url=""
        theme="button"
        tip="文件大小100M以内"
        :size="100"
        :disabled="!editable"
        :multiple="false"
        :files="fileList"
        :custom-request="handleFileUpload">
        <template #file="{ file }">
          <div>
            <div class="file-wrapper">
              <div class="status-icon-area">
                <Done v-if="file.status === 'success'" class="success-icon" />
                <Error v-if="file.status === 'fail'" class="error-icon" />
              </div>
              <TextFill class="file-icon" />
              <div class="name" :title="file.name" @click="handleDownloadFile">{{ file.name }}</div>
              ({{ file.status === 'fail' ? byteUnitConverse(file.size) : file.size }})
            </div>
            <div v-if="file.status === 'fail'" class="error-msg">{{ file.statusText }}</div>
          </div>
        </template>
      </bk-upload>
    </bk-form-item>
    <bk-form-item v-else>
      <template #label
        ><div class="config-content-label">
          <span>配置内容</span><info v-bk-tooltips="{ content: configContentTip, placement: 'top' }" fill="#3a84ff" /></div
      ></template>
      <ConfigContentEditor
        :content="stringContent"
        :editable="editable"
        :variables="props.variables"
        @change="handleStringContentChange"
      />
    </bk-form-item>
  </bk-form>
</template>
<script setup lang="ts">
import { ref, computed, watch } from 'vue';
import SHA256 from 'crypto-js/sha256';
import WordArray from 'crypto-js/lib-typedarrays';
<<<<<<< HEAD
import { TextFill, Done, Info } from 'bkui-vue/lib/icon';
=======
import { TextFill, Done, Error } from 'bkui-vue/lib/icon';
>>>>>>> 95ef7668
import BkMessage from 'bkui-vue/lib/message';
import { IConfigEditParams, IFileConfigContentSummary } from '../../../../../../../../types/config';
import { IVariableEditParams } from '../../../../../../../../types/variable';
import { updateConfigContent, downloadConfigContent } from '../../../../../../../api/config';
import { downloadTemplateContent, updateTemplateContent } from '../../../../../../../api/template';
import { stringLengthInBytes, byteUnitConverse } from '../../../../../../../utils/index';
import { transFileToObject, fileDownload } from '../../../../../../../utils/file';
import { CONFIG_FILE_TYPE } from '../../../../../../../constants/config';
import ConfigContentEditor from '../../components/config-content-editor.vue';

const PRIVILEGE_GROUPS = ['属主（own）', '属组（group）', '其他人（other）'];
const PRIVILEGE_VALUE_MAP = {
  0: [],
  1: [1],
  2: [2],
  3: [1, 2],
  4: [4],
  5: [1, 4],
  6: [2, 4],
  7: [1, 2, 4],
};

const props = withDefaults(
  defineProps<{
    config: IConfigEditParams;
    editable: boolean;
    content: string | IFileConfigContentSummary;
    variables?: IVariableEditParams[];
    bkBizId: string;
    id: number; // 服务ID或者模板空间ID
    fileUploading?: boolean;
    isTpl?: boolean; // 是否未模板配置文件，非模板配置文件和模板配置文件的上传、下载接口参数有差异
  }>(),
  {
    editable: true,
  },
);

const emits = defineEmits(['change', 'update:fileUploading']);
const configContentTip = `配置文件内支持引用全局变量与定义新的BSCP变量，变量规则如下
                          1.需是要go template语法， 例如 {{.bk_bscp_appid}}
                          2.变量名需以 “bk bscp” 或 “BK BSCP ” 开头`;
const localVal = ref({ ...props.config });
const privilegeInputVal = ref('');
const showPrivilegeErrorTips = ref(false);
const stringContent = ref('');
const fileContent = ref<IFileConfigContentSummary | File>();
const isFileChanged = ref(false); // 标识文件是否被修改，编辑配置文件时若文件未修改，不重新上传文件
const uploadPending = ref(false);
const formRef = ref();
const rules = {
  name: [
    {
      validator: (value: string) => value.length <= 64,
      message: '最大长度64个字符',
    },
    {
      validator: (value: string) => /^[a-zA-Z0-9_\-.]+$/.test(value),
      message: '请使用英文、数字、下划线、中划线或点',
    },
  ],
  privilege: [
    {
      required: true,
      validator: () => {
        const type = typeof privilegeInputVal.value;
        return type === 'number' || (type === 'string' && privilegeInputVal.value.length > 0);
      },
      message: '文件权限 不能为空',
      trigger: 'change',
    },
    {
      validator: () => {
        const privilege = parseInt(privilegeInputVal.value[0], 10);
        return privilege >= 4;
      },
      message: '文件own必须有读取权限',
      trigger: 'blur',
    },
  ],
  path: [
    {
      validator: (value: string) => value.length <= 256,
      message: '最大长度256个字符',
    },
    {
      validator: (value: string) => /^\/([a-zA-Z0-9/\-.]+\/)*[a-zA-Z0-9/\-.]+$/.test(value),
      message: '无效的路径,路径不符合Unix文件路径格式规范',
      trigger: 'blur',
    },
  ],
  memo: [
    {
      validator: (value: string) => {
        if (!value) return true;
        return /^[\u4E00-\u9FA5a-zA-Z0-9_\- ]*[\u4E00-\u9FA5a-zA-Z0-9](?!.*[,])[\u4E00-\u9FA5a-zA-Z0-9_\- ]*$/.test(value);
      },
      message: '只允许包含中文、英文、数字、下划线、连字符、空格，并且必须以中文、英文、数字开头和结尾。',
      trigger: 'change',
    },
  ],
};

// 传入到bk-upload组件的文件对象
const fileList = computed(() => (fileContent.value ? [transFileToObject(fileContent.value as File)] : []));

// 将权限数字拆分成三个分组配置
const privilegeGroupsValue = computed(() => {
  const data: { [index: string]: number[] } = { 0: [], 1: [], 2: [] };
  if (typeof localVal.value.privilege === 'string' && localVal.value.privilege.length > 0) {
    const valArr = localVal.value.privilege.split('').map(i => parseInt(i, 10));
    valArr.forEach((item, index) => {
      data[index as keyof typeof data] = PRIVILEGE_VALUE_MAP[item as keyof typeof PRIVILEGE_VALUE_MAP];
    });
  }
  return data;
});

watch(
  () => props.config.privilege,
  (val) => {
    privilegeInputVal.value = val as string;
  },
  { immediate: true },
);

watch(
  () => props.content,
  () => {
    if (props.config.file_type === 'binary') {
      fileContent.value = props.content as IFileConfigContentSummary;
    } else {
      stringContent.value = props.content as string;
    }
  },
  { immediate: true },
);

// 权限输入框失焦后，校验输入是否合法，如不合法回退到上次输入
const handlePrivilegeInputBlur = () => {
  const val = String(privilegeInputVal.value);
  if (/^[0-7]{3}$/.test(val)) {
    localVal.value.privilege = val;
    showPrivilegeErrorTips.value = false;
    change();
  } else {
    privilegeInputVal.value = String(localVal.value.privilege);
    showPrivilegeErrorTips.value = true;
  }
};

// 选择文件权限
const handleSelectPrivilege = (index: number, val: number[]) => {
  const groupsValue = { ...privilegeGroupsValue.value };
  groupsValue[index] = val;
  const digits = [];
  for (let i = 0; i < 3; i++) {
    let sum = 0;
    if (groupsValue[i].length > 0) {
      sum = groupsValue[i].reduce((acc, crt) => acc + crt, 0);
    }
    digits.push(sum);
  }
  const newVal = digits.join('');
  privilegeInputVal.value = newVal;
  localVal.value.privilege = newVal;
  showPrivilegeErrorTips.value = false;
  change();
};

const handleStringContentChange = (val: string) => {
  stringContent.value = val;
  change();
};

// 选择文件后上传
const handleFileUpload = (option: { file: File }) => {
  isFileChanged.value = true;
  return new Promise((resolve) => {
    uploadPending.value = true;
    emits('update:fileUploading', true);
    fileContent.value = option.file;
    uploadContent().then((res) => {
      uploadPending.value = false;
      emits('update:fileUploading', false);
      change();
      resolve(res);
    });
  });
};

// 上传配置内容
const uploadContent = async () => {
  const signature = await getSignature();
  if (props.isTpl) {
    return updateTemplateContent(props.bkBizId, props.id, fileContent.value as File, signature as string);
  }
  return updateConfigContent(props.bkBizId, props.id, fileContent.value as File, signature as string);
};

// 生成文件或文本的sha256
const getSignature = async () => {
  if (localVal.value.file_type === 'binary') {
    if (isFileChanged.value) {
      return new Promise((resolve) => {
        const reader = new FileReader();
        // @ts-ignore
        reader.readAsArrayBuffer(fileContent.value);
        reader.onload = () => {
          const wordArray = WordArray.create(reader.result);
          resolve(SHA256(wordArray).toString());
        };
      });
    }
    return (fileContent.value as IFileConfigContentSummary).signature;
  }
  return SHA256(stringContent.value).toString();
};

// 下载已上传文件
const handleDownloadFile = async () => {
  const { signature, name } = fileContent.value as IFileConfigContentSummary;
  const getContent = props.isTpl ? downloadTemplateContent : downloadConfigContent;
  const res = await getContent(props.bkBizId, props.id, signature);
  fileDownload(res, `${name}.bin`);
};

const validate = async () => {
  await formRef.value.validate();
  if (localVal.value.file_type === 'binary') {
    if (fileList.value.length === 0) {
      BkMessage({ theme: 'error', message: '请上传文件' });
      return false;
    }
  } else if (localVal.value.file_type === 'text') {
    if (stringLengthInBytes(stringContent.value) > 1024 * 1024 * 50) {
      BkMessage({ theme: 'error', message: '配置内容不能超过50M' });
      return false;
    }
  }
  return true;
};

const change = () => {
  const content = localVal.value.file_type === 'binary' ? fileContent.value : stringContent.value;
  emits('change', localVal.value, content);
};

defineExpose({
  getSignature,
  validate,
});
</script>
<style lang="scss" scoped>
.user-settings {
  display: flex;
  align-items: flex-start;
  justify-content: space-between;
}
.perm-input {
  display: flex;
  align-items: center;
  width: 172px;
  :deep(.bk-input) {
    width: 140px;
    border-right: none;
    border-top-right-radius: 0;
    border-bottom-right-radius: 0;
    .bk-input--number-control {
      display: none;
    }
  }
  .perm-panel-trigger {
    width: 32px;
    height: 32px;
    text-align: center;
    background: #e1ecff;
    color: #3a84ff;
    border: 1px solid #3a84ff;
    cursor: pointer;
    &.disabled {
      color: #dcdee5;
      border-color: #dcdee5;
      cursor: not-allowed;
    }
  }
}

.privilege-tips-btn-area {
  margin-top: 8px;
  text-align: right;
}
.privilege-select-panel {
  display: flex;
  align-items: top;
  border: 1px solid #dcdee5;
  .group-item {
    .header {
      padding: 0 16px;
      height: 42px;
      line-height: 42px;
      color: #313238;
      font-size: 12px;
      background: #fafbfd;
      border-bottom: 1px solid #dcdee5;
    }
    &:not(:last-of-type) {
      .header,
      .checkbox-area {
        border-right: 1px solid #dcdee5;
      }
    }
  }
  .checkbox-area {
    padding: 10px 16px 12px;
    background: #ffffff;
    &:not(:last-child) {
      border-right: 1px solid #dcdee5;
    }
  }
  .group-checkboxs {
    font-size: 12px;
    .bk-checkbox ~ .bk-checkbox {
      margin-left: 16px;
    }
    :deep(.bk-checkbox-label) {
      font-size: 12px;
    }
  }
}
.config-uploader {
  :deep(.bk-upload-list__item) {
    padding: 0;
    border: none;
  }
  :deep(.bk-upload-list--disabled .bk-upload-list__item) {
    pointer-events: inherit;
  }
  .file-wrapper {
    display: flex;
    align-items: center;
    color: #979ba5;
    font-size: 12px;
    .status-icon-area {
      display: flex;
      width: 20px;
      height: 100%;
      align-items: center;
      justify-content: center;
      .success-icon {
        font-size: 20px;
        color: #2dcb56;
      }
      .error-icon {
        font-size: 14px;
        color: #ea3636;
      }
    }
    .file-icon {
      margin: 0 6px 0 0;
    }
    .name {
      max-width: 360px;
      margin-right: 4px;
      color: #63656e;
      white-space: nowrap;
      text-overflow: ellipsis;
      overflow: hidden;
      cursor: pointer;
      &:hover {
        color: #3a84ff;
        text-decoration: underline;
      }
    }
  }
  .error-msg {
    padding: 0 0 10px 38px;
    line-height: 1;
    font-size: 12px;
    color: #ff5656;
  }
}
.config-content-label {
  display: flex;
  align-items: center;
  span {
    margin-right: 5px;
  }
}
</style>
<style lang="scss">
.privilege-select-popover.bk-popover {
  padding: 0;
  .bk-pop2-arrow {
    border-left: 1px solid #dcdee5;
    border-top: 1px solid #dcdee5;
  }
}
.privilege-tips-wrap {
  border: 1px solid #dcdee5;
  .bk-pop2-arrow {
    border-right: 1px solid #dcdee5;
    border-bottom: 1px solid #dcdee5;
  }
}
</style><|MERGE_RESOLUTION|>--- conflicted
+++ resolved
@@ -133,11 +133,7 @@
 import { ref, computed, watch } from 'vue';
 import SHA256 from 'crypto-js/sha256';
 import WordArray from 'crypto-js/lib-typedarrays';
-<<<<<<< HEAD
-import { TextFill, Done, Info } from 'bkui-vue/lib/icon';
-=======
-import { TextFill, Done, Error } from 'bkui-vue/lib/icon';
->>>>>>> 95ef7668
+import { TextFill, Done, Info, Error } from 'bkui-vue/lib/icon';
 import BkMessage from 'bkui-vue/lib/message';
 import { IConfigEditParams, IFileConfigContentSummary } from '../../../../../../../../types/config';
 import { IVariableEditParams } from '../../../../../../../../types/variable';
