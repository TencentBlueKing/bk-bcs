--- conflicted
+++ resolved
@@ -110,34 +110,11 @@
 
   const importConfigList = computed(() => [...existConfigList.value, ...nonExistConfigList.value]);
 
-<<<<<<< HEAD
-const handleFileUpload = async (option: { file: File }) => {
-  clearData();
-  loading.value = true;
-  try {
-    const res = await importNonTemplateConfigFile(props.bkBizId, props.appId, option.file);
-    existConfigList.value = res.exist;
-    nonExistConfigList.value = res.non_exist;
-    nonExistConfigList.value.forEach((item: IConfigImportItem) => {
-      item.privilege = '644';
-      item.user = 'root';
-      item.user_group = 'root';
-    });
-    if (nonExistConfigList.value.length === 0) expandNonExistTable.value = false;
-    isTableChange.value = false;
-  } catch (e) {
-    console.error(e);
-  } finally {
-    loading.value = false;
-  }
-};
-=======
   const handleFileUpload = async (option: { file: File }) => {
     clearData();
     loading.value = true;
     try {
       const res = await importNonTemplateConfigFile(props.bkBizId, props.appId, option.file);
-      console.log(res);
       existConfigList.value = res.exist;
       nonExistConfigList.value = res.non_exist;
       nonExistConfigList.value.forEach((item: IConfigImportItem) => {
@@ -153,7 +130,6 @@
       loading.value = false;
     }
   };
->>>>>>> e811fe49
 
   const handleBeforeClose = async () => {
     if (isTableChange.value) {
