--- conflicted
+++ resolved
@@ -7,7 +7,8 @@
     width="122"
     :arrow="false"
     @after-show="isPopoverOpen = true"
-    @after-hidden="isPopoverOpen = false">
+    @after-hidden="isPopoverOpen = false"
+  >
     <div theme="primary" :class="['create-config-btn', { 'popover-open': isPopoverOpen }]">
       {{ isFileType ? '新建配置文件' : '新建配置项'}}
       <AngleDown class="angle-icon" />
@@ -17,21 +18,24 @@
         <div
           v-cursor="{ active: !hasEditServicePerm }"
           :class="['operation-item', { 'bk-text-with-no-perm': !hasEditServicePerm }]"
-          @click="handleManualCreateSlideOpen">
+          @click="handleManualCreateSlideOpen"
+        >
           手动新增
         </div>
         <div
           v-if="isFileType"
           v-cursor="{ active: !hasEditServicePerm }"
           :class="['operation-item', { 'bk-text-with-no-perm': !hasEditServicePerm }]"
-          @click="handleBatchUploadSlideOpen">
+          @click="handleBatchUploadSlideOpen"
+        >
           批量上传
         </div>
         <div
           v-if="isFileType"
           v-cursor="{ active: !hasEditServicePerm }"
           :class="['operation-item', { 'bk-text-with-no-perm': !hasEditServicePerm }]"
-          @click="handleImportTemplateDialogOpen">
+          @click="handleImportTemplateDialogOpen"
+        >
           从配置模板导入
         </div>
         <div
@@ -49,9 +53,6 @@
     v-model:show="isManualCreateSliderOpen"
     :bk-biz-id="props.bkBizId"
     :app-id="props.appId"
-<<<<<<< HEAD
-    @confirm="emits('created')"/>
-=======
     @confirm="emits('created')"
   />
   <ManualCreateKv
@@ -60,19 +61,16 @@
     :app-id="props.appId"
     @confirm="emits('created')"
   />
->>>>>>> 69da8cc8
   <ImportFromTemplate
     v-model:show="isImportTemplatesDialogOpen"
     :bk-biz-id="props.bkBizId"
     :app-id="props.appId"
-    @imported="emits('imported')"/>
+    @imported="emits('imported')"
+  />
   <BatchUpload
     v-model:show="isBatchUploadSliderOpen"
     :bk-biz-id="props.bkBizId"
     :app-id="props.appId"
-<<<<<<< HEAD
-    @upload="emits('uploaded')"/>
-=======
     @upload="emits('uploaded')"
   />
   <BatchImportKv
@@ -81,7 +79,6 @@
     :app-id="props.appId"
     @confirm="emits('created')"
   />
->>>>>>> 69da8cc8
 </template>
 <script lang="ts" setup>
 import { onMounted, ref } from 'vue';
