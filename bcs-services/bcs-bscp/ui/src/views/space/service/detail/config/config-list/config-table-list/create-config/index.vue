--- conflicted
+++ resolved
@@ -127,10 +127,6 @@
   if (isFileType.value) {
     isManualCreateSliderOpen.value = true;
   } else {
-<<<<<<< HEAD
-    console.log(111);
-=======
->>>>>>> 2d437cbe
     isManualCreateKvSliderOpen.value = true;
   }
 };
