<template>
  <bk-popover
    ref="buttonRef"
    theme="light create-config-button-popover"
    placement="bottom-end"
    trigger="click"
    width="122"
    :arrow="false"
    @after-show="isPopoverOpen = true"
    @after-hidden="isPopoverOpen = false">
    <div theme="primary" :class="['create-config-btn', { 'popover-open': isPopoverOpen }]">
      新增配置文件
      <AngleDown class="angle-icon" />
    </div>
    <template #content>
      <div class="add-config-operations">
        <div
          v-cursor="{ active: !hasEditServicePerm }"
          :class="['operation-item', { 'bk-text-with-no-perm': !hasEditServicePerm }]"
          @click="handleManualCreateSlideOpen">
          手动新增
        </div>
        <div
          v-if="isFileType"
          v-cursor="{ active: !hasEditServicePerm }"
          :class="['operation-item', { 'bk-text-with-no-perm': !hasEditServicePerm }]"
<<<<<<< HEAD
          @click="handleImportTemplateDialogOpen">
=======
          @click="handleBatchUploadSlideOpen"
        >
          批量上传
        </div>
        <div
          v-cursor="{ active: !hasEditServicePerm }"
          :class="['operation-item', { 'bk-text-with-no-perm': !hasEditServicePerm }]"
          @click="handleImportTemplateDialogOpen"
        >
>>>>>>> 1e8cf2c7
          从配置模板导入
        </div>
        <div v-else class="operation-item">批量导入</div>
      </div>
    </template>
  </bk-popover>
  <ManualCreate
    v-model:show="isManualCreateSliderOpen"
    :bk-biz-id="props.bkBizId"
    :app-id="props.appId"
    @confirm="emits('created')"/>
  <ImportFromTemplate
    v-model:show="isImportTemplatesDialogOpen"
    :bk-biz-id="props.bkBizId"
    :app-id="props.appId"
<<<<<<< HEAD
    @imported="emits('imported')"/>
=======
    @imported="emits('imported')"
  />
  <BatchUpload
    v-model:show="isBatchUploadSliderOpen"
    :bk-biz-id="props.bkBizId"
    :app-id="props.appId"
    @upload="emits('uploaded')"
  />
>>>>>>> 1e8cf2c7
</template>
<script lang="ts" setup>
import { onMounted, ref } from 'vue';
import { useRoute } from 'vue-router';
import { AngleDown } from 'bkui-vue/lib/icon';
import { storeToRefs } from 'pinia';
import useServiceStore from '../../../../../../../../store/service';
import ManualCreate from './manual-create.vue';
import ImportFromTemplate from './import-from-templates.vue';
import BatchUpload from './batch-upload.vue';

const route = useRoute();

const serviceStore = useServiceStore();
const { permCheckLoading, hasEditServicePerm, isFileType } = storeToRefs(serviceStore);
const { checkPermBeforeOperate } = serviceStore;

const props = defineProps<{
  bkBizId: string;
  appId: number;
}>();

const emits = defineEmits(['created', 'imported', 'uploaded']);

const buttonRef = ref();
const isPopoverOpen = ref(false);
const isManualCreateSliderOpen = ref(false);
const isImportTemplatesDialogOpen = ref(false);
const isBatchUploadSliderOpen = ref(false);

onMounted(() => {
  if (route.query.pkg_id) {
    isImportTemplatesDialogOpen.value = true;
  }
});

const handleManualCreateSlideOpen = () => {
  buttonRef.value.hide();
  if (permCheckLoading.value || !checkPermBeforeOperate('update')) {
    return;
  }
  isManualCreateSliderOpen.value = true;
};

const handleImportTemplateDialogOpen = () => {
  buttonRef.value.hide();
  if (permCheckLoading.value || !checkPermBeforeOperate('update')) {
    return;
  }
  isImportTemplatesDialogOpen.value = true;
};

const handleBatchUploadSlideOpen = () => {
  buttonRef.value.hide();
  if (permCheckLoading.value || !checkPermBeforeOperate('update')) {
    return;
  }
  isBatchUploadSliderOpen.value = true;
};

// const handleImported = () => {};
</script>
<style lang="scss" scoped>
.create-config-btn {
  display: flex;
  align-items: center;
  justify-content: center;
  min-width: 122px;
  height: 32px;
  line-height: 32px;
  color: #3a84ff;
  border: 1px solid #3a84ff;
  border-radius: 2px;
  cursor: pointer;
  &.popover-open {
    .angle-icon {
      transform: rotate(-180deg);
    }
  }
  .angle-icon {
    font-size: 20px;
    transition: transform 0.3s cubic-bezier(0.4, 0, 0.2, 1);
  }
}
</style>
<style lang="scss">
.create-config-button-popover.bk-popover.bk-pop2-content {
  padding: 4px 0;
  border: 1px solid #dcdee5;
  box-shadow: 0 2px 6px 0 #0000001a;
  .add-config-operations {
    .operation-item {
      padding: 0 12px;
      min-width: 58px;
      height: 32px;
      line-height: 32px;
      color: #63656e;
      font-size: 12px;
      cursor: pointer;
      &:hover {
        background: #f5f7fa;
      }
    }
  }
}
</style><|MERGE_RESOLUTION|>--- conflicted
+++ resolved
@@ -21,25 +21,18 @@
           手动新增
         </div>
         <div
+          v-cursor="{ active: !hasEditServicePerm }"
+          :class="['operation-item', { 'bk-text-with-no-perm': !hasEditServicePerm }]"
+          @click="handleBatchUploadSlideOpen">
+          批量上传
+        </div>
+        <div
           v-if="isFileType"
           v-cursor="{ active: !hasEditServicePerm }"
           :class="['operation-item', { 'bk-text-with-no-perm': !hasEditServicePerm }]"
-<<<<<<< HEAD
           @click="handleImportTemplateDialogOpen">
-=======
-          @click="handleBatchUploadSlideOpen"
-        >
-          批量上传
-        </div>
-        <div
-          v-cursor="{ active: !hasEditServicePerm }"
-          :class="['operation-item', { 'bk-text-with-no-perm': !hasEditServicePerm }]"
-          @click="handleImportTemplateDialogOpen"
-        >
->>>>>>> 1e8cf2c7
           从配置模板导入
         </div>
-        <div v-else class="operation-item">批量导入</div>
       </div>
     </template>
   </bk-popover>
@@ -52,18 +45,12 @@
     v-model:show="isImportTemplatesDialogOpen"
     :bk-biz-id="props.bkBizId"
     :app-id="props.appId"
-<<<<<<< HEAD
     @imported="emits('imported')"/>
-=======
-    @imported="emits('imported')"
-  />
   <BatchUpload
     v-model:show="isBatchUploadSliderOpen"
     :bk-biz-id="props.bkBizId"
     :app-id="props.appId"
-    @upload="emits('uploaded')"
-  />
->>>>>>> 1e8cf2c7
+    @upload="emits('uploaded')"/>
 </template>
 <script lang="ts" setup>
 import { onMounted, ref } from 'vue';
