<template>
  <div>
    <bk-select
      v-model="localVal"
      ref="selectorRef"
      class="service-selector"
      :popover-options="{ theme: 'light bk-select-popover service-selector-popover' }"
      :popover-min-width="360"
      :filterable="true"
      :input-search="false"
      :clearable="false"
      :loading="loading"
      @change="handleAppChange">
      <template #trigger>
        <div class="selector-trigger">
          <input readonly :value="appData.spec.name" />
          <AngleDown class="arrow-icon" />
        </div>
      </template>
      <bk-option
        v-for="item in serviceList"
        :key="item.id"
        :value="item.id"
        :label="item.spec.name">
        <div
            v-cursor="{
              active: !item.permissions.view
            }"
            :class="['service-option-item', { 'no-perm': !item.permissions.view }]"
            @click="handleOptionClick(item, $event)">
            <div class="name-text">{{ item.spec.name }}</div>
<<<<<<< HEAD
            <div class="type-tag">@todo</div>
=======
            <div class="type-tag">{{ item.spec.config_type === 'file' ? '文件型': '键值型' }}</div>
>>>>>>> 69da8cc8
          </div>
      </bk-option>
      <template #extension>
        <div class="selector-extensition">
          <div class="content" @click="router.push({ name: 'service-all' })">
            <i class="bk-bscp-icon icon-app-store app-icon"></i>
            服务管理
          </div>
        </div>
      </template>
    </bk-select>
  </div>
</template>
<script setup lang="ts">
import { ref, watch, onMounted } from 'vue';
import { useRoute, useRouter } from 'vue-router';
import { storeToRefs } from 'pinia';
import { AngleDown } from 'bkui-vue/lib/icon';
import useGlobalStore from '../../../../../store/global';
import useServiceStore from '../../../../../store/service';
import { IAppItem } from '../../../../../../types/app';
import { getAppList } from '../../../../../api';

const route = useRoute();
const router = useRouter();

const { appData } = storeToRefs(useServiceStore());
const { showApplyPermDialog, permissionQuery } = storeToRefs(useGlobalStore());

const bizId = route.params.spaceId as string;

const props = defineProps<{
  value: number;
}>();

defineEmits(['change']);

const serviceList = ref<IAppItem[]>([]);
const loading = ref(false);
const localVal = ref(props.value);
const selectorRef = ref();

watch(
  () => props.value,
  (val) => {
    localVal.value = val;
  },
);

onMounted(() => {
  loadServiceList();
});

const loadServiceList = async () => {
  loading.value = true;
  try {
    const query = {
      start: 0,
      all: true,
    };
    const resp = await getAppList(bizId, query);
    serviceList.value = resp.details;
  } catch (e) {
    console.error(e);
  } finally {
    loading.value = false;
  }
};

// 点击无查看权限的选项，弹出申请权限弹窗
const handleOptionClick = (service: IAppItem, event: Event) => {
  if (!service.permissions.view) {
    selectorRef.value.hidePopover();
    event.stopPropagation();
    permissionQuery.value = {
      resources: [
        {
          biz_id: service.biz_id,
          basic: {
            type: 'app',
            action: 'view',
            resource_id: service.id,
          },
        },
      ],
    };

    showApplyPermDialog.value = true;
  }
};

const handleAppChange = (id: number) => {
  const service = serviceList.value.find(service => service.id === id);
  if (service) {
    router.push({ name: route.name as string, params: { spaceId: service.space_id, appId: id } });
  }
};
</script>
<style lang="scss" scoped>
.service-selector {
  &.popover-show {
    .selector-trigger .arrow-icon {
      transform: rotate(-180deg);
    }
  }
  &.is-focus {
    .selector-trigger {
      border-color: #3a84ff;
      box-shadow: 0 0 3px #a3c5fd;
      outline: 0;
    }
  }
}
.selector-trigger {
  display: inline-flex;
  align-items: stretch;
  width: 100%;
  height: 32px;
  font-size: 12px;
  border: 1px solid #c4c6cc;
  border-radius: 2px;
  transition: all 0.3s;
  & > input {
    flex: 1;
    width: 100%;
    padding: 0 24px 0 10px;
    line-height: 1;
    color: #63656e;
    background-color: #fff;
    border-radius: 2px;
    border: none;
    outline: none;
    transition: all 0.3s;
    overflow: hidden;
    text-overflow: ellipsis;
    white-space: nowrap;
    cursor: pointer;
  }
  .arrow-icon {
    display: inline-flex;
    align-items: center;
    justify-content: center;
    position: absolute;
    right: 4px;
    top: 0;
    width: 20px;
    height: 100%;
    transition: transform 0.3s cubic-bezier(0.4, 0, 0.2, 1);
    font-size: 20px;
    color: #979ba5;
  }
}

.service-option-item {
  position: relative;
  flex: 1;
  padding: 0 80px 0 12px;
  &.no-perm {
    background-color: #fafafa !important;
    color: #cccccc !important;
  }
  .name-text {
    white-space: nowrap;
    text-overflow: ellipsis;
    overflow: hidden;
  }
  .type-tag {
    position: absolute;
    top: 5px;
    right: 16px;
    width: 52px;
    height: 22px;
    line-height: 22px;
    color: #63656e;
    font-size: 12px;
    text-align: center;
    background: #f0f1f5;
    border-radius: 2px;
  }
}
.selector-extensition {
  flex: 1;
  .content {
    height: 40px;
    line-height: 40px;
    text-align: center;
    background: #fafbfd;
    cursor: pointer;
    &:hover {
      color: #3a84ff;
    }
  }
  .app-icon {
    font-size: 14px;
  }
}
</style>
<style lang="scss">
  .service-selector-popover {
    .bk-select-option {
      padding: 0 !important;
    }
  }
</style><|MERGE_RESOLUTION|>--- conflicted
+++ resolved
@@ -29,11 +29,7 @@
             :class="['service-option-item', { 'no-perm': !item.permissions.view }]"
             @click="handleOptionClick(item, $event)">
             <div class="name-text">{{ item.spec.name }}</div>
-<<<<<<< HEAD
-            <div class="type-tag">@todo</div>
-=======
             <div class="type-tag">{{ item.spec.config_type === 'file' ? '文件型': '键值型' }}</div>
->>>>>>> 69da8cc8
           </div>
       </bk-option>
       <template #extension>
