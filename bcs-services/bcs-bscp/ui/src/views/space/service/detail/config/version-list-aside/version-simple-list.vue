--- conflicted
+++ resolved
@@ -11,12 +11,7 @@
         <section v-if="!searchStr" class="unnamed-version">
           <section
             :class="['version-item', { active: versionData.id === 0 }]"
-<<<<<<< HEAD
             @click="handleSelectVersion(unNamedVersion)">
-=======
-            @click="handleSelectVersion(unNamedVersion)"
-          >
->>>>>>> df136bc7
             <i class="bk-bscp-icon icon-edit-small edit-icon" />
             <div class="version-name">{{ t('未命名版本') }}</div>
           </section>
