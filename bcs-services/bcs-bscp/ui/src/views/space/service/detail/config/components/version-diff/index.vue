--- conflicted
+++ resolved
@@ -55,10 +55,6 @@
     <template #footer>
       <div class="actions-btns">
         <slot name="footerActions">
-<<<<<<< HEAD
-          <bk-button v-if="showPublishBtn" class="publish-btn" theme="primary" @click="emits('publish')">
-            {{ isApprovalMode ? t('通过') : t('上线版本') }}
-=======
           <bk-button
             v-if="showPublishBtn"
             :loading="publishBtnLoading"
@@ -66,8 +62,7 @@
             class="publish-btn"
             theme="primary"
             @click="emits('publish')">
-            {{ t('上线版本') }}
->>>>>>> 336ac636
+            {{ isApprovalMode ? t('通过') : t('上线版本') }}
           </bk-button>
           <bk-button v-if="isApprovalMode" @click="emits('reject')">{{ t('驳回') }}</bk-button>
           <bk-button v-else @click="handleClose">{{ t('关闭') }}</bk-button>
