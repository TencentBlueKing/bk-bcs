--- conflicted
+++ resolved
@@ -75,11 +75,7 @@
 </script>
 <template>
     <section class="create-version">
-<<<<<<< HEAD
-        <bk-button class="trigger-button" theme="primary" @click="handleOpenSelectGroupPanel">上线版本</bk-button>
-=======
-        <bk-button v-if="versionData.status.publish_status === 'not_released'" theme="primary" @click="handleOpenSelectGroupPanel">上线版本</bk-button>
->>>>>>> 5f900835
+        <bk-button v-if="versionData.status.publish_status === 'not_released'" class="trigger-button" theme="primary" @click="handleOpenSelectGroupPanel">上线版本</bk-button>
         <VersionLayout v-if="openSelectGroupPanel">
             <template #header>
                 <section class="header-wrapper">
