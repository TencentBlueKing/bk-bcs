<template>
  <Teleport :disabled="!isOpenFullScreen" to="body">
    <div :class="['config-content-editor', { fullscreen: isOpenFullScreen }]">
      <div class="editor-title">
        <div class="tips">
          <InfoLine class="info-icon" />
          {{ t('仅支持大小不超过') }}2M
        </div>
        <div class="btns">
          <i
            class="bk-bscp-icon icon-separator"
            v-bk-tooltips="{
              content: t('分隔符'),
              placement: 'top',
              distance: 20,
            }"
            @click="separatorShow = !separatorShow" />
          <Search
            v-bk-tooltips="{
              content: t('搜索'),
              placement: 'top',
              distance: 20,
            }"
            @click="codeEditorRef.openSearch()" />
          <FilliscreenLine
            v-if="!isOpenFullScreen"
            v-bk-tooltips="{
              content: t('全屏'),
              placement: 'top',
              distance: 20,
            }"
            @click="handleOpenFullScreen" />
          <UnfullScreen
            v-else
            v-bk-tooltips="{
              content: t('退出全屏'),
              placement: 'bottom',
              distance: 20,
            }"
            @click="handleCloseFullScreen" />
        </div>
      </div>
      <div class="editor-content">
        <CodeEditor
          ref="codeEditorRef"
          v-model="kvsContent"
          @enter="separatorShow = true"
          :error-line="errorLine"
          :placeholder="editorPlaceholder" />
        <div class="separator" v-show="separatorShow">
          <SeparatorSelect @closed="separatorShow = false" @confirm="handleSelectSeparator" />
        </div>
      </div>
    </div>
  </Teleport>
</template>
<script setup lang="ts">
  import { ref, onBeforeUnmount, watch } from 'vue';
  import { useRoute } from 'vue-router';
  import { useI18n } from 'vue-i18n';
  import BkMessage from 'bkui-vue/lib/message';
  import { InfoLine, FilliscreenLine, UnfullScreen, Search } from 'bkui-vue/lib/icon';
  import CodeEditor from '../../../../../../components/code-editor/index.vue';
  import SeparatorSelect from '../../../../variables/separator-select.vue';
  import { IConfigKvItem } from '../../../../../../../types/config';
  import { batchUpsertKv } from '../../../../../../api/config';

  interface errorLineItem {
    lineNumber: number;
    errorInfo: string;
  }

  const { t } = useI18n();
  const emits = defineEmits(['trigger']);

<<<<<<< HEAD
const route = useRoute();
const isOpenFullScreen = ref(false);
const codeEditorRef = ref();
const separatorShow = ref(false);
const kvsContent = ref('');
const kvs = ref<IConfigKvItem[]>([]);
const separator = ref(' ');
const errorLine = ref<errorLineItem[]>([]);
const editorPlaceholder = ref([t('格式：'), t('key 类型 value'), 'name string nginx', ' port number 8080']);
const bkBizId = ref(String(route.params.spaceId));
const appId = ref(Number(route.params.appId));
=======
  const route = useRoute();
  const isOpenFullScreen = ref(false);
  const codeEditorRef = ref();
  const separatorShow = ref(false);
  const kvsContent = ref('');
  const kvs = ref<IConfigKvItem[]>([]);
  const separator = ref(' ');
  const shouldValidate = ref(false);
  const errorLine = ref<errorLineItem[]>([]);
  const editorPlaceholder = ref([t('格式：'), t('key 类型 value'), 'name string nginx', ' port number 8080']);
  const bkBizId = ref(String(route.params.spaceId));
  const appId = ref(Number(route.params.appId));
>>>>>>> e811fe49

  watch(
    () => kvsContent.value,
    (val) => {
      handleValidateEditor();
      if (!val) emits('trigger', false);
    },
  );

<<<<<<< HEAD
onBeforeUnmount(() => {
  codeEditorRef.value.destroy();
});
// 打开全屏
const handleOpenFullScreen = () => {
  isOpenFullScreen.value = true;
  window.addEventListener('keydown', handleEscClose, { once: true });
  BkMessage({
    theme: 'primary',
    message: t('按 Esc 即可退出全屏模式'),
=======
  watch(
    () => errorLine.value,
    (val) => {
      shouldValidate.value = val.length > 0;
    },
  );

  onBeforeUnmount(() => {
    codeEditorRef.value.destroy();
>>>>>>> e811fe49
  });
  // 打开全屏
  const handleOpenFullScreen = () => {
    isOpenFullScreen.value = true;
    window.addEventListener('keydown', handleEscClose, { once: true });
    BkMessage({
      theme: 'primary',
      message: t('按 Esc 即可退出全屏模式'),
    });
  };

  const handleCloseFullScreen = () => {
    isOpenFullScreen.value = false;
    window.removeEventListener('keydown', handleEscClose);
  };

  // Esc按键事件处理
  const handleEscClose = (event: KeyboardEvent) => {
    if (event.code === 'Escape') {
      isOpenFullScreen.value = false;
    }
  };

  // 校验编辑器内容 处理上传kv格式
  const handleValidateEditor = () => {
    const kvArray = kvsContent.value.split('\n');
    errorLine.value = [];
    kvs.value = [];
    kvArray.forEach((item, index) => {
      if (item === '') return;
      const kvContent = item.split(separator.value);
      const key = kvContent[0];
      const kv_type = kvContent[1] ? kvContent[1].toLowerCase() : '';
      const value = kvContent[2];
      kvs.value.push({
        key,
        kv_type,
        value,
      });
      if (kvContent.length !== 3) {
        errorLine.value.push({
          errorInfo: t('请检查是否已正确使用分隔符'),
          lineNumber: index + 1,
        });
      } else if (kv_type !== 'string' && kv_type !== 'number') {
        errorLine.value.push({
          errorInfo: t('类型必须为 string 或者 number'),
          lineNumber: index + 1,
        });
      } else if (kv_type === 'number' && !/^\d+(\.\d+)?$/.test(value)) {
        errorLine.value.push({
          errorInfo: t('类型为number 值不为number'),
          lineNumber: index + 1,
        });
      } else if (value === '') {
        errorLine.value.push({
          errorInfo: t('value不能为空'),
          lineNumber: index + 1,
        });
      }
    });
    emits('trigger', kvsContent.value && errorLine.value.length === 0);
  };

  // 导入kv
  const handleImport = async () => {
    await batchUpsertKv(bkBizId.value, appId.value, kvs.value);
  };

  const handleSelectSeparator = (selectSeparator: string) => {
    separator.value = selectSeparator;
    handleValidateEditor();
  };

  defineExpose({
    handleImport,
  });
</script>
<style lang="scss" scoped>
  .config-content-editor {
    height: 640px;
    padding-top: 10px;
    &.fullscreen {
      position: fixed;
      top: 0;
      left: 0;
      width: 100vw;
      height: 100vh;
      z-index: 5000;
    }
    .editor-title {
      display: flex;
      align-items: center;
      justify-content: space-between;
      padding: 0 16px;
      height: 40px;
      color: #979ba5;
      background: #2e2e2e;
      border-radius: 2px 2px 0 0;
      .tips {
        display: flex;
        align-items: center;
        font-size: 12px;
        .info-icon {
          margin-right: 4px;
        }
      }
      .btns {
        display: flex;
        justify-content: space-between;
        width: 80px;
        height: 16px;
        align-items: center;
        & > span,
        & > i {
          cursor: pointer;
          &:hover {
            color: #3a84ff;
          }
        }
      }
    }
    .editor-content {
      position: relative;
      height: calc(100% - 130px);
      .separator {
        position: absolute;
        right: 0;
        top: 0;
      }
    }
  }
</style><|MERGE_RESOLUTION|>--- conflicted
+++ resolved
@@ -73,19 +73,6 @@
   const { t } = useI18n();
   const emits = defineEmits(['trigger']);
 
-<<<<<<< HEAD
-const route = useRoute();
-const isOpenFullScreen = ref(false);
-const codeEditorRef = ref();
-const separatorShow = ref(false);
-const kvsContent = ref('');
-const kvs = ref<IConfigKvItem[]>([]);
-const separator = ref(' ');
-const errorLine = ref<errorLineItem[]>([]);
-const editorPlaceholder = ref([t('格式：'), t('key 类型 value'), 'name string nginx', ' port number 8080']);
-const bkBizId = ref(String(route.params.spaceId));
-const appId = ref(Number(route.params.appId));
-=======
   const route = useRoute();
   const isOpenFullScreen = ref(false);
   const codeEditorRef = ref();
@@ -98,7 +85,6 @@
   const editorPlaceholder = ref([t('格式：'), t('key 类型 value'), 'name string nginx', ' port number 8080']);
   const bkBizId = ref(String(route.params.spaceId));
   const appId = ref(Number(route.params.appId));
->>>>>>> e811fe49
 
   watch(
     () => kvsContent.value,
@@ -108,18 +94,6 @@
     },
   );
 
-<<<<<<< HEAD
-onBeforeUnmount(() => {
-  codeEditorRef.value.destroy();
-});
-// 打开全屏
-const handleOpenFullScreen = () => {
-  isOpenFullScreen.value = true;
-  window.addEventListener('keydown', handleEscClose, { once: true });
-  BkMessage({
-    theme: 'primary',
-    message: t('按 Esc 即可退出全屏模式'),
-=======
   watch(
     () => errorLine.value,
     (val) => {
@@ -129,7 +103,6 @@
 
   onBeforeUnmount(() => {
     codeEditorRef.value.destroy();
->>>>>>> e811fe49
   });
   // 打开全屏
   const handleOpenFullScreen = () => {
