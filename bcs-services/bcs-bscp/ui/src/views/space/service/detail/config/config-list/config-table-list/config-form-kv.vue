--- conflicted
+++ resolved
@@ -18,14 +18,9 @@
       <bk-input
         v-if="localVal.kv_type === 'string' || localVal.kv_type === 'number'"
         v-model.trim="localVal!.value"
-<<<<<<< HEAD
+        :placeholder="stringTypePlaceholder"
         :disabled="view"
         @input="change"
-=======
-        :placeholder="stringTypePlaceholder"
-        :disabled="view"
-        @change="change"
->>>>>>> 3c84711b
       />
       <KvConfigContentEditor
         v-else
