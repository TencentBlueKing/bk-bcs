--- conflicted
+++ resolved
@@ -399,11 +399,7 @@
 const transConfigsToTableItemData = (list: IConfigItem[]) =>
   list.map((item: IConfigItem) => {
     const { id, spec, revision, file_state } = item;
-<<<<<<< HEAD
     const { name, path, permission } = spec;
-=======
-    const { name, path } = spec;
->>>>>>> 353f75c0
     const { creator, reviser, update_at } = revision;
     return {
       id,
@@ -415,10 +411,7 @@
       reviser,
       update_at: datetimeFormat(update_at),
       file_state,
-<<<<<<< HEAD
       permission,
-=======
->>>>>>> 353f75c0
     };
   });
 
