--- conflicted
+++ resolved
@@ -29,19 +29,14 @@
         </div>
         <div class="variable-form" v-if="isFileType">
           <div v-bkloading="{ loading }" class="section-title">{{ t('服务变量赋值') }}</div>
-          <ResetDefaultValue class="reset-default-btn" :list="initialVariables" @reset="handleResetDefault" />
+          <ResetDefaultValue
+            class="reset-default-btn"
+            :bk-biz-id="bkBizId"
+            :list="initialVariables"
+            @reset="handleResetDefault" />
           <VariablesTable ref="tableRef" :list="variableList" :editable="true" @change="handleVariablesChange" />
         </div>
       </div>
-<<<<<<< HEAD
-=======
-      <div class="variable-form" v-if="isFileType">
-        <div v-bkloading="{ loading }" class="section-title">{{ t('服务变量赋值') }}</div>
-        <ResetDefaultValue class="reset-default-btn" :bk-biz-id="bkBizId" :list="initialVariables" @reset="handleResetDefault" />
-        <VariablesTable ref="tableRef" :list="variableList" :editable="true" @change="handleVariablesChange" />
-      </div>
-    </div>
->>>>>>> 4024452b
     </bk-loading>
     <div class="action-btns">
       <bk-button theme="primary" @click="confirm">{{ t('确定') }}</bk-button>
