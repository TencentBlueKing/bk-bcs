--- conflicted
+++ resolved
@@ -2,23 +2,12 @@
   import { ref } from 'vue'
   import { storeToRefs } from 'pinia'
   import { useConfigStore } from '../../../../../../../store/config'
-<<<<<<< HEAD
   import SearchInput from '../../../../../../../components/search-input.vue';
   import CreateConfig from './create-config/index.vue'
+  import EditVariables from './variables/edit-variables.vue'
+  import ViewVariables from './variables/view-variables.vue'
   import TableWithTemplates from './tables/table-with-templates.vue';
   import TableWithPagination from './tables/table-with-pagination.vue';
-=======
-  import { InfoBox } from "bkui-vue/lib";
-  import { Search } from 'bkui-vue/lib/icon';
-  import { IConfigItem, IConfigListQueryParams, IConfigVersion } from '../../../../../../../../types/config'
-  import { CONFIG_STATUS_MAP } from '../../../../../../../constants/config'
-  import { getConfigList, deleteServiceConfigItem } from '../../../../../../../api/config'
-  import { getConfigTypeName } from '../../../../../../../utils/config'
-  import { datetimeFormat } from '../../../../../../../utils/index'
-  import EditConfig from './edit-config.vue'
-  import CreateConfig from './create-config.vue'
-  import VersionDiff from '../../components/version-diff/index.vue'
->>>>>>> 753d54b8
 
   const configStore = useConfigStore()
   const { versionData } = storeToRefs(configStore)
@@ -30,95 +19,10 @@
 
   const tableRef = ref()
   const searchStr = ref('')
-<<<<<<< HEAD
   const useTemplate = ref(true)
 
   const refreshConfigList = () => {
     tableRef.value.refresh()
-=======
-  const pagination = ref({
-    current: 1,
-    count: 0,
-    limit: 10,
-  })
-  const editPanelShow = ref(false)
-  const activeConfig = ref(0)
-  const isDiffPanelShow = ref(false)
-  const diffConfig = ref(0)
-
-  watch(() => versionData.value.id, () => {
-    getListData()
-  })
-
-  onMounted(() => {
-    getListData()
-  })
-
-  const getListData = async () => {
-    loading.value = true
-    try {
-      const params: IConfigListQueryParams = {
-        start: (pagination.value.current - 1) * pagination.value.limit,
-        limit: pagination.value.limit
-      }
-      if (searchStr.value) {
-        params.searchKey = searchStr.value
-      }
-      if (versionData.value.id !== 0) {
-        params.release_id = versionData.value.id
-      }
-      const res = await getConfigList(props.bkBizId, props.appId, params)
-      // @ts-ignore
-      configList.value = res.details
-      pagination.value.count = res.count
-    } catch (e) {
-      console.error(e)
-    } finally {
-      loading.value = false
-    }
-  }
-
-  const handleSearchInputChange = (val: string) => {
-    if (!val) {
-      refreshConfigList()
-    }
-  }
-
-  const refreshConfigList = (current: number = 1) => {
-    pagination.value.current = current
-    getListData()
-  }
-
-  const handleEdit = (config: IConfigItem) => {
-    activeConfig.value = config.id
-    editPanelShow.value = true
-  }
-
-  const handleDiff = (config: IConfigItem) => {
-    diffConfig.value = config.id
-    isDiffPanelShow.value = true
-  }
-
-  const handleDel = (config: IConfigItem) => {
-    InfoBox({
-      title: `确认是否删除配置项 ${config.spec.name}?`,
-      type: "danger",
-      headerAlign: "center" as const,
-      footerAlign: "center" as const,
-      onConfirm: async () => {
-        await deleteServiceConfigItem(config.id, config.attachment.biz_id, config.attachment.app_id)
-        if (configList.value.length === 1 && pagination.value.current > 1) {
-          pagination.value.current -= 1
-        }
-        getListData();
-      },
-    } as any);
-  }
-
-  const handlePageLimitChange = (limit: number) => {
-    pagination.value.limit = limit
-    refreshConfigList()
->>>>>>> 753d54b8
   }
 
   defineExpose({
@@ -128,16 +32,23 @@
 <template>
   <section class="config-list-wrapper">
     <div class="operate-area">
-<<<<<<< HEAD
-      <CreateConfig
-        v-if="versionData.status.publish_status === 'editing'"
-        :bk-biz-id="props.bkBizId"
-        :app-id="props.appId"
-        @created="refreshConfigList"
-        @imported="refreshConfigList" />
-=======
-      <CreateConfig v-if="versionData.status.publish_status === 'editing'" :bk-biz-id="props.bkBizId" :app-id="props.appId" @confirm="refreshConfigList" />
->>>>>>> 753d54b8
+      <div class="operate-btns">
+        <template v-if="versionData.status.publish_status === 'editing'">
+          <CreateConfig
+            :bk-biz-id="props.bkBizId"
+            :app-id="props.appId"
+            @created="refreshConfigList"
+            @imported="refreshConfigList" />
+          <EditVariables
+            :bk-biz-id="props.bkBizId"
+            :app-id="props.appId"/>
+        </template>
+        <ViewVariables
+          v-else
+          :bk-biz-id="props.bkBizId"
+          :app-id="props.appId"
+          :verision-id="versionData.id"/>
+      </div>
       <div class="groups-info" v-if="versionData.status.released_groups.length > 0">
         <div v-for="group in versionData.status.released_groups" class="group-item" :key="group.id">
           {{ group.name }}
@@ -151,71 +62,8 @@
         @search="refreshConfigList" />
     </div>
     <section class="config-list-table">
-<<<<<<< HEAD
       <TableWithTemplates v-if="useTemplate" ref="tableRef" :bk-biz-id="props.bkBizId" :app-id="props.appId" :search-str="searchStr" />
       <TableWithPagination v-else ref="tableRef" :bk-biz-id="props.bkBizId" :app-id="props.appId" :search-str="searchStr" />
-=======
-      <bk-loading :loading="loading">
-        <bk-table v-if="!loading" :border="['outer']" :data="configList">
-          <bk-table-column label="配置文件名" prop="spec.name" :sort="true" :min-width="240" show-overflow-tooltip>
-            <template #default="{ row }">
-              <bk-button
-                v-if="row.spec"
-                text
-                theme="primary"
-                :disabled="row.file_state === 'DELETE'"
-                @click="handleEdit(row)">
-                {{ row.spec.name }}
-              </bk-button>
-            </template>
-          </bk-table-column>
-          <bk-table-column label="配置文件路径" prop="spec.path" show-overflow-tooltip></bk-table-column>
-          <bk-table-column label="配置文件格式">
-            <template #default="{ row }">
-              {{ getConfigTypeName(row.spec?.file_type) }}
-            </template>
-          </bk-table-column>
-          <bk-table-column label="创建人" prop="revision.creator"></bk-table-column>
-          <bk-table-column label="修改人" prop="revision.reviser"></bk-table-column>
-          <bk-table-column label="修改时间" :sort="true" :width="220">
-            <template #default="{ row }">
-              <span v-if="row.revision">{{ datetimeFormat(row.revision.update_at) }}</span>
-            </template>
-          </bk-table-column>
-          <bk-table-column v-if="versionData.id === 0" label="变更状态">
-            <template #default="{ row }">
-                <span v-if="row.file_state" :class="['status', row.file_state.toLowerCase()]">
-                  {{ CONFIG_STATUS_MAP[row.file_state as keyof typeof CONFIG_STATUS_MAP] }}
-                </span>
-            </template>
-          </bk-table-column>
-          <bk-table-column label="操作" fixed="right">
-            <template #default="{ row }">
-              <div class="operate-action-btns">
-                <bk-button :disabled="row.file_state === 'DELETE'" text theme="primary" @click="handleEdit(row)">{{ versionData.id === 0 ? '编辑' : '查看' }}</bk-button>
-                <bk-button v-if="versionData.status.publish_status !== 'editing'" text theme="primary" @click="handleDiff(row)">对比</bk-button>
-                <bk-button v-if="versionData.id === 0" text theme="primary" :disabled="row.file_state === 'DELETE'" @click="handleDel(row)">删除</bk-button>
-              </div>
-            </template>
-          </bk-table-column>
-        </bk-table>
-        <bk-pagination
-          class="table-list-pagination"
-          v-model="pagination.current"
-          location="left"
-          :layout="['total', 'limit', 'list']"
-          :count="pagination.count"
-          :limit="pagination.limit"
-          @change="refreshConfigList($event)"
-          @limit-change="handlePageLimitChange"/>
-      </bk-loading>
-      <edit-config
-        v-model:show="editPanelShow"
-        :config-id="activeConfig"
-        :bk-biz-id="props.bkBizId"
-        :app-id="props.appId"
-        @confirm="getListData" />
->>>>>>> 753d54b8
     </section>
   </section>
 </template>
@@ -228,6 +76,13 @@
     display: flex;
     align-items: center;
     padding: 16px 0;
+    .operate-btns {
+      display: flex;
+      align-items: center;
+      :deep(.create-config-btn) {
+        margin-right: 8px;
+      }
+    }
     .groups-info {
       display: flex;
       align-items: center;
