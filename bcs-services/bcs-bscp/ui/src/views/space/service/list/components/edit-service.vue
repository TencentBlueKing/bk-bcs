--- conflicted
+++ resolved
@@ -1,14 +1,5 @@
 <template>
-<<<<<<< HEAD
-  <bk-sideslider
-    width="640"
-    quick-close
-    :is-show="props.show"
-    :before-close="handleBeforeClose"
-    @closed="close">
-=======
   <bk-sideslider width="640" quick-close :is-show="props.show" :before-close="handleBeforeClose" @closed="close">
->>>>>>> 69da8cc8
     <template #header>
       <div class="service-edit-head">
         <span class="title">{{ isViewMode ? t('服务属性') : t('编辑服务') }}</span>
@@ -17,18 +8,6 @@
     </template>
     <div class="service-edit-wrapper">
       <bk-form v-if="isViewMode" label-width="100">
-<<<<<<< HEAD
-        <bk-form-item :label="t('服务名称')">{{ props.service.spec.name }}</bk-form-item>
-        <bk-form-item :label="t('服务别名')">@todo 待后台确定字段</bk-form-item>
-        <bk-form-item :label="t('服务描述')">
-          {{ props.service.spec.memo || '--' }}
-        </bk-form-item>
-        <bk-form-item :label="t('数据格式')">
-          {{ props.service.spec.config_type === 'file' ? '文件型' : '键值型' }}
-        </bk-form-item>
-        <bk-form-item v-if="props.service.spec.config_type !== 'file'" :label="t('数据类型')">
-          {{ kvType }}
-=======
         <bk-form-item :label="t('服务名称')">{{ serviceData.name }}</bk-form-item>
         <bk-form-item :label="t('服务别名')">{{ serviceData.alias }}</bk-form-item>
         <bk-form-item :label="t('服务描述')">
@@ -39,7 +18,6 @@
         </bk-form-item>
         <bk-form-item v-if="serviceData.config_type !== 'file'" :label="t('数据类型')">
           {{ serviceData.data_type === 'any' ? '任意类型': serviceData.data_type}}
->>>>>>> 69da8cc8
         </bk-form-item>
         <bk-form-item :label="t('创建者')">
           {{ props.service.revision.creator }}
@@ -48,11 +26,7 @@
           {{ datetimeFormat(props.service.revision.create_at) }}
         </bk-form-item>
       </bk-form>
-<<<<<<< HEAD
-      <SearviceForm v-else ref="formCompRef" :form-data="serviceData" @change="handleChange" />
-=======
       <SearviceForm v-else ref="formCompRef" :form-data="serviceData" @change="handleChange" :editable="true" />
->>>>>>> 69da8cc8
     </div>
     <div v-if="!isViewMode" class="service-edit-footer">
       <bk-button
@@ -60,12 +34,8 @@
         theme="primary"
         :class="{ 'bk-button-with-no-perm': !props.service.permissions.update }"
         :loading="pending"
-<<<<<<< HEAD
-        @click="handleEditConfirm">
-=======
         @click="handleEditConfirm"
       >
->>>>>>> 69da8cc8
         {{ t('保存') }}
       </bk-button>
       <bk-button @click="isViewMode = true">{{ t('取消') }}</bk-button>
@@ -73,11 +43,7 @@
   </bk-sideslider>
 </template>
 <script setup lang="ts">
-<<<<<<< HEAD
-import { ref, computed, watch } from 'vue';
-=======
 import { ref, watch } from 'vue';
->>>>>>> 69da8cc8
 import { useI18n } from 'vue-i18n';
 import { storeToRefs } from 'pinia';
 import useGlobalStore from '../../../../../store/global';
@@ -86,16 +52,10 @@
 import { datetimeFormat } from '../../../../../utils/index';
 import { IAppItem } from '../../../../../../types/app';
 import { IServiceEditForm } from '../../../../../../types/service';
-<<<<<<< HEAD
-import { CONFIG_KV_TYPE } from '../../../../../constants/config';
-import useModalCloseConfirmation from '../../../../../utils/hooks/use-modal-close-confirmation';
-import SearviceForm from './service-form.vue';
-=======
 import useModalCloseConfirmation from '../../../../../utils/hooks/use-modal-close-confirmation';
 import SearviceForm from './service-form.vue';
 import { IConfigKvType } from '../../../../../../types/config';
 import { InfoBox } from 'bkui-vue';
->>>>>>> 69da8cc8
 
 const { showApplyPermDialog, permissionQuery } = storeToRefs(useGlobalStore());
 
@@ -112,26 +72,6 @@
 const isViewMode = ref(true);
 const serviceData = ref<IServiceEditForm>({
   name: '',
-<<<<<<< HEAD
-  config_type: 'file',
-  kv_type: '',
-  reload_type: 'file',
-  reload_file_path: '',
-  mode: '',
-  deploy_type: 'common',
-  memo: ''
-});
-const pending = ref(false);
-const formCompRef = ref();
-
-const kvType = computed(() => {
-  if (serviceData.value.kv_type) {
-    const type = CONFIG_KV_TYPE.find(item => item.id === serviceData.value.kv_type)
-    return type?.name
-  }
-  return
-})
-=======
   alias: '',
   config_type: 'file',
   data_type: 'any',
@@ -142,7 +82,6 @@
 });
 const pending = ref(false);
 const formCompRef = ref();
->>>>>>> 69da8cc8
 
 watch(
   () => props.show,
@@ -150,30 +89,18 @@
     if (val) {
       isFormChange.value = false;
       isViewMode.value = true;
-<<<<<<< HEAD
-      const { spec } = props.service
-      const { name, memo, mode, config_type, reload, kv_type } = spec;
-=======
       const { spec } = props.service;
       const { name, memo, mode, config_type, reload, data_type, alias } = spec;
->>>>>>> 69da8cc8
       const { reload_type, file_reload_spec } = reload;
       serviceData.value = {
         name,
         memo,
         mode,
         config_type,
-<<<<<<< HEAD
-        kv_type,
-        reload_type,
-        reload_file_path: file_reload_spec.reload_file_path,
-        deploy_type: 'common' // @todo 待和后台确认是否需要
-=======
         data_type,
         reload_type,
         reload_file_path: file_reload_spec.reload_file_path,
         alias,
->>>>>>> 69da8cc8
       };
     }
   },
@@ -198,25 +125,13 @@
 const handleChange = (val: IServiceEditForm) => {
   isFormChange.value = true;
   serviceData.value = val;
-<<<<<<< HEAD
-}
-=======
-};
->>>>>>> 69da8cc8
+};
 
 const handleEditConfirm = async () => {
   if (!props.service.permissions.update) {
     openPermApplyDialog();
     return;
   }
-<<<<<<< HEAD
-  await formCompRef.value.validate();
-  const { id, biz_id } = props.service;
-  const data = {
-    id,
-    biz_id,
-    ...serviceData.value
-=======
 
   await formCompRef.value.validate();
   const { id, biz_id } = props.service;
@@ -237,12 +152,11 @@
     id,
     biz_id,
     ...serviceData.value,
->>>>>>> 69da8cc8
   };
 
   await updateApp({ id, biz_id, data });
-<<<<<<< HEAD
-  emits('editMemo', serviceData.value.memo);
+  emits('reload');
+  isViewMode.value = true;
 };
 
 const handleBeforeClose = async () => {
@@ -253,20 +167,6 @@
   return true;
 };
 
-=======
-  emits('reload');
-  isViewMode.value = true;
-};
-
-const handleBeforeClose = async () => {
-  if (!isViewMode.value && isFormChange.value) {
-    const result = await useModalCloseConfirmation();
-    return result;
-  }
-  return true;
-};
-
->>>>>>> 69da8cc8
 const close = () => {
   emits('update:show', false);
 };
