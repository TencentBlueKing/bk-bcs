<template>
  <bk-sideslider
    width="640"
    :is-show="props.show"
    :title="t('新建服务')"
    :before-close="handleBeforeClose"
    @closed="close"
  >
    <div class="create-app-form">
      <SearviceForm ref="formCompRef" :form-data="serviceData" @change="handleChange" />
    </div>
    <div class="create-app-footer">
      <bk-button theme="primary" :loading="pending" @click="handleCreateConfirm">
        {{ t('提交') }}
      </bk-button>
      <bk-button @click="close">{{ t('取消') }}</bk-button>
    </div>
  </bk-sideslider>
</template>
<script setup lang="ts">
import { ref, watch } from 'vue';
import { useRouter } from 'vue-router';
import { useI18n } from 'vue-i18n';
import { InfoBox } from 'bkui-vue/lib';
import { storeToRefs } from 'pinia';
import useGlobalStore from '../../../../../store/global';
import { createApp } from '../../../../../api';
import { IServiceEditForm } from '../../../../../../types/service';
import useModalCloseConfirmation from '../../../../../utils/hooks/use-modal-close-confirmation';
import SearviceForm from './service-form.vue';

const router = useRouter();
const { t } = useI18n();

const props = defineProps<{
  show: boolean;
}>();
const emits = defineEmits(['update:show', 'reload']);

const { spaceId } = storeToRefs(useGlobalStore());

const serviceData = ref<IServiceEditForm>({
  name: '',
  alias: '',
  config_type: 'file',
  data_type: 'any',
  reload_type: 'file',
  reload_file_path: '/data/reload.json',
  mode: 'normal',
  memo: '', // @todo 包含换行符后接口会报错
});
<<<<<<< HEAD
const rules = {
  name: [
    {
      validator: (value: string) => value.length >= 2,
      message: '最小长度2个字符',
    },
    {
      validator: (value: string) => value.length <= 32,
      message: '最大长度32个字符',
    },
    {
      validator: (value: string) => /^[a-zA-Z0-9][a-zA-Z0-9_-]*[a-zA-Z0-9]?$/.test(value),
      message: '服务名称由英文、数字、下划线、中划线组成且以英文、数字开头和结尾',
    },
  ],
  memo: [
    {
      validator: (value: string) => value.length <= 200,
      message: '最大长度200个字符',
      trigger: 'change',
    },
  ],
};
const formRef = ref();
=======
const formCompRef = ref();
>>>>>>> 1e6b93b6
const pending = ref(false);
const isFormChange = ref(false);

watch(
  () => props.show,
  (val) => {
    if (val) {
      isFormChange.value = false;
      serviceData.value = {
        name: '',
        alias: '',
        config_type: 'file',
        data_type: 'any',
        reload_type: 'file',
        reload_file_path: '/data/reload.json',
        mode: 'normal',
        memo: '',
      };
    }
  },
);

const handleChange = (val: IServiceEditForm) => {
  isFormChange.value = true;
  serviceData.value = val;
};

const handleCreateConfirm = async () => {
  await formCompRef.value.validate();
  pending.value = false;
  try {
    let resp: { id: number };
    if (serviceData.value.config_type === 'file') {
      resp = await createApp(spaceId.value, serviceData.value);
    } else {
      resp = await createApp(spaceId.value, { ...serviceData.value, reload_type: '', reload_file_path: '' });
    }
    emits('reload');
    InfoBox({
      type: 'success',
      title: '服务新建成功',
      subTitle: serviceData.value.config_type === 'file' ? '接下来你可以在服务下新增并使用配置文件' : '接下来你可以在服务下新增并使用配置项',
      headerAlign: 'center',
      footerAlign: 'center',
      confirmText: '新增配置文件',
      cancelText: '稍后再说',
      onConfirm() {
        router.push({
          name: 'service-config',
          params: {
            spaceId: spaceId.value,
            appId: resp.id,
          },
        });
      },
    } as any);
    close();
  } catch (e) {
    console.error(e);
  } finally {
    pending.value = false;
  }
};

const handleBeforeClose = async () => {
  if (isFormChange.value) {
    const result = await useModalCloseConfirmation();
    return result;
  }
  return true;
};

const close = () => {
  emits('update:show', false);
};
</script>
<style lang="scss" scoped>
.create-app-form {
  padding: 20px 24px;
  height: calc(100vh - 101px);
}
.create-app-footer {
  padding: 8px 24px;
  height: 48px;
  width: 100%;
  background: #fafbfd;
  border-top: 1px solid #dcdee5;
  box-shadow: none;
  button {
    margin-right: 8px;
    min-width: 88px;
  }
}
</style><|MERGE_RESOLUTION|>--- conflicted
+++ resolved
@@ -49,34 +49,7 @@
   mode: 'normal',
   memo: '', // @todo 包含换行符后接口会报错
 });
-<<<<<<< HEAD
-const rules = {
-  name: [
-    {
-      validator: (value: string) => value.length >= 2,
-      message: '最小长度2个字符',
-    },
-    {
-      validator: (value: string) => value.length <= 32,
-      message: '最大长度32个字符',
-    },
-    {
-      validator: (value: string) => /^[a-zA-Z0-9][a-zA-Z0-9_-]*[a-zA-Z0-9]?$/.test(value),
-      message: '服务名称由英文、数字、下划线、中划线组成且以英文、数字开头和结尾',
-    },
-  ],
-  memo: [
-    {
-      validator: (value: string) => value.length <= 200,
-      message: '最大长度200个字符',
-      trigger: 'change',
-    },
-  ],
-};
-const formRef = ref();
-=======
 const formCompRef = ref();
->>>>>>> 1e6b93b6
 const pending = ref(false);
 const isFormChange = ref(false);
 
