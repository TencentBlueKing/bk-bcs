<template>
  <bk-sideslider
    width="640"
    :is-show="props.show"
    :title="t('新建服务')"
    :before-close="handleBeforeClose"
    @closed="close"
  >
    <div class="create-app-form">
      <SearviceForm ref="formCompRef" :form-data="serviceData" @change="handleChange" />
    </div>
    <div class="create-app-footer">
      <bk-button theme="primary" :loading="pending" @click="handleCreateConfirm">
        {{ t('提交') }}
      </bk-button>
      <bk-button @click="close">{{ t('取消') }}</bk-button>
    </div>
  </bk-sideslider>
  <bk-dialog ext-cls="confirm-dialog" :is-show="isShowConfirmDialog" :show-mask="true" :quick-close="false">
    <div class="title-icon"><Done fill="#42C06A" /></div>
    <div class="title-info">服务新建成功</div>
    <div class="content-info">
      {{ serviceData.config_type === 'file' ? '接下来你可以在服务下新增配置文件' : '接下来你可以在服务下新增配置项' }}
    </div>
    <div class="footer-btn">
      <bk-button theme="primary" @click="handleGoCreateConfig" style="margin-right: 8px">
        {{ serviceData.config_type === 'file' ? '新增配置文件' : '新增配置项' }}
      </bk-button>
      <bk-button @click="isShowConfirmDialog = false">稍后再说</bk-button>
    </div>
  </bk-dialog>
</template>
<script setup lang="ts">
import { ref, watch } from 'vue';
import { useRouter } from 'vue-router';
import { useI18n } from 'vue-i18n';
<<<<<<< HEAD
import InfoBox from 'bkui-vue/lib/info-box';
=======
>>>>>>> bd0d6949
import { storeToRefs } from 'pinia';
import useGlobalStore from '../../../../../store/global';
import { createApp } from '../../../../../api';
import { IServiceEditForm } from '../../../../../../types/service';
import { Done } from 'bkui-vue/lib/icon';
import useModalCloseConfirmation from '../../../../../utils/hooks/use-modal-close-confirmation';
import SearviceForm from './service-form.vue';

const router = useRouter();
const { t } = useI18n();

const props = defineProps<{
  show: boolean;
}>();
const emits = defineEmits(['update:show', 'reload']);

const { spaceId } = storeToRefs(useGlobalStore());

const serviceData = ref<IServiceEditForm>({
  name: '',
  alias: '',
  config_type: 'file',
  data_type: 'any',
  reload_type: 'file',
  reload_file_path: '/data/reload.json',
  mode: 'normal',
  memo: '', // @todo 包含换行符后接口会报错
});
const formCompRef = ref();
const pending = ref(false);
const isFormChange = ref(false);
const isShowConfirmDialog = ref(false);
const appId = ref();

watch(
  () => props.show,
  (val) => {
    if (val) {
      isFormChange.value = false;
      serviceData.value = {
        name: '',
        alias: '',
        config_type: 'file',
        data_type: 'any',
        reload_type: 'file',
        reload_file_path: '/data/reload.json',
        mode: 'normal',
        memo: '',
      };
    }
  },
);

const handleChange = (val: IServiceEditForm) => {
  isFormChange.value = true;
  serviceData.value = val;
};

const handleCreateConfirm = async () => {
  await formCompRef.value.validate();
  pending.value = false;
  try {
    let resp: { id: number };
    if (serviceData.value.config_type === 'file') {
      resp = await createApp(spaceId.value, serviceData.value);
    } else {
      resp = await createApp(spaceId.value, { ...serviceData.value, reload_type: '', reload_file_path: '' });
    }
    appId.value = resp.id;
    emits('reload');
    isShowConfirmDialog.value = true;
    close();
  } catch (e) {
    console.error(e);
  } finally {
    pending.value = false;
  }
};

const handleBeforeClose = async () => {
  if (isFormChange.value) {
    const result = await useModalCloseConfirmation();
    return result;
  }
  return true;
};

const handleGoCreateConfig = () => {
  router.push({
    name: 'service-config',
    params: {
      spaceId: spaceId.value,
      appId: appId.value,
    },
  });
};

const close = () => {
  emits('update:show', false);
};
</script>
<style lang="scss" scoped>
.create-app-form {
  padding: 20px 24px;
  height: calc(100vh - 101px);
}
.create-app-footer {
  padding: 8px 24px;
  height: 48px;
  width: 100%;
  background: #fafbfd;
  border-top: 1px solid #dcdee5;
  box-shadow: none;
  button {
    margin-right: 8px;
    min-width: 88px;
  }
}

.confirm-dialog {
  :deep(.bk-modal-body) {
    width: 400px;
    padding: 0;
    .bk-modal-header {
      display: none;
    }
    .bk-modal-footer {
      display: none;
    }
    .bk-modal-content {
      display: flex;
      flex-direction: column;
      align-items: center;
      .title-icon {
        margin: 27px 0 19px;
        width: 42px;
        height: 42px;
        border-radius: 50%;
        font-size: 42px;
        line-height: 42px;
        background-color: #e5f6e8;
      }
      .title-info {
        height: 32px;
        font-size: 20px;
        color: #313238;
        text-align: center;
        line-height: 32px;
      }
      .content-info {
        margin-top: 8px;
        height: 22px;
        font-size: 14px;
        color: #63656e;
        line-height: 22px;
      }
      .footer-btn {
        margin: 24px 0;
      }
    }
  }
}
</style><|MERGE_RESOLUTION|>--- conflicted
+++ resolved
@@ -34,10 +34,6 @@
 import { ref, watch } from 'vue';
 import { useRouter } from 'vue-router';
 import { useI18n } from 'vue-i18n';
-<<<<<<< HEAD
-import InfoBox from 'bkui-vue/lib/info-box';
-=======
->>>>>>> bd0d6949
 import { storeToRefs } from 'pinia';
 import useGlobalStore from '../../../../../store/global';
 import { createApp } from '../../../../../api';
