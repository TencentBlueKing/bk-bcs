<template>
  <bk-popover
    ref="buttonRef"
    theme="light add-configs-button-popover"
    placement="bottom-end"
    trigger="click"
    width="122"
    :arrow="false"
  >
    <bk-button theme="primary" class="create-config-btn"> <Plus class="button-icon" />添加配置文件 </bk-button>
    <template #content>
      <div class="add-config-operations">
        <div v-if="props.showAddExistingConfigOption" class="operation-item" @click="handleOpenSlider('isAddOpen')">
          添加已有配置文件
        </div>
<<<<<<< HEAD
        <div class="operation-item" @click="handleOpenSlider('isCreateOpen')">新建配置项</div>
        <div class="operation-item" @click="handleOpenSlider('isImportOpen')">导入配置项</div>
=======
        <div class="operation-item" @click="handleOpenSlider('isCreateOpen')">新建配置文件</div>
        <!-- 接口未提供，暂时隐藏 -->
        <!-- <div class="operation-item" @click="handleOpenSlider('isImportOpen')">导入配置文件</div> -->
>>>>>>> cafa5b6a
      </div>
    </template>
  </bk-popover>
  <AddFromExistingConfigs v-model:show="silders.isAddOpen" @added="emits('refresh')" />
  <CreateNewConfig v-model:show="silders.isCreateOpen" @added="emits('refresh')" />
  <ImportConfigs v-model:show="silders.isImportOpen" />
</template>
<script lang="ts" setup>
import { ref } from 'vue';
import { Plus } from 'bkui-vue/lib/icon';
import AddFromExistingConfigs from './add-from-existing-configs/index.vue';
import CreateNewConfig from './create-new-config/index.vue';
import ImportConfigs from './import-configs/index.vue';

const props = defineProps<{
  showAddExistingConfigOption?: boolean;
}>();

const emits = defineEmits(['refresh']);

const buttonRef = ref();
const silders = ref<Record<string, boolean>>({
  isAddOpen: false,
  isCreateOpen: false,
  isImportOpen: false,
});

const handleOpenSlider = (slider: string) => {
  silders.value[slider] = true;
  buttonRef.value.hide();
};
</script>
<style lang="scss" scoped>
.create-config-btn {
  min-width: 122px;
}
.button-icon {
  font-size: 18px;
}
</style>
<style lang="scss">
.add-configs-button-popover.bk-popover.bk-pop2-content {
  padding: 4px 0;
  border: 1px solid #dcdee5;
  box-shadow: 0 2px 6px 0 #0000001a;
  .add-config-operations {
    .operation-item {
      padding: 0 12px;
      min-width: 58px;
      height: 32px;
      line-height: 32px;
      color: #63656e;
      font-size: 12px;
      cursor: pointer;
      &:hover {
        background: #f5f7fa;
      }
    }
  }
}
</style><|MERGE_RESOLUTION|>--- conflicted
+++ resolved
@@ -13,14 +13,8 @@
         <div v-if="props.showAddExistingConfigOption" class="operation-item" @click="handleOpenSlider('isAddOpen')">
           添加已有配置文件
         </div>
-<<<<<<< HEAD
         <div class="operation-item" @click="handleOpenSlider('isCreateOpen')">新建配置项</div>
         <div class="operation-item" @click="handleOpenSlider('isImportOpen')">导入配置项</div>
-=======
-        <div class="operation-item" @click="handleOpenSlider('isCreateOpen')">新建配置文件</div>
-        <!-- 接口未提供，暂时隐藏 -->
-        <!-- <div class="operation-item" @click="handleOpenSlider('isImportOpen')">导入配置文件</div> -->
->>>>>>> cafa5b6a
       </div>
     </template>
   </bk-popover>
