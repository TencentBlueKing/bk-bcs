--- conflicted
+++ resolved
@@ -1,9 +1,5 @@
 <template>
-<<<<<<< HEAD
-  <bk-sideslider title="导入配置项" :width="960" :is-show="isShow" :before-close="handleBeforeClose" @closed="close">
-=======
   <bk-sideslider title="导入配置文件" :width="960" :is-show="isShow" :before-close="handleBeforeClose" @closed="close">
->>>>>>> cafa5b6a
     <div class="slider-content-container">
       <bk-form form-type="vertical">
         <bk-form-item label="上传配置包" required property="package">
@@ -43,24 +39,16 @@
 const fileList = ref<File[]>([]);
 const isFormChange = ref(false);
 const pending = ref(false);
-<<<<<<< HEAD
 const existConfigList = ref<IConfigImport[]>([
   { name: 'aaa', path: '/data', file_type: '二进制', memo: '', privilege: '', user: '', user_group: '' },
   { name: 'bbb', path: '/data', file_type: '文本', memo: '', privilege: '', user: '', user_group: '' },
 ]);
-=======
-
->>>>>>> cafa5b6a
 watch(
   () => props.show,
   (val) => {
     isShow.value = val;
     isFormChange.value = false;
-<<<<<<< HEAD
-  }
-=======
   },
->>>>>>> cafa5b6a
 );
 
 const handleFileUpload = () => {};
