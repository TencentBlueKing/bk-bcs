<template>
  <bk-dialog
    :is-show="props.show"
    :title="t('批量上传配置文件')"
    :theme="'primary'"
    width="960"
    height="720"
    ext-cls="import-file-dialog"
    :before-close="handleBeforeClose"
    :quick-close="false"
    @closed="handleClose">
    <div :class="['select-wrap', { 'en-select-wrap': locale === 'en' }]">
      <div class="import-type-select">
        <div class="label">{{ t('导入方式') }}</div>
        <bk-radio-group v-model="importType">
          <bk-radio-button label="localFile">{{ t('导入本地文件') }}</bk-radio-button>
          <bk-radio-button label="otherSpace" :disabled="true">{{ t('从其他空间导入') }}</bk-radio-button>
        </bk-radio-group>
      </div>
      <div v-if="importType === 'localFile'">
        <ImportFromLocalFile
          :space-id="spaceId"
          :current-template-space="currentTemplateSpace"
          :is-template="true"
          @change="handleUploadFile"
          @delete="handleDeleteFile"
          @uploading="uploadFileLoading = $event"
          @decompressing="decompressing = $event"
          @file-processing="fileProcessing = $event" />
      </div>
    </div>
    <bk-loading
      :loading="decompressing || fileProcessing"
      :title="loadingText"
      class="config-table-loading"
      mode="spin"
      theme="primary"
      size="small"
      :opacity="0.7">
      <div v-if="importConfigList.length" class="content">
        <div class="head">
          <div class="tips">
            {{ t('共将导入') }} <span style="color: #3a84ff">{{ importConfigList.length }}</span>
            {{ t('个配置项，其中') }} <span style="color: #ffa519">{{ existConfigList.length }}</span>
            {{ t('个已存在,导入后将') }}
            <span style="color: #ffa519">{{ t('覆盖原配置') }}</span>
          </div>
        </div>
        <ConfigTable
          v-if="nonExistConfigList.length"
          :table-data="nonExistConfigList"
          :is-exsit-table="false"
          :expand="expandNonExistTable"
          @change-expand="expandNonExistTable = !expandNonExistTable"
          @change="handleTableChange($event, true)" />
        <ConfigTable
          v-if="existConfigList.length"
          :expand="expandExistTable"
          :table-data="existConfigList"
          :is-exsit-table="true"
          @change-expand="expandExistTable = !expandExistTable"
          @change="handleTableChange($event, false)" />
      </div>
    </bk-loading>
    <template #footer>
      <bk-button
        theme="primary"
        style="margin-right: 8px"
        :disabled="!confirmBtnDisabled"
        @click="isSelectPkgDialogShow = true">
        {{ t('导入') }}
      </bk-button>
      <bk-button @click="emits('update:show', false)">{{ t('取消') }}</bk-button>
    </template>
  </bk-dialog>
  <SelectPackage v-model:show="isSelectPkgDialogShow" :pending="pending" @confirm="handleImport" />
</template>
<script lang="ts" setup>
  import { ref, watch, computed } from 'vue';
  import { useI18n } from 'vue-i18n';
  import { storeToRefs } from 'pinia';
  import useGlobalStore from '../../../../../../../../store/global';
  import useTemplateStore from '../../../../../../../../store/template';
  import useModalCloseConfirmation from '../../../../../../../../utils/hooks/use-modal-close-confirmation';
  import { IConfigImportItem } from '../../../../../../../../../types/config';
  import { importTemplateBatchAdd } from '../../../../../../../../api/template';
  import ConfigTable from './config-table.vue';
  import SelectPackage from './select-package.vue';
  import Message from 'bkui-vue/lib/message';
  import ImportFromLocalFile from '../../../../../../service/detail/config/config-list/config-table-list/create-config/import-file/import-from-local-file.vue';

  const { t, locale } = useI18n();
  const props = defineProps<{
    show: boolean;
  }>();

  const templateStore = useTemplateStore();

  const emits = defineEmits(['update:show', 'added']);
  const { spaceId } = storeToRefs(useGlobalStore());
  const { currentTemplateSpace, currentPkg } = storeToRefs(useTemplateStore());
  const isShow = ref(false);
  const isFormChange = ref(false);
  const pending = ref(false);
  const existConfigList = ref<IConfigImportItem[]>([]);
  const nonExistConfigList = ref<IConfigImportItem[]>([]);
  const expandNonExistTable = ref(true);
  const expandExistTable = ref(true);
  const isSelectPkgDialogShow = ref(false);
  const importType = ref('localFile');
  const uploadFileLoading = ref(false);
  const decompressing = ref(false); // 后台压缩包解压
  const fileProcessing = ref(false); // 后台文件处理

  watch(
    () => props.show,
    (val) => {
      clearData();
      isShow.value = val;
      isFormChange.value = false;
    },
  );

  const importConfigList = computed(() => [...existConfigList.value, ...nonExistConfigList.value]);

  const confirmBtnDisabled = computed(() => {
    return !uploadFileLoading.value && !decompressing.value && importConfigList.value.length > 0;
  });

  const loadingText = computed(() => {
    if (decompressing.value) {
      return t('压缩包正在解压，请稍后...');
    }
    if (fileProcessing.value) {
      return t('后台正在处理上传数据，请稍后...');
    }
    return '';
  });

  const handleBeforeClose = async () => {
    if (isFormChange.value) {
      const result = await useModalCloseConfirmation();
      return result;
    }
    return true;
  };

  const handleClose = () => {
    clearData();
    emits('update:show', false);
  };

  const handleImport = async (pkgIds: number[]) => {
    pending.value = true;
    try {
<<<<<<< HEAD
      const res = await importTemplateBatchAdd(spaceId.value, currentTemplateSpace.value, [
        ...existConfigList.value,
        ...nonExistConfigList.value,
      ]);
      // 选择未指定套餐时,不需要调用添加接口
      if (pkgIds.length > 1 || pkgIds[0] !== 0) {
        await addTemplateToPackage(
          spaceId.value,
          currentTemplateSpace.value,
          res.ids,
          pkgIds,
          false,
          typeof currentPkg.value === 'string' ? 0 : currentPkg.value,
          false,
        );
      }
=======
      const res = await importTemplateBatchAdd(
        spaceId.value,
        currentTemplateSpace.value,
        [...existConfigList.value, ...nonExistConfigList.value],
        pkgIds[0] === 0 ? [] : pkgIds,
      );
>>>>>>> 487969ec
      templateStore.$patch((state) => {
        state.topIds = res.ids;
      });
      isSelectPkgDialogShow.value = false;
      handleClose();
      setTimeout(() => {
        emits('added');
        Message({
          theme: 'success',
          message: t('导入配置文件成功'),
        });
      }, 300);
    } catch (e) {
      console.log(e);
    } finally {
      pending.value = false;
    }
  };

  const handleTableChange = (data: IConfigImportItem[], isNonExistData: boolean) => {
    if (isNonExistData) {
      nonExistConfigList.value = data;
    } else {
      existConfigList.value = data;
    }
    isFormChange.value = true;
  };

  const clearData = () => {
    nonExistConfigList.value = [];
    existConfigList.value = [];
  };

  // 删除文件处理表格数据
  const handleDeleteFile = (fileName: string) => {
    existConfigList.value = existConfigList.value.filter((item) => item.file_name !== fileName);
    nonExistConfigList.value = nonExistConfigList.value.filter((item) => item.file_name !== fileName);
  };

  // 上传文件获取表格数据
  const handleUploadFile = (exist: IConfigImportItem[], nonExist: IConfigImportItem[]) => {
    existConfigList.value = [...existConfigList.value, ...exist];
    nonExistConfigList.value = [...nonExistConfigList.value, ...nonExist];
    isFormChange.value = true;
  };
</script>

<style scoped lang="scss">
  .select-wrap {
    .import-type-select {
      display: flex;
    }
    .label {
      padding-top: 8px;
      width: 72px;
      font-size: 12px;
      color: #63656e;
      margin-right: 22px;
      text-align: right;
    }
    :deep(.wrap) {
      display: flex;
      margin-top: 24px;
      .label {
        @extend .label;
      }
    }
    &.en-select-wrap {
      .label {
        width: 100px !important;
      }
      :deep(.wrap) {
        .label {
          @extend .label;
        }
      }
      :deep(.upload-file-list) {
        margin-left: 120px;
      }
    }
  }

  .content {
    margin-top: 24px;
    border-top: 1px solid #dcdee5;
    .head {
      display: flex;
      align-items: center;
      margin: 16px 0;
      font-size: 12px;
      color: #63656e;
      .bk-checkbox {
        margin-left: 0 !important;
        font-size: 12px;
      }
    }
  }
  .config-table-loading {
    min-height: 80px;
    :deep(.bk-loading-primary) {
      top: 60px;
      align-items: center;
    }
  }
</style>

<style lang="scss">
  .import-file-dialog {
    .bk-modal-content {
      height: calc(100% - 50px) !important;
      overflow: auto;
    }
  }
</style><|MERGE_RESOLUTION|>--- conflicted
+++ resolved
@@ -98,7 +98,7 @@
 
   const emits = defineEmits(['update:show', 'added']);
   const { spaceId } = storeToRefs(useGlobalStore());
-  const { currentTemplateSpace, currentPkg } = storeToRefs(useTemplateStore());
+  const { currentTemplateSpace } = storeToRefs(useTemplateStore());
   const isShow = ref(false);
   const isFormChange = ref(false);
   const pending = ref(false);
@@ -153,31 +153,12 @@
   const handleImport = async (pkgIds: number[]) => {
     pending.value = true;
     try {
-<<<<<<< HEAD
-      const res = await importTemplateBatchAdd(spaceId.value, currentTemplateSpace.value, [
-        ...existConfigList.value,
-        ...nonExistConfigList.value,
-      ]);
-      // 选择未指定套餐时,不需要调用添加接口
-      if (pkgIds.length > 1 || pkgIds[0] !== 0) {
-        await addTemplateToPackage(
-          spaceId.value,
-          currentTemplateSpace.value,
-          res.ids,
-          pkgIds,
-          false,
-          typeof currentPkg.value === 'string' ? 0 : currentPkg.value,
-          false,
-        );
-      }
-=======
       const res = await importTemplateBatchAdd(
         spaceId.value,
         currentTemplateSpace.value,
         [...existConfigList.value, ...nonExistConfigList.value],
         pkgIds[0] === 0 ? [] : pkgIds,
       );
->>>>>>> 487969ec
       templateStore.$patch((state) => {
         state.topIds = res.ids;
       });
