<template>
  <section class="variables-management-page">
    <bk-alert theme="info">
      {{
        t('定义全局变量后可供业务下所有的服务配置文件引用，使用go template语法引用，例如,变量使用详情请参考：', {
          var: '\{\{ .bk_bscp_appid \}\}',
        })
      }}
      <span @click="goVariablesDoc" class="hyperlink">{{ t('配置模板与变量') }}</span>
    </bk-alert>
    <div class="operation-area">
      <div class="button">
        <bk-button theme="primary" @click="isCreateSliderShow = true">
          <Plus class="button-icon" />
          {{ t('新增变量') }}
        </bk-button>
        <bk-button @click="isImportVariableShow = true">{{ t('导入变量') }}</bk-button>
<<<<<<< HEAD
        <!-- <VaribaleExport :biz-id="spaceId" /> -->
        <bk-button @click="handleExport">{{ t('导出变量') }} </bk-button>
        <BatchDeleteBtn
          :bk-biz-id="spaceId"
          :selected-ids="selectedIds"
          :is-across-checked="isAcrossChecked"
          :data-count="pagination.count"
          @deleted="refreshAfterBatchDelete" />
=======
        <VaribaleExport :biz-id="spaceId" />
        <bk-button :disabled="list.length === 0" @click="handleExport">{{ t('导出变量') }} </bk-button>
        <BatchDeleteBtn :bk-biz-id="spaceId" :selected-ids="selectedIds" @deleted="refreshAfterBatchDelete" />
>>>>>>> 487969ec
      </div>
      <SearchInput v-model="searchStr" :placeholder="t('请输入变量名称')" :width="320" @search="refreshList()" />
    </div>
    <div class="variable-table">
      <bk-table
        :border="['outer']"
        :data="list"
        :remote-pagination="true"
        :pagination="pagination"
<<<<<<< HEAD
=======
        show-overflow-tooltip
        @selection-change="handleSelectionChange"
        @select-all="handleSelectAll"
>>>>>>> 487969ec
        @page-limit-change="handlePageLimitChange"
        @page-value-change="refreshList($event, true)">
        <template #prepend>
          <render-table-tip />
        </template>
        <bk-table-column :min-width="70" :width="70" :label="renderSelection">
          <template #default="{ row }">
            <across-check-box :checked="isChecked(row)" :handle-change="() => handleSelectionChange(row)" />
          </template>
        </bk-table-column>
        <!-- <bk-table-column type="selection" :width="60"></bk-table-column> -->
        <bk-table-column :label="t('变量名称')" width="300">
          <template #default="{ row }">
            <div v-if="row.spec" class="var-name-wrapper">
              <bk-overflow-title class="name-text" type="tips" :key="row.id" @click="handleEditVar(row)">
                {{ row.spec.name }}
              </bk-overflow-title>
              <Copy class="copy-icon" @click="handleCopyText(row.spec.name)" />
            </div>
          </template>
        </bk-table-column>
        <bk-table-column :label="t('类型')" prop="spec.type" width="180"></bk-table-column>
        <bk-table-column :label="t('默认值')" prop="spec.default_val"></bk-table-column>
        <bk-table-column :label="t('描述')">
          <template #default="{ row }">
            <span v-if="row.spec">{{ row.spec.memo || '--' }}</span>
          </template>
        </bk-table-column>
        <bk-table-column :label="t('操作')" width="240">
          <template #default="{ row }">
            <div class="action-btns">
              <bk-button text theme="primary" @click="handleEditVar(row)">{{ t('编辑') }}</bk-button>
              <bk-button text theme="primary" @click="handleDeleteVar(row)">{{ t('删除') }}</bk-button>
            </div>
          </template>
        </bk-table-column>
        <template #empty>
          <TableEmpty :is-search-empty="isSearchEmpty" @clear="clearSearchStr"></TableEmpty>
        </template>
      </bk-table>
    </div>
    <VariableCreate v-model:show="isCreateSliderShow" @created="refreshList" />
    <VariableEdit
      v-model:show="editSliderData.open"
      :id="editSliderData.id"
      :data="editSliderData.data"
      @edited="refreshList" />
    <VariableImport v-model:show="isImportVariableShow" @edited="refreshList" />
  </section>
  <DeleteConfirmDialog
    v-model:isShow="isDeleteVariableDialogShow"
    :title="t('确认删除该全局变量？')"
    @confirm="handleDeleteVarConfirm">
    <div style="margin-bottom: 8px">
      {{ t('全局变量') }}: <span style="color: #313238; font-weight: 600">{{ deleteVariableItem?.spec.name }}</span>
    </div>
    <div>{{ t('一旦删除，该操作将无法撤销，服务配置文件中不可再引用该全局变量，请谨慎操作') }}</div>
  </DeleteConfirmDialog>
</template>
<script lang="ts" setup>
  import { onMounted, ref, computed, watch, toRef } from 'vue';
  import { useI18n } from 'vue-i18n';
  import { storeToRefs } from 'pinia';
  import { Plus, Copy } from 'bkui-vue/lib/icon';
  import BkMessage from 'bkui-vue/lib/message';
  import useGlobalStore from '../../../store/global';
  import { ICommonQuery } from '../../../../types/index';
  import { IVariableEditParams, IVariableItem } from '../../../../types/variable';
  import { getVariableList, deleteVariable } from '../../../api/variable';
  import useTablePagination from '../../../utils/hooks/use-table-pagination';
  import { copyToClipBoard } from '../../../utils/index';
  import { fileDownload } from '../../../utils/file';
  import VariableCreate from './variable-create.vue';
  import VariableEdit from './variable-edit.vue';
  import VariableImport from './variable-import.vue';
  import BatchDeleteBtn from './batch-delete-btn.vue';
  import SearchInput from '../../../components/search-input.vue';
  import TableEmpty from '../../../components/table/table-empty.vue';
  import DeleteConfirmDialog from '../../../components/delete-confirm-dialog.vue';
  import useTableAcrossCheck from '../../../utils/hooks/use-table-acrosscheck';
  import acrossCheckBox from '../../../components/across-checkbox.vue';
  import CheckType from '../../../../types/across-checked';

  const { spaceId } = storeToRefs(useGlobalStore());
  const { t } = useI18n();
  const { pagination, updatePagination } = useTablePagination('variableList');

  const loading = ref(false);
  const list = ref<IVariableItem[]>([]);
  const searchStr = ref('');
  const selectedIds = ref<number[]>([]);
  const isCreateSliderShow = ref(false);
  const isImportVariableShow = ref(false);
  const isDeleteVariableDialogShow = ref(false);
  const deleteVariableItem = ref<IVariableItem>();
  const editSliderData = ref<{ open: boolean; id: number; data: IVariableEditParams }>({
    open: false,
    id: 0,
    data: {
      name: '',
      type: '',
      default_val: '',
      memo: '',
    },
  });
  const isSearchEmpty = ref(false);
  const isAcrossChecked = ref(false);

  // table组件的checked属性需要的类型为string[]|rowItem[]，所以这里传原始数据
  // const checkedVariables = computed(() => {
  //   return list.value.filter((item) => selectedIds.value.includes(item.id));
  // });

  const arrowShow = computed(() => pagination.value.limit < pagination.value.count);

  const { selectType, selections, renderSelection, renderTableTip, handleRowCheckChange, handleClearSelection } =
    useTableAcrossCheck({
      dataCount: toRef(pagination.value, 'count'),
      curPageData: list, // 当前页数据
      rowKey: ['id'],
      arrowShow,
    });

  watch(
    () => spaceId.value,
    () => {
      refreshList();
    },
  );
  watch(
    selections,
    () => {
      isAcrossChecked.value = [CheckType.HalfAcrossChecked, CheckType.AcrossChecked].includes(selectType.value);
      selectedIds.value = selections.value.map((item) => item.id);
    },
    {
      deep: true,
    },
  );

  onMounted(() => {
    getVariables();
  });

  // 选中状态
  const isChecked = (row: IVariableItem) => {
    if (![CheckType.AcrossChecked, CheckType.HalfAcrossChecked].includes(selectType.value)) {
      // 当前页状态传递
      return selections.value.some((item) => item.id === row.id);
    }
    // 跨页状态传递
    return !selections.value.some((item) => item.id === row.id);
  };

  const getVariables = async () => {
    loading.value = true;
    const params: ICommonQuery = {
      start: (pagination.value.current - 1) * pagination.value.limit,
      limit: pagination.value.limit,
    };
    if (searchStr.value) {
      params.search_fields = 'name';
      params.search_value = searchStr.value;
    }
    const res = await getVariableList(spaceId.value, params);
    list.value = res.details;
    pagination.value.count = res.count;
    loading.value = false;
  };

  // 导出变量
  const handleExport = async () => {
    fileDownload(`${(window as any).BK_BCS_BSCP_API}/api/v1/config/biz/${spaceId.value}/variables/export`, '', false);
  };

  const handleEditVar = (variable: IVariableItem) => {
    const { id, spec } = variable;
    editSliderData.value = {
      open: true,
      id,
      data: { ...spec },
    };
  };

  // 表格行选择事件
  // const handleSelectionChange = ({ checked, row }: { checked: boolean; row: IVariableItem }) => {
  //   const index = selectedIds.value.findIndex((id) => id === row.id);
  //   if (checked) {
  //     if (index === -1) {
  //       selectedIds.value.push(row.id);
  //     }
  //   } else {
  //     selectedIds.value.splice(index, 1);
  //   }
  // };
  const handleSelectionChange = (row: IVariableItem) => {
    const isSelected = selections.value.some((item) => item.id === row.id);
    const isAcrossChecked = [CheckType.AcrossChecked, CheckType.HalfAcrossChecked].includes(selectType.value);
    // 根据选择类型决定传递的状态
    const shouldBeChecked = isAcrossChecked ? isSelected : !isSelected;
    handleRowCheckChange(shouldBeChecked, row);
  };

  // 全选
  // const handleSelectAll = ({ checked }: { checked: boolean }) => {
  //   if (checked) {
  //     selectedIds.value = list.value.map((item) => item.id);
  //   } else {
  //     selectedIds.value = [];
  //   }
  // };

  // 复制
  const handleCopyText = (name: string) => {
    copyToClipBoard(`{{ .${name} }}`);
    BkMessage({
      theme: 'success',
      message: `${t('引用方式')} {{ .${name} }} ${t('已成功复制到剪贴板')}`,
    });
  };

  // 删除变量
  const handleDeleteVar = (variable: IVariableItem) => {
    isDeleteVariableDialogShow.value = true;
    deleteVariableItem.value = variable;
  };

  const handleDeleteVarConfirm = async () => {
    await deleteVariable(spaceId.value, deleteVariableItem.value!.id);
    BkMessage({
      message: t('删除变量成功'),
      theme: 'success',
    });
    if (list.value.length === 1 && pagination.value.current > 1) {
      pagination.value.current = pagination.value.current - 1;
    }
    isDeleteVariableDialogShow.value = false;
    getVariables();
  };

  const handlePageLimitChange = (val: number) => {
    updatePagination('limit', val);
    refreshList();
  };

  // 批量删除变量后刷新列表
  const refreshAfterBatchDelete = () => {
    if (selectedIds.value.length === list.value.length && pagination.value.current > 1) {
      pagination.value.current -= 1;
    }

    selectedIds.value = [];
    refreshList(pagination.value.current);
  };

  const refreshList = (current = 1, pageChange = false) => {
    isSearchEmpty.value = searchStr.value !== '';
    pagination.value.current = current;
    // 非跨页全选/半选 需要重置全选状态
    if (![CheckType.HalfAcrossChecked, CheckType.AcrossChecked].includes(selectType.value) || !pageChange) {
      handleClearSelection();
    }
    getVariables();
  };

  const clearSearchStr = () => {
    searchStr.value = '';
    refreshList();
  };

  // @ts-ignore
  // eslint-disable-next-line
  const goVariablesDoc = () => window.open(BSCP_CONFIG.variable_template_doc);
</script>
<style lang="scss" scoped>
  .variables-management-page {
    height: 100%;
    background: #f5f7fa;
    .hyperlink {
      color: #3a84ff;
      cursor: pointer;
    }
  }
  .var-name-wrapper {
    position: relative;
    padding-right: 20px;
    .name-text {
      color: #3a84ff;
      cursor: pointer;
    }
    .copy-icon {
      position: absolute;
      top: 15px;
      right: 4px;
      font-size: 12px;
      color: #979ba5;
      cursor: pointer;
      &:hover {
        color: #3a84ff;
      }
    }
  }
  .operation-area {
    display: flex;
    align-items: center;
    justify-content: space-between;
    margin-top: 24px;
    padding: 0 24px;
    .button {
      display: flex;
      align-items: center;
      justify-content: space-between;
      .bk-button {
        margin-right: 8px;
      }
      .button-icon {
        font-size: 18px;
      }
    }
    .search-input {
      width: 320px;
    }
    .search-input-icon {
      padding-right: 10px;
      color: #979ba5;
      background: #ffffff;
    }
  }
  .variable-table {
    :deep(.bk-table-body) {
      max-height: calc(100vh - 300px);
      overflow: auto;
    }
    padding: 16px 24px 24px;
  }
  .action-btns {
    .bk-button:not(:last-of-type) {
      margin-right: 8px;
    }
  }
</style><|MERGE_RESOLUTION|>--- conflicted
+++ resolved
@@ -15,20 +15,14 @@
           {{ t('新增变量') }}
         </bk-button>
         <bk-button @click="isImportVariableShow = true">{{ t('导入变量') }}</bk-button>
-<<<<<<< HEAD
         <!-- <VaribaleExport :biz-id="spaceId" /> -->
-        <bk-button @click="handleExport">{{ t('导出变量') }} </bk-button>
+        <bk-button :disabled="list.length === 0" @click="handleExport">{{ t('导出变量') }} </bk-button>
         <BatchDeleteBtn
           :bk-biz-id="spaceId"
           :selected-ids="selectedIds"
           :is-across-checked="isAcrossChecked"
           :data-count="pagination.count"
           @deleted="refreshAfterBatchDelete" />
-=======
-        <VaribaleExport :biz-id="spaceId" />
-        <bk-button :disabled="list.length === 0" @click="handleExport">{{ t('导出变量') }} </bk-button>
-        <BatchDeleteBtn :bk-biz-id="spaceId" :selected-ids="selectedIds" @deleted="refreshAfterBatchDelete" />
->>>>>>> 487969ec
       </div>
       <SearchInput v-model="searchStr" :placeholder="t('请输入变量名称')" :width="320" @search="refreshList()" />
     </div>
@@ -38,12 +32,7 @@
         :data="list"
         :remote-pagination="true"
         :pagination="pagination"
-<<<<<<< HEAD
-=======
         show-overflow-tooltip
-        @selection-change="handleSelectionChange"
-        @select-all="handleSelectAll"
->>>>>>> 487969ec
         @page-limit-change="handlePageLimitChange"
         @page-value-change="refreshList($event, true)">
         <template #prepend>
