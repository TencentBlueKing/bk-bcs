--- conflicted
+++ resolved
@@ -136,13 +136,8 @@
             :label="t('CPU资源占用(当前/最大)')"
             :width="174">
             <template #default="{ row }">
-<<<<<<< HEAD
               <span v-if="row.client">
-                {{ showResourse(row.client.spec.resource).cpuResourse }}
-=======
-              <span v-if="row.spec">
                 {{ `${row.cpu_usage_str} ${t('核')}/${row.cpu_max_usage_str} ${t('核')}` }}
->>>>>>> 80739978
               </span>
             </template>
           </bk-table-column>
@@ -166,13 +161,8 @@
             :label="t('内存资源占用(当前/最大)')"
             :width="170">
             <template #default="{ row }">
-<<<<<<< HEAD
               <span v-if="row.client">
-                {{ showResourse(row.client.spec.resource).memoryResource }}
-=======
-              <span v-if="row.spec">
                 {{ `${row.memory_usage_str}MB/${row.memory_max_usage_str}MB` }}
->>>>>>> 80739978
               </span>
             </template>
           </bk-table-column>
