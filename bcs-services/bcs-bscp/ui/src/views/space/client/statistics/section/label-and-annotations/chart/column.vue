<template>
  <div ref="canvasRef" class="canvas-wrap">
    <Tooltip
      :need-down-icon="!!drillDownDemension"
      :down="drillDownDemension"
      ref="tooltipRef"
      @jump="emits('jump', labelValue)" />
  </div>
</template>

<script lang="ts" setup>
  import { onMounted, ref, watch } from 'vue';
  import { Column, Datum } from '@antv/g2plot';
  import { IClientLabelItem } from '../../../../../../../../types/client';
  import Tooltip from '../../../components/tooltip.vue';

  const props = defineProps<{
    data: IClientLabelItem[];
    bkBizId: string;
    appId: number;
    chartShowType: string;
<<<<<<< HEAD
=======
    drillDownDemension: string;
>>>>>>> 5116e4dc
  }>();
  const emits = defineEmits(['jump', 'drillDown']);

  const canvasRef = ref<HTMLElement>();
  const tooltipRef = ref();
  const labelValue = ref('');
  let columnPlot: Column;

  watch(
    () => props.data,
    () => {
      columnPlot.changeData(props.data);
    },
  );

  watch(
    () => props.chartShowType,
    (val) => {
      if (val === 'tile') {
        columnPlot.update({
          isGroup: true,
          isStack: false,
          label: {
            // 可手动配置 label 数据标签位置
            position: 'top', // 'top', 'bottom', 'middle',
            // 配置样式
            style: {
              fill: '#979BA5',
            },
          },
        });
      } else {
        columnPlot.update({
          isGroup: false,
          isStack: true,
          label: {
            // 可手动配置 label 数据标签位置
            position: 'middle', // 'top', 'bottom', 'middle',
            // 配置样式
            style: {
              fill: '#fff',
            },
          },
        });
      }
    },
  );

  onMounted(() => {
    initChart();
  });

  const initChart = () => {
    columnPlot = new Column(canvasRef.value!, {
      data: props.data,
      xField: 'primary_val',
      yField: 'count',
      padding: [30, 10, 50, 20],
      isGroup: true,
      limitInPlot: false,
      seriesField: 'foreign_val',
      maxColumnWidth: 40,
      legend: {
        position: 'bottom',
      },
      label: {
        // 可手动配置 label 数据标签位置
        position: 'top', // 'top', 'bottom', 'middle',
        // 配置样式
        style: {
          fill: '#979BA5',
        },
      },
      tooltip: {
        fields: ['foreign_val', 'count'],
        formatter: (datum: Datum) => {
          return { name: datum.foreign_val, value: datum.count };
        },
        showTitle: true,
        title: 'primary_val',
        container: tooltipRef.value?.getDom(),
        enterable: true,
      },
      yAxis: {
        grid: {
          line: {
            style: {
              stroke: '#979BA5',
              lineDash: [4, 5],
            },
          },
        },
      },
    });
    columnPlot.on('plot:click', (e: any) => {
      if (!e.data) return;
      emits('drillDown', e.data.data as IClientLabelItem);
    });
    columnPlot.render();
  };
</script>

<style scoped lang="scss">
  :deep(.g2-tooltip) {
    visibility: hidden;
    .g2-tooltip-list-item {
      .g2-tooltip-marker {
        border-radius: initial !important;
      }
    }
  }
</style><|MERGE_RESOLUTION|>--- conflicted
+++ resolved
@@ -19,10 +19,7 @@
     bkBizId: string;
     appId: number;
     chartShowType: string;
-<<<<<<< HEAD
-=======
     drillDownDemension: string;
->>>>>>> 5116e4dc
   }>();
   const emits = defineEmits(['jump', 'drillDown']);
 
