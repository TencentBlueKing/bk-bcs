--- conflicted
+++ resolved
@@ -9,11 +9,7 @@
             :class="{ fullscreen: isOpenFullScreen }"
             @mouseenter="isShowOperationBtn = true"
             @mouseleave="isShowOperationBtn = false">
-<<<<<<< HEAD
-            <Card :title="t('组件版本分布')" :height="416">
-=======
             <Card :title="t('组件类型 / 版本分布')" :height="416">
->>>>>>> 5116e4dc
               <template #operation>
                 <OperationBtn
                   v-show="isShowOperationBtn"
