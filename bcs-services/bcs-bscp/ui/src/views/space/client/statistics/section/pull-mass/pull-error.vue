--- conflicted
+++ resolved
@@ -438,8 +438,6 @@
   :deep(.g2-tooltip) {
     visibility: hidden;
   }
-<<<<<<< HEAD
-=======
 
   .icon-wrap {
     margin-left: 8px;
@@ -452,5 +450,4 @@
     line-height: 18px;
     color: #7594ef;
   }
->>>>>>> 5116e4dc
 </style>