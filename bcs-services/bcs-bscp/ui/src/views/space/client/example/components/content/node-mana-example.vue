--- conflicted
+++ resolved
@@ -1,15 +1,10 @@
 <template>
   <section class="node-mana-container">
-<<<<<<< HEAD
     <form-option
       ref="fileOptionRef"
-      label-name="服务标签"
       :associate-config-show="true"
       :dual-system-support="true"
       @update-option-data="getOptionData" />
-=======
-    <form-option ref="fileOptionRef" :associate-config-show="true" @update-option-data="getOptionData" />
->>>>>>> d9ee5045
     <div class="node-content">
       <span class="node-label">{{ $t('示例预览') }}</span>
       <div class="top-tip">
