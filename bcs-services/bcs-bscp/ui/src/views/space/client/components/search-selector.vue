<template>
  <section class="section">
    <bk-popover
      trigger="click"
      ext-cls="search-selector"
      :is-show="isShowPopover"
      :arrow="false"
      placement="bottom"
      theme="light"
      @after-show="handleGetSearchList('recent')">
      <div class="search-wrap" :data-placeholder="inputPlacehoder">
        <div class="search-condition-list">
          <bk-tag
            v-for="(condition, index) in searchConditionList"
            :key="condition.key"
            closable
            @close="handleConditionClose(index)">
            {{ condition.content }}
          </bk-tag>
        </div>
        <div class="search-container-input">
          <bk-input
            v-model="searchStr"
            ref="inputRef"
            class="input"
            placeholder=" "
            :readonly="!searchStr"
            @focus="inputFocus = true"
            @blur="handleConfirmConditionItem"
            @enter="handleConfirmConditionItem" />
        </div>
        <div
          v-if="searchConditionList.length && isClientSearch"
          :class="['set-used', { light: isCommonlyUsed }]"
          v-bk-tooltips="{ content: t('设为常用') }"
          @click.stop="handleOpenSetCommonlyDialg(true)">
          <span class="bk-bscp-icon icon-star-fill"></span>
        </div>
      </div>
      <template #content>
        <div class="menu-wrap">
          <div class="search-condition">
            <div class="title">{{ t('查询条件') }}</div>
            <div v-if="!showChildSelector">
              <div v-for="item in selectorData" :key="item.value" class="search-item" @click="handleSelectParent(item)">
                {{ item.name }}
              </div>
            </div>
            <div v-else>
              <div
                v-for="item in childSelectorData"
                :key="item.value"
                class="search-item"
                @click="handleSelectChild(item)">
                {{ item.name }}
              </div>
            </div>
          </div>
          <div class="resent-search">
            <div class="title">{{ t('最近查询') }}</div>
            <bk-loading :loading="resentSearchListLoading">
              <div
                v-for="item in recentSearchList"
                :key="item.id"
                class="search-item"
                @click="searchConditionList = cloneDeep(item.search_condition)">
                <bk-overflow-title type="tips">{{ item.spec.search_name }}</bk-overflow-title>
              </div>
            </bk-loading>
          </div>
        </div>
      </template>
    </bk-popover>
    <div v-if="isClientSearch" class="commonly-wrap">
      <template v-for="(item, index) in commonlySearchList" :key="item.id">
        <CommonlyUsedTag
          v-if="index < 5"
          :commonly-search-item="item"
          @update="handleOpenSetCommonlyDialg(false, item)"
          @click="searchConditionList = cloneDeep(item.search_condition)"
          @delete="handleConfirmDeleteCommonlyUsed(item.id)" />
      </template>
      <bk-popover ext-cls="all-commonly-search-popover" placement="bottom" theme="light" :arrow="false">
        <bk-button theme="primary" text>{{ t('全部常用查询') }}</bk-button>
        <template #content>
          <div
            v-for="item in commonlySearchList"
            :key="item.id"
            class="search-item"
            @click="searchConditionList = item.search_condition">
            <div class="name">
              <bk-overflow-title>{{ item.spec.search_name }}</bk-overflow-title>
            </div>
            <div class="action-icon" v-if="item.spec.creator !== 'system'">
              <EditLine class="icon edit" @click.stop="handleOpenSetCommonlyDialg(false, item)" />
              <CloseLine class="icon close" @click.stop="handleConfirmDeleteCommonlyUsed(item.id)" />
            </div>
          </div>
        </template>
      </bk-popover>
    </div>
    <SetCommonlyDialog
      :is-show="isShowSetCommonlyDialog"
      :is-create="isCreateCommonlyUsed"
      @create="handleConfirmCreateCommonlyUsed"
      @update="handleConfirmUpdateCommonlyUsed"
      @close="isShowSetCommonlyDialog = false" />
  </section>
</template>

<script lang="ts" setup>
  import { nextTick, ref, computed, watch, onMounted, onBeforeUnmount } from 'vue';
  import { storeToRefs } from 'pinia';
  import { EditLine, CloseLine } from 'bkui-vue/lib/icon';
  import { CLIENT_SEARCH_DATA, CLIENT_STATISTICS_SEARCH_DATA, CLIENT_STATUS_MAP } from '../../../../constants/client';
  import { ISelectorItem, ISearchCondition, ICommonlyUsedItem } from '../../../../../types/client';
  import {
    getClientSearchRecord,
    createClientSearchRecord,
    updateClientSearchRecord,
    deleteClientSearchRecord,
  } from '../../../../api/client';
  import useClientStore from '../../../../store/client';
  import SetCommonlyDialog from './set-commonly-dialog.vue';
  import CommonlyUsedTag from './commonly-used-tag.vue';
  import { Message } from 'bkui-vue';
  import { cloneDeep } from 'lodash';
<<<<<<< HEAD
  import { useRoute } from 'vue-router';
=======
  import { useI18n } from 'vue-i18n';

  const { t } = useI18n();
>>>>>>> a3adb66e

  const clientStore = useClientStore();
  const { searchQuery } = storeToRefs(clientStore);

  const route = useRoute();

  const isShowPopover = ref(false);
  const searchConditionList = ref<ISearchCondition[]>([]);
  const showChildSelector = ref(false);
  const childSelectorData = ref<ISelectorItem[]>();
  const searchStr = ref('');
  const inputRef = ref();
  const parentSelecte = ref<ISelectorItem>();
  const recentSearchList = ref<ICommonlyUsedItem[]>([]);
  const resentSearchListLoading = ref(false);
  const commonlySearchList = ref<ICommonlyUsedItem[]>([]);
  const inputFocus = ref(false);
  const isShowSetCommonlyDialog = ref(false);
  const isCreateCommonlyUsed = ref(true);
  const selectedCommomlyItem = ref<ICommonlyUsedItem>();
  const isShowSetCommonlyDropdown = ref(false);
  const isCommonlyUsed = ref(false);

  const props = defineProps<{
    bkBizId: string;
    appId: number;
  }>();

  const inputPlacehoder = computed(() => {
    if (searchConditionList.value.length || searchStr.value || inputFocus.value) return '';
    return t('UID/IP/标签/当前配置版本/目标配置版本/最近一次拉取配置状态/在线状态/客户端组件版本');
  });

  const isClientSearch = computed(() => route.name === 'client-search');

  const selectorData = computed(() => (isClientSearch.value ? CLIENT_SEARCH_DATA : CLIENT_STATISTICS_SEARCH_DATA));

  watch(
    () => searchConditionList.value,
    () => {
      isCommonlyUsed.value = false;
      // 搜索框和查询条件都为空时不需要转换查询参数
      if (searchConditionList.value.length === 0 && Object.keys(searchQuery.value.search!).length === 0) return;
      handleSearchConditionChangeQuery();
    },
    { deep: true },
  );

  watch(
    () => props.appId,
    () => {
      handleGetSearchList('common');
    },
  );

  watch(
    () => searchQuery.value.search,
    (val) => {
      if (Object.keys(val!).length === 0) {
        searchConditionList.value = [];
      }
    },
  );

  onMounted(() => {
    const entries = Object.entries(route.query);
    if (entries.length === 0) return;
    const { name, value } = CLIENT_SEARCH_DATA.find((item) => item.value === entries[0][0])!;
    searchConditionList.value.push({
      content: `${name} : ${entries[0][1]}`,
      value: entries[0][1] as string,
      key: value,
    });
  });

  onBeforeUnmount(() => {
    clientStore.$patch((state) => {
      state.searchQuery.search = {};
    });
  });

  // 选择父选择器
  const handleSelectParent = (parentSelectorItem: ISelectorItem) => {
    parentSelecte.value = parentSelectorItem;
    // 如果有子选择项就展示 没有就用户手动输入
    if (parentSelectorItem?.children) {
      childSelectorData.value = parentSelectorItem.children;
      showChildSelector.value = true;
    } else {
      nextTick(() => inputRef.value.focus());
    }
    searchStr.value = `${parentSelectorItem?.name}:`;
  };

  // 选择子选择器
  const handleSelectChild = (childrenSelectoreItem: ISelectorItem) => {
    showChildSelector.value = false;
    searchConditionList.value.push({
      key: parentSelecte.value!.value,
      value: childrenSelectoreItem.value,
      content: `${parentSelecte.value?.name} : ${childrenSelectoreItem.name}`,
    });
    searchStr.value = '';
  };

  // 手动输入确认搜索项
  const handleConfirmConditionItem = () => {
    const conditionValue = searchStr.value.split(':', 2);
    inputFocus.value = false;
    if (!conditionValue[1]) return;
    // 重复的查询项去重
    const index = searchConditionList.value.findIndex(
      (item) => item.key === parentSelecte.value?.value && item.key !== 'label',
    );
    if (index > -1) handleConditionClose(index);
    // 标签项不符合输入规则清空
    if (parentSelecte.value?.value === 'label') {
      const [labelKey, labelValue] = conditionValue[1].split('=', 2);
      if (!labelKey || !labelValue) {
        searchStr.value = '';
        return;
      }
      // 重复的标签项key去重
      const index = searchConditionList.value.findIndex(
        (item) => item.key === 'label' && item.value.split('=', 2)[0] === labelKey,
      );
      if (index > -1) handleConditionClose(index);
    }
    searchConditionList.value.push({
      key: parentSelecte.value!.value,
      value: conditionValue[1],
      content: `${parentSelecte.value?.name} : ${conditionValue[1]}`,
    });
    searchStr.value = '';
  };

  // 获取最近搜索记录和常用搜索记录
  const handleGetSearchList = async (search_type: string) => {
    try {
      resentSearchListLoading.value = search_type === 'recent';
      const params = {
        start: 0,
        limit: 10,
        search_type,
      };
      const res = await getClientSearchRecord(props.bkBizId, props.appId, params);
      const searchList = res.data.details;
      searchList.forEach((item: ICommonlyUsedItem) => handleQueryChangeSearchCondition(item));
      if (search_type === 'recent') {
        recentSearchList.value = searchList;
      } else {
        commonlySearchList.value = searchList;
      }
    } catch (error) {
      console.error(error);
    } finally {
      resentSearchListLoading.value = false;
    }
  };

  // 删除查询条件
  const handleConditionClose = (index: number) => {
    searchConditionList.value.splice(index, 1);
  };

  // 设置常用查询
  const handleConfirmCreateCommonlyUsed = async (search_name: string) => {
    try {
      await createClientSearchRecord(props.bkBizId, props.appId, {
        search_condition: searchQuery.value.search!,
        search_type: 'common',
        search_name,
      });
      isShowSetCommonlyDialog.value = false;
      handleGetSearchList('common');
      isCommonlyUsed.value = true;
      Message({
        theme: 'success',
        message: t('常用查询添加成功'),
      });
    } catch (error) {
      console.error(error);
    }
  };

  // 更新常用查询
  const handleConfirmUpdateCommonlyUsed = async (search_name: string) => {
    try {
      await updateClientSearchRecord(props.bkBizId, props.appId, selectedCommomlyItem.value!.id, {
        search_condition: selectedCommomlyItem.value!.spec.search_condition,
        search_type: 'common',
        search_name,
      });
      isShowSetCommonlyDialog.value = false;
      handleGetSearchList('common');
      Message({
        theme: 'success',
        message: t('常用查询修改成功'),
      });
    } catch (error) {
      console.error(error);
    }
  };

  // 删除常用查询
  const handleConfirmDeleteCommonlyUsed = async (id: number) => {
    try {
      await deleteClientSearchRecord(props.bkBizId, props.appId, id);
      handleGetSearchList('common');
      Message({
        theme: 'success',
        message: t('常用查询删除成功'),
      });
    } catch (error) {
      console.error(error);
    }
  };

  const handleOpenSetCommonlyDialg = (isCreate: boolean, item?: ICommonlyUsedItem) => {
    if (isCreate) {
      isCreateCommonlyUsed.value = true;
    } else {
      isCreateCommonlyUsed.value = false;
      selectedCommomlyItem.value = item;
    }
    isShowSetCommonlyDialog.value = true;
    isShowSetCommonlyDropdown.value = false;
  };

  // 查询条件转换为查询参数
  const handleSearchConditionChangeQuery = () => {
    const query: { [key: string]: any } = {};
    const label: { [key: string]: any } = {};
    searchConditionList.value.forEach((item) => {
      if (item.key === 'label') {
        const labelValue = item.value.split('=', 2);
        label[labelValue[0]] = labelValue[1];
        query[item.key] = label;
      } else if (item.key === 'online_status' || item.key === 'release_change_status') {
        if (query[item.key]) {
          query[item.key].push(item.value);
        } else {
          query[item.key] = [item.value];
        }
      } else {
        query[item.key] = item.value;
      }
    });
    clientStore.$patch((state) => {
      state.searchQuery.search = query;
    });
  };

  // 查询参数转换为查询条件并获取查询名
  const handleQueryChangeSearchCondition = (item: ICommonlyUsedItem) => {
    const searchList: ISearchCondition[] = [];
    const searchName: string[] = [];
    const query: { [key: string]: any } = item.spec.search_condition;
    Object.keys(query).forEach((key) => {
      if (key === 'label') {
        const labelValue = query[key];
        Object.keys(labelValue).forEach((label) => {
          const content = `${t('标签')}:${label}=${labelValue[label]}`;
          searchList.push({
            key,
            value: `${label}=${labelValue[label]}`,
            content,
          });
          searchName.push(content);
        });
      } else if (key === 'online_status' || key === 'release_change_status') {
        query[key].forEach((value: string) => {
          const content = `${selectorData.value.find((item) => item.value === key)?.name}:${
            CLIENT_STATUS_MAP[value as keyof typeof CLIENT_STATUS_MAP]
          }`;
          searchList.push({
            key,
            value,
            content,
          });
          searchName.push(content);
        });
      } else {
        const content = `${selectorData.value.find((item) => item.value === key)?.name}:${query[key]}`;
        searchList.push({
          key,
          value: query[key],
          content,
        });
        searchName.push(content);
      }
    });
    item.search_condition = searchList;
    item.spec.search_name = item.spec.search_name || searchName.join(';');
  };
</script>

<style scoped lang="scss">
  .search-wrap {
    position: relative;
    display: flex;
    align-items: center;
    flex-wrap: wrap;
    padding-left: 8px;
    width: 670px;
    min-height: 32px;
    background: #fff;
    border: 1px solid #c4c6cc;
    &::after {
      position: absolute;
      content: attr(data-placeholder);
      color: #c4c6cc;
    }
    .search-container-input {
      min-width: 40px;
      .input {
        border: none;
        height: 100%;
        outline: none;
        box-shadow: none;
      }
    }
    .search-condition-list {
      display: flex;
      align-items: center;
      flex-wrap: wrap;
    }
    .set-used {
      position: absolute;
      right: 8px;
      display: flex;
      align-items: center;
      justify-content: center;
      width: 24px;
      height: 24px;
      background: #f0f1f5;
      border-radius: 2px;
      color: #c4c6cc;
      font-size: 14px;
      &.light span {
        color: #ff9c01;
      }
    }
  }
  .menu-wrap {
    display: flex;
    justify-content: space-between;
    width: calc(670px - 16px);
    .title {
      width: 319px;
      height: 24px;
      background: #eaebf0;
      border-radius: 2px;
      padding-left: 8px;
      color: #313238;
      line-height: 24px;
      margin-bottom: 8px;
    }
    .search-item {
      width: 319px;
      height: 32px;
      padding-left: 12px;
      line-height: 32px;
      &:hover {
        background: #f5f7fa;
      }
    }
  }
  .commonly-wrap {
    position: absolute;
    height: 26px;
    display: flex;
    margin-top: 6px;
  }
  .action-item {
    width: 58px;
    height: 32px;
    line-height: 32px;
    text-align: center;
    color: #63656e;
    cursor: pointer;
    &:hover {
      background: #f5f7fa;
    }
  }
</style>

<style lang="scss">
  .bk-popover.bk-pop2-content.search-selector {
    padding: 8px;
  }
  .commonly-search-item-popover.bk-popover.bk-pop2-content {
    padding: 4px 0;
  }
  .all-commonly-search-popover.bk-popover.bk-pop2-content {
    padding: 4px 0;
    max-height: 168px;
    overflow-y: auto;
    .search-item {
      display: flex;
      align-items: center;
      justify-content: space-between;
      padding: 0 8px 0 12px;
      width: 238px;
      height: 32px;
      cursor: pointer;
      color: #63656e;
      &:hover {
        background-color: #f5f7fa;
      }
      .name {
        max-width: 120px;
      }
      .action-icon {
        .icon:hover {
          color: #3a84ff;
        }
        .edit {
          margin-right: 17px;
        }
      }
    }
  }
</style><|MERGE_RESOLUTION|>--- conflicted
+++ resolved
@@ -125,13 +125,10 @@
   import CommonlyUsedTag from './commonly-used-tag.vue';
   import { Message } from 'bkui-vue';
   import { cloneDeep } from 'lodash';
-<<<<<<< HEAD
   import { useRoute } from 'vue-router';
-=======
   import { useI18n } from 'vue-i18n';
 
   const { t } = useI18n();
->>>>>>> a3adb66e
 
   const clientStore = useClientStore();
   const { searchQuery } = storeToRefs(clientStore);
