<template>
  <section class="section">
    <bk-popover
      trigger="manual"
      ext-cls="search-selector"
      :is-show="isShowPopover"
      :arrow="false"
      placement="bottom-start"
      theme="light"
      :offset="{ alignmentAxis: menuOffset, mainAxis: 6 }"
      @after-show="handleGetSearchList('recent')">
      <div
        class="search-wrap"
        :data-placeholder="inputPlacehoder"
        v-bk-tooltips="{ content: inputPlacehoder, disabled: locale === 'zh-cn' || !inputPlacehoder }"
        @click="handleClickSearch">
        <bk-date-picker
          ref="datePickerRef"
          :model-value="dateTime"
          type="datetimerange"
          ext-popover-cls="selector-date-picker"
          append-to-body
          disable-date
          @change="handleDateChange"
          @open-change="handleDatePickerOpenChange"
          @pick-success="handleConfirmSelectTime">
          <template #trigger>
            <span></span>
          </template>
        </bk-date-picker>
        <div class="search-condition-list">
          <div
            v-for="(condition, index) in searchConditionList"
            :key="condition.key"
            style="margin-right: 6px"
            class="search-condition-item">
            <bk-tag
              v-if="!condition.isEdit"
              closable
              @close="handleConditionClose(index)"
              @click="handleConditionClick($event, condition)">
              {{ condition.content }}
            </bk-tag>
            <input
              v-else
              v-model="editSearchStr"
              ref="editInputRef"
              class="input"
              placeholder=" "
              @blur="handleConditionEdit(condition)"
              @keydown="handleEnterConditionEdit($event, condition)"
              @compositionstart="isComposing = true"
              @compositionend="isComposing = false" />
          </div>
        </div>
        <div class="search-container-input" ref="inputWrapRef">
          <input
            v-model="searchStr"
            ref="inputRef"
            class="input"
            placeholder=" "
            @focus="inputFocus = true"
            @blur="handleConfirmConditionItem"
            @keydown="handleEnterAddConditionItem"
            @compositionstart="isComposing = true"
            @compositionend="isComposing = false" />
        </div>
        <div
          v-if="searchConditionList.length && isClientSearch"
          :class="['set-used', { light: isCommonlyUsedBtnLight }]"
          v-bk-tooltips="{
            content: highlightCommonlySearchName ? `${t('已收藏为')}: ${highlightCommonlySearchName}` : t('设为常用'),
          }"
          @click.stop="handleOpenSetCommonlyDialg(true)">
          <span class="bk-bscp-icon icon-star-fill"></span>
        </div>
      </div>
      <template #content>
        <div v-if="!showChildSelector" v-click-outside="() => (isShowPopover = false)" class="menu-wrap">
          <div class="search-condition">
            <div class="title">{{ t('查询条件') }}</div>
            <div v-for="item in selectorData" :key="item.value" class="search-item" @click="handleSelectParent(item)">
              {{ item.name }}
            </div>
          </div>
          <div class="resent-search">
            <div class="title">{{ t('最近查询') }}</div>
            <bk-loading :loading="resentSearchListLoading">
              <div
                v-for="item in recentSearchList"
                :key="item.id"
                class="search-item"
                @click="handleSelectRecentSearch(item)">
                <bk-overflow-title type="tips">{{ item.spec.search_name }}</bk-overflow-title>
              </div>
            </bk-loading>
          </div>
        </div>
        <div v-else class="children-menu-wrap" v-click-outside="() => (isShowPopover = false)">
          <div v-for="item in childSelectorData" :key="item.value" class="search-item" @click="handleSelectChild(item)">
            {{ item.name }}
          </div>
        </div>
      </template>
    </bk-popover>
    <div v-if="isClientSearch" class="commonly-wrap">
      <template v-for="(item, index) in commonlySearchList" :key="item.id">
        <CommonlyUsedTag
          v-if="index < 5"
          :commonly-search-item="item"
          @update="handleOpenSetCommonlyDialg(false, item)"
          @click="searchConditionList = cloneDeep(item.search_condition)"
          @delete="handleOpenDeleteCommonlyDialog(item)" />
      </template>
      <bk-popover
        trigger="manual"
        ext-cls="all-commonly-search-popover"
        placement="bottom-start"
        theme="light"
        :is-show="isShowAllCommonSearchPopover"
        :arrow="false">
        <bk-button theme="primary" text @click="isShowAllCommonSearchPopover = !isShowAllCommonSearchPopover">
          {{ t('全部常用查询') }}
        </bk-button>
        <template #content>
          <div
            v-for="item in commonlySearchList"
            :key="item.id"
            class="search-item"
            v-click-outside="() => (isShowAllCommonSearchPopover = false)"
            @click="handleSelectCommonSearch(item)">
            <div class="name">
              <bk-overflow-title>{{ item.spec.search_name }}</bk-overflow-title>
            </div>
            <div class="action-icon" v-if="item.spec.creator !== 'system'">
              <span class="bk-bscp-icon icon-edit-line edit" @click.stop="handleOpenSetCommonlyDialg(false, item)" />
              <span class="bk-bscp-icon icon-close-line close" @click.stop="handleOpenDeleteCommonlyDialog(item)" />
            </div>
          </div>
        </template>
      </bk-popover>
    </div>
    <SetCommonlyDialog
      :bk-biz-id="props.bkBizId"
      :app-id="props.appId"
      :is-show="isShowSetCommonlyDialog"
      :is-create="isCreateCommonlyUsed"
      :name="selectedCommomlyItem?.spec.search_name"
      @create="handleConfirmCreateCommonlyUsed"
      @update="handleConfirmUpdateCommonlyUsed"
      @close="isShowSetCommonlyDialog = false" />
    <bk-dialog
      :is-show="isShowDeleteCommonlyDialog"
      :ext-cls="'delete-commonly-dialog'"
      :width="400"
      @closed="isShowDeleteCommonlyDialog = false">
      <div class="head">{{ t('确认删除该常用查询?') }}</div>
      <div class="body">
        <span class="label">{{ t('名称') }} : </span>
        <span class="name">{{ selectedDeleteCommonlyItem?.spec.search_name }}</span>
      </div>
      <div class="footer">
        <div class="btns">
          <bk-button theme="danger" @click="handleConfirmDeleteCommonlyUsed">{{ t('删除') }}</bk-button>
          <bk-button @click="isShowDeleteCommonlyDialog = false">{{ t('取消') }}</bk-button>
        </div>
      </div>
    </bk-dialog>
  </section>
</template>

<script lang="ts" setup>
  import { nextTick, ref, computed, watch, onMounted, onBeforeUnmount } from 'vue';
  import { storeToRefs } from 'pinia';
  import { CLIENT_SEARCH_DATA, CLIENT_STATISTICS_SEARCH_DATA, CLIENT_STATUS_MAP } from '../../../../constants/client';
  import { ISelectorItem, ISearchCondition, ICommonlyUsedItem, IClinetCommonQuery } from '../../../../../types/client';
  import {
    getClientSearchRecord,
    createClientSearchRecord,
    updateClientSearchRecord,
    deleteClientSearchRecord,
  } from '../../../../api/client';
  import { getTimeRange, datetimeFormat } from '../../../../utils';
  import useClientStore from '../../../../store/client';
  import SetCommonlyDialog from './set-commonly-dialog.vue';
  import CommonlyUsedTag from './commonly-used-tag.vue';
  import { Message } from 'bkui-vue';
  import { cloneDeep } from 'lodash';
  import { useRoute } from 'vue-router';
  import { useI18n } from 'vue-i18n';

  const { t, locale } = useI18n();

  const clientStore = useClientStore();
  const { searchQuery } = storeToRefs(clientStore);

  const route = useRoute();

  const props = defineProps<{
    bkBizId: string;
    appId: number;
  }>();

  const isShowPopover = ref(false);
  const searchConditionList = ref<ISearchCondition[]>([]);
  const showChildSelector = ref(false);
  const childSelectorData = ref<ISelectorItem[]>();
  const searchStr = ref('');
  const inputRef = ref();
  const parentSelecte = ref<ISelectorItem>();
  const recentSearchList = ref<ICommonlyUsedItem[]>([]);
  const resentSearchListLoading = ref(false);
  const commonlySearchList = ref<ICommonlyUsedItem[]>([]);
  const inputFocus = ref(false);
  const isShowSetCommonlyDialog = ref(false);
  const isCreateCommonlyUsed = ref(true);
  const selectedCommomlyItem = ref<ICommonlyUsedItem>();
  const isShowDeleteCommonlyDialog = ref(false);
  const selectedDeleteCommonlyItem = ref<ICommonlyUsedItem>();
  const isShowAllCommonSearchPopover = ref(false);
  const editSearchStr = ref('');
  const editInputRef = ref();
  const menuOffset = ref(0);
  const inputWrapRef = ref();
  const dateTime = ref(getTimeRange(1));
  const datePickerRef = ref();
<<<<<<< HEAD
  const highlightCommonlySearchName = ref('');
=======
  const isComposing = ref(false); // 是否使用输入法
>>>>>>> 80739978

  const inputPlacehoder = computed(() => {
    if (searchConditionList.value.length || searchStr.value || inputFocus.value) return '';
    return isClientSearch.value
      ? t('UID/IP/标签/源版本/最近一次拉取配置状态/在线状态/客户端组件类型/客户端组件版本')
      : t('标签/源版本/最近一次拉取配置状态/在线状态/客户端组件类型/客户端组件版本');
  });

  const isClientSearch = computed(() => route.name === 'client-search');

  const selectorData = computed(() => (isClientSearch.value ? CLIENT_SEARCH_DATA : CLIENT_STATISTICS_SEARCH_DATA));

  const isCommonlyUsedBtnLight = computed(() => {
    const item = commonlySearchList.value.find((commonlySearchItem) => {
      if (commonlySearchItem.search_condition.length !== searchConditionList.value.length) return false;
      return commonlySearchItem.search_condition.every((commonlySearchConditionList) => {
        const { key, value } = commonlySearchConditionList;
        return searchConditionList.value.findIndex((item) => item.key === key && item.value === value) > -1;
      });
    });
    if (item) {
      highlightCommonlySearchName.value = item.spec.search_name;
      return true;
    }
    highlightCommonlySearchName.value = '';
    return false;
  });

  watch(
    () => searchConditionList.value,
    () => {
      // 搜索框和查询条件都为空时不需要转换查询参数
      if (searchConditionList.value.length === 0 && Object.keys(searchQuery.value.search!).length === 0) return;
      handleSearchConditionChangeQuery();
    },
    { deep: true },
  );

  watch(
    () => props.appId,
    () => {
      handleGetSearchList('common');
      searchConditionList.value = [];
    },
  );

  watch(
    () => searchQuery.value.search,
    (val) => {
      if (Object.keys(val!).length === 0) {
        searchConditionList.value = [];
      } else {
        handleAddRecentSearch();
      }
    },
  );

  watch(
    () => isShowPopover.value,
    (val) => {
      if (val && !searchStr.value && !editSearchStr.value) {
        showChildSelector.value = false;
        parentSelecte.value = undefined;
      }
    },
  );

  onMounted(() => {
    handleGetSearchList('common');
    const entries = Object.entries(route.query);
    if (entries.length === 0) return;
    const { name, value } = CLIENT_SEARCH_DATA.find((item) => item.value === entries[0][0])!;
    if (value === 'pull_time') {
      searchConditionList.value.push({
        content: `${name} : ${entries[0][1]} 00:00:00 - ${entries[0][1]} 23:59:59`,
        value: `${entries[0][1]} 00:00:00 - ${entries[0][1]} 23:59:59`,
        key: value,
        isEdit: false,
      });
    } else {
      searchConditionList.value.push({
        content: `${name} : ${entries[0][1]}`,
        value: entries[0][1] as string,
        key: value,
        isEdit: false,
      });
    }
  });

  onBeforeUnmount(() => {
    clientStore.$patch((state) => {
      state.searchQuery.search = {};
    });
  });

  // 选择父选择器
  const handleSelectParent = (parentSelectorItem: ISelectorItem) => {
    parentSelecte.value = parentSelectorItem;
    // 如果有子选择项就展示 没有就用户手动输入
    if (parentSelectorItem.value === 'pull_time') {
      isShowPopover.value = false;
      nextTick(() => datePickerRef.value.handleFocus());
    } else if (parentSelectorItem?.children) {
      childSelectorData.value = parentSelectorItem.children;
      menuOffset.value = inputWrapRef.value.offsetLeft;
      showChildSelector.value = true;
    } else {
      isShowPopover.value = false;
      nextTick(() => inputRef.value.focus());
    }
    searchStr.value = `${parentSelectorItem?.name} : `;
  };

  // 选择子选择器
  const handleSelectChild = (childrenSelectoreItem: ISelectorItem) => {
    showChildSelector.value = false;
    isShowPopover.value = false;
    // 重复的查询项去重
    const index = searchConditionList.value.findIndex(
      (item) => item.key === parentSelecte.value?.value && item.key !== 'label',
    );
    if (index > -1) handleConditionClose(index);
    searchConditionList.value.push({
      key: parentSelecte.value!.value,
      value: childrenSelectoreItem.value,
      content: `${parentSelecte.value?.name} : ${childrenSelectoreItem.name}`,
      isEdit: false,
    });
    searchStr.value = '';
    parentSelecte.value = undefined;
    menuOffset.value = 0;
  };

  const handleConfirmConditionItem = () => {
    const conditionValue = parentSelecte.value ? searchStr.value.split(' : ', 2)[1] : searchStr.value;
    inputFocus.value = false;
    if (!conditionValue) {
      searchStr.value = '';
      return;
    }
    // 添加默认查询条件ip
    if (!parentSelecte.value?.value) {
      parentSelecte.value = selectorData.value.find((item) => {
        return isClientSearch.value ? item.value === 'ip' : item.value === 'current_release_name';
      })!;
    }
    // 重复的查询项去重
    const index = searchConditionList.value.findIndex(
      (item) => item.key === parentSelecte.value?.value && item.key !== 'label',
    );
    if (index > -1) handleConditionClose(index);
    searchConditionList.value.push({
      key: parentSelecte.value!.value,
      value: conditionValue,
      content: `${parentSelecte.value?.name} : ${conditionValue}`,
      isEdit: false,
    });
    searchStr.value = '';
    isShowPopover.value = false;
    inputRef.value.blur();
    parentSelecte.value = undefined;
  };

  const handleEnterAddConditionItem = (e: any) => {
    if (e.keyCode === 13) {
      if (isComposing.value) {
        e.preventDefault();
      } else {
        handleConfirmConditionItem();
      }
    }
  };

  const handleDateChange = (val: string[]) => {
    dateTime.value = val;
  };

  const handleConfirmSelectTime = () => {
    const index = searchConditionList.value.findIndex((item) => item.key === 'pull_time');
    if (index > -1) handleConditionClose(index);
    searchStr.value = '';
    searchConditionList.value.push({
      key: parentSelecte.value!.value,
      value: `${dateTime.value[0]} - ${dateTime.value[1]}`,
      content: `${parentSelecte.value?.name} : ${dateTime.value[0]} - ${dateTime.value[1]}`,
      isEdit: false,
    });
  };

  // 获取最近搜索记录和常用搜索记录
  const handleGetSearchList = async (search_type: string) => {
    if (!props.appId) return;
    try {
      resentSearchListLoading.value = search_type === 'recent';
      const params: IClinetCommonQuery = {
        start: 0,
        limit: 10,
        search_type,
      };
      if (search_type === 'common') {
        params.all = true;
      } else {
        isClientSearch.value ? (params.search_type = 'query') : (params.search_type = 'statistic');
      }
      const res = await getClientSearchRecord(props.bkBizId, props.appId, params);
      const searchList = res.data.details;
      searchList.forEach((item: ICommonlyUsedItem) => handleQueryChangeSearchCondition(item));
      if (search_type === 'recent') {
        recentSearchList.value = searchList;
      } else {
        commonlySearchList.value = searchList;
      }
    } catch (error) {
      console.error(error);
    } finally {
      resentSearchListLoading.value = false;
    }
  };

  // 删除查询条件
  const handleConditionClose = (index: number) => {
    searchConditionList.value.splice(index, 1);
  };

  // 添加最近查询
  const handleAddRecentSearch = async () => {
    await createClientSearchRecord(props.bkBizId, props.appId, {
      search_type: isClientSearch.value ? 'query' : 'statistic',
      search_condition: searchQuery.value.search!,
    });
  };

  // 设置常用查询
  const handleConfirmCreateCommonlyUsed = async (search_name: string) => {
    try {
      await createClientSearchRecord(props.bkBizId, props.appId, {
        search_condition: searchQuery.value.search!,
        search_type: 'common',
        search_name,
      });
      isShowSetCommonlyDialog.value = false;
      handleGetSearchList('common');
      Message({
        theme: 'success',
        message: t('常用查询添加成功'),
      });
    } catch (error) {
      console.error(error);
    }
  };

  // 更新常用查询
  const handleConfirmUpdateCommonlyUsed = async (search_name: string) => {
    try {
      await updateClientSearchRecord(props.bkBizId, props.appId, selectedCommomlyItem.value!.id, {
        search_condition: selectedCommomlyItem.value!.spec.search_condition,
        search_type: 'common',
        search_name,
      });
      isShowSetCommonlyDialog.value = false;
      handleGetSearchList('common');
      Message({
        theme: 'success',
        message: t('常用查询修改成功'),
      });
    } catch (error) {
      console.error(error);
    }
  };

  // 删除常用查询
  const handleOpenDeleteCommonlyDialog = (item: ICommonlyUsedItem) => {
    selectedDeleteCommonlyItem.value = item;
    isShowDeleteCommonlyDialog.value = true;
    isShowAllCommonSearchPopover.value = false;
  };

  const handleConfirmDeleteCommonlyUsed = async () => {
    try {
      await deleteClientSearchRecord(props.bkBizId, props.appId, selectedDeleteCommonlyItem.value!.id);
      isShowDeleteCommonlyDialog.value = false;
      handleGetSearchList('common');
      Message({
        theme: 'success',
        message: t('常用查询删除成功'),
      });
    } catch (error) {
      console.error(error);
    }
  };

  const handleOpenSetCommonlyDialg = (isCreate: boolean, item?: ICommonlyUsedItem) => {
    if (isCreate) {
      if (isCommonlyUsedBtnLight.value) return;
      isCreateCommonlyUsed.value = true;
    } else {
      isCreateCommonlyUsed.value = false;
      selectedCommomlyItem.value = item;
    }
    isShowSetCommonlyDialog.value = true;
    isShowAllCommonSearchPopover.value = false;
  };

  // 查询条件转换为查询参数
  const handleSearchConditionChangeQuery = () => {
    const query: { [key: string]: any } = {};
    const label: { [key: string]: any } = {};
    searchConditionList.value.forEach((item) => {
      if (item.key === 'label') {
        const labelValue = item.value.split('=', 2);
        label[labelValue[0]] = labelValue[1] || '';
        query[item.key] = label;
      } else if (item.key === 'online_status' || item.key === 'release_change_status') {
        if (query[item.key]) {
          query[item.key].push(item.value);
        } else {
          query[item.key] = [item.value];
        }
      } else if (item.key === 'pull_time') {
        const startTime = item.value.split(' - ')[0];
        const endTime = item.value.split(' - ')[1];
        query.start_pull_time = new Date(`${startTime.replace(' ', 'T')}+08:00`).toISOString();
        query.end_pull_time = new Date(`${endTime.replace(' ', 'T')}+08:00`).toISOString();
      } else {
        query[item.key] = item.value.trim();
      }
    });
    clientStore.$patch((state) => {
      state.searchQuery.search = query;
    });
  };

  // 查询参数转换为查询条件并获取查询名
  const handleQueryChangeSearchCondition = (item: ICommonlyUsedItem) => {
    const searchList: ISearchCondition[] = [];
    const searchName: string[] = [];
    const query: { [key: string]: any } = item.spec.search_condition;
    Object.keys(query).forEach((key) => {
      if (key === 'label') {
        const labelValue = query[key];
        Object.keys(labelValue).forEach((label) => {
          const value = labelValue[label] || '';
          const content = value ? `${t('标签')} : ${label}=${labelValue[label]}` : `${t('标签')} : ${label}`;
          searchList.push({
            key,
            value: `${label}=${value}`,
            content,
            isEdit: false,
          });
          searchName.push(content);
        });
      } else if (key === 'online_status' || key === 'release_change_status') {
        query[key].forEach((value: string) => {
          const content = `${selectorData.value.find((item) => item.value === key)?.name} : ${
            CLIENT_STATUS_MAP[value as keyof typeof CLIENT_STATUS_MAP]
          }`;
          searchList.push({
            key,
            value,
            content,
            isEdit: false,
          });
          searchName.push(content);
        });
      } else if (key === 'start_pull_time' || key === 'end_pull_time') {
        if (searchList.find((item) => item.key === 'pull_time')) return;
        const content = `${t('配置拉取时间范围')} : ${datetimeFormat(query.start_pull_time)} - ${datetimeFormat(
          query.end_pull_time,
        )}`;
        searchList.push({
          key: 'pull_time',
          value: `${datetimeFormat(query.start_pull_time)} - ${datetimeFormat(query.end_pull_time)}`,
          content,
          isEdit: false,
        });
        searchName.push(content);
      } else {
        const content = `${selectorData.value.find((item) => item.value === key)?.name} : ${query[key]}`;
        searchList.push({
          key,
          value: query[key],
          content,
          isEdit: false,
        });
        searchName.push(content);
      }
    });
    item.search_condition = searchList;
    item.spec.search_name = item.spec.search_name || searchName.join(';');
  };

  const handleSelectRecentSearch = (item: ICommonlyUsedItem) => {
    searchConditionList.value = cloneDeep(item.search_condition);
    isShowPopover.value = false;
  };

  const handleSelectCommonSearch = (item: ICommonlyUsedItem) => {
    searchConditionList.value = cloneDeep(item.search_condition);
    isShowAllCommonSearchPopover.value = false;
  };

  const handleClickSearch = () => {
    isShowPopover.value = !isShowPopover.value;
    nextTick(() => inputRef.value.focus());
  };

  const handleConditionClick = (e: any, condition: ISearchCondition) => {
    e.preventDefault();
    e.stopPropagation();
    condition.isEdit = true;
    editSearchStr.value = condition.content;
    parentSelecte.value = selectorData.value.find((item) => item.value === condition.key);
    if (condition.key === 'pull_time') {
      nextTick(() => datePickerRef.value.handleFocus());
      isShowPopover.value = false;
    } else if (parentSelecte.value?.children) {
      childSelectorData.value = parentSelecte.value.children;
      showChildSelector.value = true;
      isShowPopover.value = true;
    } else {
      setTimeout(() => {
        editInputRef.value[0].focus();
      }, 200);
      isShowPopover.value = false;
    }
  };

  const handleConditionEdit = (condition: ISearchCondition) => {
    if (!condition.isEdit) return;
    const conditionValue = editSearchStr.value.split(' : ', 2)[1];
    if (conditionValue) {
      condition.value = conditionValue;
      condition.content = `${parentSelecte.value?.name} : ${conditionValue}`;
    }
    condition.isEdit = false;
    parentSelecte.value = undefined;
  };

  const handleEnterConditionEdit = (e: any, condition: ISearchCondition) => {
    if (e.keyCode === 13) {
      if (isComposing.value) {
        e.preventDefault();
      } else {
        handleConditionEdit(condition);
      }
    }
  };

  const handleDatePickerOpenChange = (open: boolean) => {
    if (open) {
      isShowPopover.value = false;
    } else {
      const condition = searchConditionList.value.find((item) => item.key === 'pull_time');
      if (condition) {
        condition.isEdit = false;
      }
    }
  };
</script>

<style scoped lang="scss">
  .section {
    position: relative;
  }
  .search-wrap {
    position: relative;
    display: flex;
    align-items: center;
    flex-wrap: wrap;
    padding-left: 8px;
    width: 670px;
    min-height: 32px;
    background: #fff;
    border: 1px solid #c4c6cc;
    padding-right: 32px;
    &::after {
      position: absolute;
      width: calc(100% - 16px);
      content: attr(data-placeholder);
      color: #c4c6cc;
      overflow: hidden;
      white-space: nowrap;
      text-overflow: ellipsis;
    }
    .bk-date-picker {
      width: 0 !important;
    }
    .search-container-input {
      .input {
        min-width: fit-content;
        border: none;
        height: 100%;
        outline: none;
        box-shadow: none;
        color: #63656e;
      }
    }
    .search-condition-list {
      display: flex;
      align-items: center;
      flex-wrap: wrap;
      .search-condition-item {
        .input {
          border: none;
          height: 100%;
          outline: none;
          box-shadow: none;
        }
      }
    }
    .set-used {
      position: absolute;
      right: 8px;
      display: flex;
      align-items: center;
      justify-content: center;
      width: 24px;
      height: 24px;
      background: #f0f1f5;
      border-radius: 2px;
      color: #c4c6cc;
      font-size: 14px;
      &.light span {
        color: #ff9c01;
      }
    }
  }
  .menu-wrap {
    display: flex;
    justify-content: space-between;
    width: calc(670px - 16px);
    padding: 8px;
    .title {
      width: 319px;
      height: 24px;
      background: #eaebf0;
      border-radius: 2px;
      padding-left: 8px;
      color: #313238;
      line-height: 24px;
      margin-bottom: 8px;
    }
    .search-item {
      width: 319px;
      height: 32px;
      padding-left: 12px;
      line-height: 32px;
      &:hover {
        background: #f5f7fa;
      }
    }
  }
  .children-menu-wrap {
    min-width: 200px;
    padding: 4px 0;
    div {
      display: flex;
      align-items: center;
      height: 32px;
      padding: 0 8px;
      color: #63656e;
      cursor: pointer;
      &:hover {
        background: #f5f7fa;
      }
    }
  }
  .commonly-wrap {
    position: absolute;
    height: 26px;
    display: flex;
    align-items: center;
    margin-top: 6px;
  }
  .action-item {
    width: 58px;
    height: 32px;
    line-height: 32px;
    text-align: center;
    color: #63656e;
    cursor: pointer;
    &:hover {
      background: #f5f7fa;
    }
  }
</style>

<style lang="scss">
  .bk-popover.bk-pop2-content.search-selector {
    padding: 0;
  }
  .commonly-search-item-popover.bk-popover.bk-pop2-content {
    padding: 4px 0;
  }
  .all-commonly-search-popover.bk-popover.bk-pop2-content {
    padding: 4px 0;
    max-height: 168px;
    overflow-y: auto;
    .search-item {
      display: flex;
      align-items: center;
      justify-content: space-between;
      padding: 0 8px 0 12px;
      width: 238px;
      height: 32px;
      cursor: pointer;
      color: #63656e;
      &:hover {
        background-color: #f5f7fa;
        .action-icon {
          display: block;
        }
      }
      .name {
        max-width: 120px;
      }
      .action-icon {
        display: none;
        font-size: 16px;
        height: 32px;
        line-height: 32px;
        .bk-bscp-icon:hover {
          color: #3a84ff;
        }
        .edit {
          margin-right: 12px;
        }
      }
    }
  }

  .delete-commonly-dialog .bk-modal-body {
    .bk-modal-header {
      display: none;
    }
    .bk-modal-footer {
      display: none;
    }
    .bk-modal-content {
      padding: 48px 24px 0 24px;
      .head {
        font-size: 20px;
        color: #313238;
        text-align: center;
      }
      .body {
        min-height: 32px;
        line-height: 32px;
        background: #f5f7fa;
        padding-left: 16px;
        margin-top: 16px;
        .label {
          color: #63656e;
        }
        .name {
          color: #313238;
        }
      }
      .footer {
        display: flex;
        justify-content: space-around;
        .btns {
          margin-top: 24px;
          .bk-button {
            width: 88px;
          }
          .bk-button:nth-child(1) {
            margin-right: 8px;
          }
        }
      }
    }
  }
  .selector-date-picker {
    top: 130px !important;
    left: 723px !important;
  }
</style><|MERGE_RESOLUTION|>--- conflicted
+++ resolved
@@ -224,11 +224,8 @@
   const inputWrapRef = ref();
   const dateTime = ref(getTimeRange(1));
   const datePickerRef = ref();
-<<<<<<< HEAD
   const highlightCommonlySearchName = ref('');
-=======
   const isComposing = ref(false); // 是否使用输入法
->>>>>>> 80739978
 
   const inputPlacehoder = computed(() => {
     if (searchConditionList.value.length || searchStr.value || inputFocus.value) return '';
