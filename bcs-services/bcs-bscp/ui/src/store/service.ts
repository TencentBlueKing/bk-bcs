--- conflicted
+++ resolved
@@ -54,9 +54,6 @@
     user_group: 'root',
   });
 
-<<<<<<< HEAD
-  return { appData, permCheckLoading, hasEditServicePerm, isFileType, checkPermBeforeOperate, lastCreatePermission };
-=======
   // 批量上传的ids
   const batchUploadIds = ref<number[]>([]);
 
@@ -69,5 +66,4 @@
     batchUploadIds,
     isFileType,
   };
->>>>>>> 2d437cbe
 });