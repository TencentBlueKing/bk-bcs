// 服务实例的pinia数据
import { ref, computed } from 'vue';
import { defineStore, storeToRefs } from 'pinia';
import useGlobalStore from './global';

interface IAppData {
  id: number | string;
  spec: {
    name: string;
    config_type: string;
  };
}
const { spaceId, permissionQuery, showApplyPermDialog } = storeToRefs(useGlobalStore());

export default defineStore('service', () => {
  // 服务详情数据
  const appData = ref<IAppData>({
    id: '',
    spec: {
      name: '',
      config_type: 'file',
    },
  });
  const permCheckLoading = ref(false);
  const hasEditServicePerm = ref(false);

  const isFileType = computed(() => appData.value.spec.config_type === 'file');

  const checkPermBeforeOperate = (perm: string) => {
    if (perm === 'update' && !hasEditServicePerm.value) {
      permissionQuery.value = {
        resources: [
          {
            biz_id: spaceId.value,
            basic: {
              type: 'app',
              action: 'update',
              resource_id: appData.value.id,
            },
          },
        ],
      };
      showApplyPermDialog.value = true;
      return false;
    }
    return true;
  };

  // 保留新建文件用户输入文件权限
  const lastCreatePermission = ref({
    privilege: '644',
    user: 'root',
    user_group: 'root',
  });

<<<<<<< HEAD
  // 批量上传的ids
  const batchUploadIds = ref<number[]>([]);

  return {
    appData,
    permCheckLoading,
    hasEditServicePerm,
    checkPermBeforeOperate,
    lastCreatePermission,
    batchUploadIds,
  };
=======
  return { appData, permCheckLoading, hasEditServicePerm, isFileType, checkPermBeforeOperate, lastCreatePermission };
>>>>>>> 64ed27f5
});<|MERGE_RESOLUTION|>--- conflicted
+++ resolved
@@ -53,19 +53,5 @@
     user_group: 'root',
   });
 
-<<<<<<< HEAD
-  // 批量上传的ids
-  const batchUploadIds = ref<number[]>([]);
-
-  return {
-    appData,
-    permCheckLoading,
-    hasEditServicePerm,
-    checkPermBeforeOperate,
-    lastCreatePermission,
-    batchUploadIds,
-  };
-=======
   return { appData, permCheckLoading, hasEditServicePerm, isFileType, checkPermBeforeOperate, lastCreatePermission };
->>>>>>> 64ed27f5
 });