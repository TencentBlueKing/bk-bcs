// 服务实例的pinia数据
import { ref, computed } from 'vue';
import { defineStore, storeToRefs } from 'pinia';
import useGlobalStore from './global';

interface IAppData {
  id: number | string;
  spec: {
    name: string;
    config_type: string;
    data_type?: string;
  };
}
const { spaceId, permissionQuery, showApplyPermDialog } = storeToRefs(useGlobalStore());

export default defineStore('service', () => {
  // 服务详情数据
  const appData = ref<IAppData>({
    id: '',
    spec: {
      name: '',
      config_type: 'file',
    },
  });
  const permCheckLoading = ref(false);
  const hasEditServicePerm = ref(false);

  const isFileType = computed(() => appData.value.spec.config_type === 'file');

  const checkPermBeforeOperate = (perm: string) => {
    if (perm === 'update' && !hasEditServicePerm.value) {
      permissionQuery.value = {
        resources: [
          {
            biz_id: spaceId.value,
            basic: {
              type: 'app',
              action: 'update',
              resource_id: appData.value.id,
            },
          },
        ],
      };
      showApplyPermDialog.value = true;
      return false;
    }
    return true;
  };

  // 保留新建文件用户输入文件权限
  const lastCreatePermission = ref({
    privilege: '644',
    user: 'root',
    user_group: 'root',
  });

<<<<<<< HEAD
  return { appData, permCheckLoading, hasEditServicePerm, isFileType, checkPermBeforeOperate, lastCreatePermission };
=======
  // 批量上传的ids
  const batchUploadIds = ref<number[]>([]);

  return {
    appData,
    permCheckLoading,
    hasEditServicePerm,
    checkPermBeforeOperate,
    lastCreatePermission,
    batchUploadIds,
  };
>>>>>>> ca30518a
});<|MERGE_RESOLUTION|>--- conflicted
+++ resolved
@@ -1,5 +1,5 @@
 // 服务实例的pinia数据
-import { ref, computed } from 'vue';
+import { ref } from 'vue';
 import { defineStore, storeToRefs } from 'pinia';
 import useGlobalStore from './global';
 
@@ -7,8 +7,6 @@
   id: number | string;
   spec: {
     name: string;
-    config_type: string;
-    data_type?: string;
   };
 }
 const { spaceId, permissionQuery, showApplyPermDialog } = storeToRefs(useGlobalStore());
@@ -19,13 +17,10 @@
     id: '',
     spec: {
       name: '',
-      config_type: 'file',
     },
   });
   const permCheckLoading = ref(false);
   const hasEditServicePerm = ref(false);
-
-  const isFileType = computed(() => appData.value.spec.config_type === 'file');
 
   const checkPermBeforeOperate = (perm: string) => {
     if (perm === 'update' && !hasEditServicePerm.value) {
@@ -54,9 +49,6 @@
     user_group: 'root',
   });
 
-<<<<<<< HEAD
-  return { appData, permCheckLoading, hasEditServicePerm, isFileType, checkPermBeforeOperate, lastCreatePermission };
-=======
   // 批量上传的ids
   const batchUploadIds = ref<number[]>([]);
 
@@ -68,5 +60,4 @@
     lastCreatePermission,
     batchUploadIds,
   };
->>>>>>> ca30518a
 });