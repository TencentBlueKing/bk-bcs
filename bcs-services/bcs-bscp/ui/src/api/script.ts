--- conflicted
+++ resolved
@@ -69,13 +69,8 @@
  * @param params 查询参数
  * @returns
  */
-<<<<<<< HEAD
 export const getScriptVersionList = (biz_id: string, hook_id: number, params: { start: number; limit?: number; searchKey?: string; all?: boolean }) => {
-  return http.get(`/config/biz/${biz_id}/hooks/${hook_id}/hook_releases`, { params }).then(res => res.data);
-=======
-export const getScriptVersionList = (biz_id: string, hook_id: number, params: { start: number; limit?: number; searchKey?: string; }) => {
   return http.get(`/config/biz/${biz_id}/hooks/${hook_id}/hook_revisions`, { params }).then(res => res.data);
->>>>>>> 753d54b8
 }
 
 /**
@@ -139,11 +134,7 @@
  * @param hook_id 脚本ID
  * @param version_id 版本ID
  * @param params 查询参数
-<<<<<<< HEAD
  * @returns
-=======
- * @returns 
->>>>>>> 753d54b8
  */
 export const getScriptVersionCiteList = (biz_id: string, hook_id: number, version_id: number, params: IScriptCiteQuery) => {
   return http.get(`/config/biz/${biz_id}/hooks/${hook_id}/hook_revisions/${version_id}/references`, { params }).then(res => res.data);
