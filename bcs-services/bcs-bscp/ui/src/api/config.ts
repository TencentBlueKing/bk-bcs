import http from '../request';
import { IConfigEditParams, IConfigVersionQueryParams, ITemplateBoundByAppData } from '../../types/config';
import { IVariableEditParams } from '../../types/variable';
import { ICommonQuery } from '../../types/index';

// 配置文件版本下脚本配置接口可能会返回null，做数据兼容处理
export const getDefaultConfigScriptData = () => ({
  hook_id: 0,
  hook_name: '',
  hook_revision_id: 0,
  hook_revision_name: '',
  type: '',
  content: '',
});

/**
 * 获取未命名版本的配置文件列表
 * @param biz_id 空间ID
 * @param app_id 应用ID
 * @param query 查询参数
 * @returns
 */
export const getConfigList = (biz_id: string, app_id: number, query: ICommonQuery) => http
  .get(`/config/biz/${biz_id}/apps/${app_id}/config_items`, { params: { ...query, with_status: true } })
  .then(res => res.data);

/**
 * 获取已发布版本的非模板配置文件列表
 * @param biz_id 空间ID
 * @param app_id 应用ID
 * @param release_id 版本ID
 * @param params 查询参数
 * @returns
 */
export const getReleasedConfigList = (biz_id: string, app_id: number, release_id: number, params: ICommonQuery) => http.get(`/config/biz/${biz_id}/apps/${app_id}/releases/${release_id}/config_items`, { params }).then((res) => {
  res.data.details.forEach((item: any) => {
    // 接口返回的config_item_id为实际的配置文件id，id字段没有到，统一替换
    item.id = item.config_item_id;
  });
  return res.data;
});

/**
 * 新增配置
 * @param app_id 服务ID
 * @param biz_id 业务ID
 * @param params 配置参数内容
 * @returns
 */
export const createServiceConfigItem = (app_id: number, biz_id: string, params: IConfigEditParams) => http.post(`/config/create/config_item/config_item/app_id/${app_id}/biz_id/${biz_id}`, params);

/**
 * 更新配置
 * @param id 配置ID
 * @param app_id 服务ID
 * @param biz_id 业务ID
 * @param params 配置参数内容
 * @returns
 */
export const updateServiceConfigItem = (id: number, app_id: number, biz_id: string, params: IConfigEditParams) => http.put(`/config/update/config_item/config_item/config_item_id/${id}/app_id/${app_id}/biz_id/${biz_id}`, params);

/**
 * 删除配置
 * @param id 配置ID
 * @param bizId 业务ID
 * @param appId 应用ID
 * @returns
 */
export const deleteServiceConfigItem = (id: number, bizId: string, appId: number) => http.delete(`/config/delete/config_item/config_item/config_item_id/${id}/app_id/${appId}/biz_id/${bizId}`, {});

/**
 * 获取未命名版本配置文件详情
 * @param biz_id 空间ID
 * @param id 配置ID
 * @param appId 应用ID
 * @returns
 */
export const getConfigItemDetail = (biz_id: string, id: number, appId: number) => http.get(`/config/biz/${biz_id}/apps/${appId}/config_items/${id}`).then(resp => resp.data);

/**
 * 获取已发布版本配置文件详情
 * @param biz_id 空间ID
 * @param app_id 应用ID
 * @param release_id 版本ID
 * @param config_item_id 配置文件ID
 * @returns
 */
export const getReleasedConfigItemDetail = (
  biz_id: string,
  app_id: number,
  release_id: number,
  config_item_id: number,
) => http
  .get(`/config/biz/${biz_id}/apps/${app_id}/releases/${release_id}/config_items/${config_item_id}`)
  .then((resp) => {
    resp.data.config_item.id = resp.data.config_item_id;
    return resp.data;
  });

/**
 * 上传配置文件内容
 * @param bizId 业务ID
 * @param appId 应用ID
 * @param data 配置内容
 * @param signature 文件内容的SHA256值
 * @returns
 */
export const updateConfigContent = (bizId: string, appId: number, data: string | File, signature: string) => http
  .put(`/biz/${bizId}/content/upload`, data, {
    headers: {
      'X-Bscp-App-Id': appId,
      'X-Bkapi-File-Content-Id': signature,
      'X-Bkapi-File-Content-Overwrite': 'false',
      'Content-Type': 'text/plain',
    },
  })
  .then(res => res.data);

/**
 * 下载配置文件内容
 * @param bizId 业务ID
 * @param appId 模板空间ID
 * @param signature sha256签名
 * @returns
 */
export const downloadConfigContent = (bizId: string, appId: number, signature: string) => http
  .get<string, string>(`/biz/${bizId}/content/download`, {
    headers: {
      'X-Bscp-Template-Space-Id': appId,
      'X-Bkapi-File-Content-Id': signature,
    },
    transitional: {
      forcedJSONParsing: false,
    },
  })
  .then(res => res);

/**
 * 创建配置版本
 * @param bizId 业务ID
 * @param appId 应用ID
 * @param params 请求参数
 * @returns
 */
interface ICreateVersionParams {
  name: string;
  memo: string;
  variables: IVariableEditParams[];
}
export const createVersion = (bizId: string, appId: number, params: ICreateVersionParams) => http.post(`/config/create/release/release/app_id/${appId}/biz_id/${bizId}`, params);

/**
 * 获取版本列表
 * @param bizId 业务ID
 * @param appId 应用ID
 * @param params 查询参数
 * @returns
 */
export const getConfigVersionList = (bizId: string, appId: number, params: IConfigVersionQueryParams) => http.get(`config/biz/${bizId}/apps/${appId}/releases`, { params });

/**
 * 发布版本
 * @param bizId 业务ID
 * @param appId 应用ID
 * @param name 版本名称
 * @param data 参数
 * @returns
 */
export const publishVersion = (
  bizId: string,
  appId: number,
  releaseId: number,
  data: {
    groups: Array<number>;
    all: boolean;
    memo: string;
  },
) => http.post(`/config/update/strategy/publish/publish/release_id/${releaseId}/app_id/${appId}/biz_id/${bizId}`, data);

/**
 * 获取服务下初始化脚本引用配置
 * @param bizId 业务ID
 * @param appId 应用ID
 * @param releaseId 版本ID
 * @returns
 */
export const getConfigScript = (bizId: string, appId: number, releaseId: number) => http.get(`/config/biz/${bizId}/apps/${appId}/releases/${releaseId}/hooks`).then((response) => {
  const { pre_hook, post_hook } = response.data;
  const data = {
    pre_hook: getDefaultConfigScriptData(),
    post_hook: getDefaultConfigScriptData(),
  };
  if (pre_hook) {
    data.pre_hook = pre_hook;
  }
  if (post_hook) {
    data.post_hook = post_hook;
  }
  return data;
});

/**
 * 更新服务下初始化脚本引用配置
 * @param bizId 业务ID
 * @param appId 应用ID
 * @param params 配置数据
 * @returns
 */
export const updateConfigInitScript = (
  bizId: string,
  appId: number,
  params: { pre_hook_id: number | undefined; post_hook_id: number | undefined },
) => http.put(`/config/biz/${bizId}/apps/${appId}/config_hooks`, params);

/**
 * 检测导入模板与已存在配置文件的冲突详情
 * @param bizId 业务ID
 * @param appId 应用ID
 * @returns
 */
export const checkAppTemplateBinding = (
  bizId: string,
  appId: number,
  params: { bindings: ITemplateBoundByAppData[] },
) => http.post(`/config/biz/${bizId}/apps/${appId}/template_bindings/conflict_check`, params).then((res) => {
  const conflictData: { [key: number]: number[] } = {};
  res.data.details.forEach((item:
    { template_id: number; template_name: string; template_set_id: number; template_set_name: string }) => {
    if (Array.isArray(conflictData[item.template_set_id])) {
      conflictData[item.template_set_id].push(item.template_id);
    } else {
      conflictData[item.template_set_id] = [item.template_id];
    }
  });
  return conflictData;
});

/**
 * 新建模板配置文件和服务绑定关系
 * @param bizId 业务ID
 * @param appId 应用ID
 * @param params 查询参数
 * @returns
 */
export const importTemplateConfigPkgs = (
  bizId: string,
  appId: number,
  params: { bindings: ITemplateBoundByAppData[] },
) => http.post(`/config/biz/${bizId}/apps/${appId}/template_bindings`, params);

/**
 * 更新模板配置文件和服务绑定关系
 * @param bizId 业务ID
 * @param appId 应用ID
 * @param bindingId 模板和服务绑定关系ID
 * @param params 更新参数
 * @returns
 */
export const updateTemplateConfigPkgs = (
  bizId: string,
  appId: number,
  bindingId: number,
  params: { bindings: ITemplateBoundByAppData[] },
) => http.put(`/config/biz/${bizId}/apps/${appId}/template_bindings/${bindingId}`, params);

/**
 * 获取服务下未命名版本绑定的模板配置文件列表
 * @param bizId 业务ID
 * @param appId 应用ID
 * @param query 查询参数
 * @returns
 */
export const getBoundTemplates = (bizId: string, appId: number, query: ICommonQuery) => http
  .get(`/config/biz/${bizId}/apps/${appId}/template_revisions`, { params: { ...query, with_status: true } })
  .then(res => res.data);

/**
 * 获取服务下已命名版本绑定的模板配置文件列表
 * @param bizId
 * @param appId
 * @param releaseId
 * @returns
 */
export const getBoundTemplatesByAppVersion =
  (bizId: string, appId: number, releaseId: number, params: ICommonQuery) => http
    .get(`/config/biz/${bizId}/apps/${appId}/releases/${releaseId}/template_revisions`, { params })
    .then(res => res.data);

/**
 * 更新服务下模板配置文件版本
 * @param bizId 业务ID
 * @param appId 应用ID
 * @param bindingId 模板和服务绑定关系ID
 * @param params 更新参数
 * @returns
 */
export const updateBoundTemplateVersion = (
  bizId: string,
  appId: number,
  bindingId: number,
  params: { bindings: ITemplateBoundByAppData[] },
) => http.put(`/config/biz/${bizId}/apps/${appId}/template_bindings/${bindingId}/template_revisions`, params);

/**
 * 删除服务下绑定的模板套餐
 * @param bizId 业务ID
 * @param appId 应用ID
 * @param bindingId 模板和服务绑定关系ID
 * @param template_set_ids 模板套餐ID列表
 * @returns
 */
export const deleteBoundPkg = (bizId: string, appId: number, bindingId: number, template_set_ids: number[]) => http.delete(`/config/biz/${bizId}/apps/${appId}/template_bindings/${bindingId}/template_sets`, {
  params: { template_set_ids: template_set_ids.join(',') },
});

/**
 * 导入非模板配置文件压缩包
 * @param biz_id 业务ID
 * @param appId 应用ID
 * @param fill 导入文件
 * @returns
 */
export const importNonTemplateConfigFile = (biz_id: string, appId: number, fill: any) => http
  .post(`/config/biz/${biz_id}/apps/${appId}/config_item/import`, fill, {
    headers: {
      'Content-Type': 'application/zip',
    },
  })
  .then(res => res.data);

/**
 * 批量添加非模板配置列表
 * @param bizId 业务ID
 * @param appId 应用ID
 * @param bindingId 模板和服务绑定关系ID
 * @param template_set_ids 模板套餐ID列表
 * @returns
 */
export const batchAddConfigList = (bizId: string, appId: number, list: any) => http.put(`/config/biz/${bizId}/apps/${appId}/config_items`, {
  items: list,
<<<<<<< HEAD
});

/**
 * 创建kv
 * @param bizId 业务ID
 * @param appId 应用ID
 * @param kv 配置键值类型
 * @returns
 */
export const createKv = (bizId: string, appId: number, kv: any) => http.post(`/config/biz/${bizId}/apps/${appId}/kvs`, kv);


/**
 * 获取kv
 * @param bizId 业务ID
 * @param appId 应用ID
 * @returns
 */
export const getKvList = (bizId: string, appId: number, query: ICommonQuery) => http.get(`/config/biz/${bizId}/apps/${appId}/kvs`, { params: query }).then(res => res.data);

/**
 * 批量上传｜更新kv
 * @param bizId 业务ID
 * @param appId 应用ID
 * @param kv 配置键值类型
 * @returns
 */
export const batchUpsertKv = (bizId: string, appId: number, kvs: any) => http.put(`/config/biz/${bizId}/apps/${appId}/kvs`, { kvs });

/**
 * 更新kv
 * @param bizId 业务ID
 * @param appId 应用ID
 * @param kv 配置键值类型
 * @returns
 */
export const updateKv = (bizId: string, appId: number, key: string, value: string) => http.put(`/config/biz/${bizId}/apps/${appId}/kvs/${key}`, { value });

/**
 * 删除kv
 * @param bizId 业务ID
 * @param appId 应用ID
 * @param kv 配置键值类型
 * @returns
 */
export const deleteKv = (bizId: string, appId: number, key: string) => http.delete(`/config/biz/${bizId}/apps/${appId}/kvs/${key}`);


/**
 * 获取已发布kv
 * @param bizId 业务ID
 * @param appId 应用ID
 * @param kv 配置键值类型
 * @returns
 */
export const getReleaseKv = (bizId: string, appId: number, releaseId: number, key: string) => http.get(`/config/biz/${bizId}/apps/${appId}/releases/${releaseId}/kvs/${key}`).then(res => res.data);


/**
 * 获取已发布kv列表
 * @param bizId 业务ID
 * @param appId 应用ID
 * @param kv 配置键值类型
 * @returns
 */
export const getReleaseKvList = (bizId: string, appId: number, releaseId: number, query: ICommonQuery) => http.get(`/config/biz/${bizId}/apps/${appId}/releases/${releaseId}/kvs`, { params: query }).then(res => res.data);
=======
}).then(res => res.data);
>>>>>>> ca30518a
<|MERGE_RESOLUTION|>--- conflicted
+++ resolved
@@ -338,73 +338,4 @@
  */
 export const batchAddConfigList = (bizId: string, appId: number, list: any) => http.put(`/config/biz/${bizId}/apps/${appId}/config_items`, {
   items: list,
-<<<<<<< HEAD
-});
-
-/**
- * 创建kv
- * @param bizId 业务ID
- * @param appId 应用ID
- * @param kv 配置键值类型
- * @returns
- */
-export const createKv = (bizId: string, appId: number, kv: any) => http.post(`/config/biz/${bizId}/apps/${appId}/kvs`, kv);
-
-
-/**
- * 获取kv
- * @param bizId 业务ID
- * @param appId 应用ID
- * @returns
- */
-export const getKvList = (bizId: string, appId: number, query: ICommonQuery) => http.get(`/config/biz/${bizId}/apps/${appId}/kvs`, { params: query }).then(res => res.data);
-
-/**
- * 批量上传｜更新kv
- * @param bizId 业务ID
- * @param appId 应用ID
- * @param kv 配置键值类型
- * @returns
- */
-export const batchUpsertKv = (bizId: string, appId: number, kvs: any) => http.put(`/config/biz/${bizId}/apps/${appId}/kvs`, { kvs });
-
-/**
- * 更新kv
- * @param bizId 业务ID
- * @param appId 应用ID
- * @param kv 配置键值类型
- * @returns
- */
-export const updateKv = (bizId: string, appId: number, key: string, value: string) => http.put(`/config/biz/${bizId}/apps/${appId}/kvs/${key}`, { value });
-
-/**
- * 删除kv
- * @param bizId 业务ID
- * @param appId 应用ID
- * @param kv 配置键值类型
- * @returns
- */
-export const deleteKv = (bizId: string, appId: number, key: string) => http.delete(`/config/biz/${bizId}/apps/${appId}/kvs/${key}`);
-
-
-/**
- * 获取已发布kv
- * @param bizId 业务ID
- * @param appId 应用ID
- * @param kv 配置键值类型
- * @returns
- */
-export const getReleaseKv = (bizId: string, appId: number, releaseId: number, key: string) => http.get(`/config/biz/${bizId}/apps/${appId}/releases/${releaseId}/kvs/${key}`).then(res => res.data);
-
-
-/**
- * 获取已发布kv列表
- * @param bizId 业务ID
- * @param appId 应用ID
- * @param kv 配置键值类型
- * @returns
- */
-export const getReleaseKvList = (bizId: string, appId: number, releaseId: number, query: ICommonQuery) => http.get(`/config/biz/${bizId}/apps/${appId}/releases/${releaseId}/kvs`, { params: query }).then(res => res.data);
-=======
-}).then(res => res.data);
->>>>>>> ca30518a
+}).then(res => res.data);