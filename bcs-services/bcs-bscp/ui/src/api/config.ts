--- conflicted
+++ resolved
@@ -14,18 +14,6 @@
   }
 }
 
-// 配置项版本下脚本配置接口可能会返回null，做数据兼容处理
-export const getDefaultConfigScriptData = () => {
-  return {
-    hook_id: 0,
-    hook_name: '',
-    hook_revision_id: 0,
-    hook_revision_name: '',
-    type: '',
-    content: ''
-  }
-}
-
 /**
  * 获取配置项列表，通过params中的release_id区分是否拿某个版本下的配置项列表
  * @param biz_id 空间ID
@@ -44,7 +32,7 @@
  * @param params 配置参数内容
  * @returns
  */
- export const createServiceConfigItem = (app_id: number, biz_id: string, params: IConfigEditParams) => {
+export const createServiceConfigItem = (app_id: number, biz_id: string, params: IConfigEditParams) => {
   return http.post(`/config/create/config_item/config_item/app_id/${app_id}/biz_id/${biz_id}`, params);
 }
 
@@ -56,7 +44,7 @@
  * @param params 配置参数内容
  * @returns
  */
- export const updateServiceConfigItem = (id: number, app_id: number, biz_id: string, params: IConfigEditParams) => {
+export const updateServiceConfigItem = (id: number, app_id: number, biz_id: string, params: IConfigEditParams) => {
   return http.put(`/config/update/config_item/config_item/config_item_id/${id}/app_id/${app_id}/biz_id/${biz_id}`, params);
 }
 
@@ -67,7 +55,7 @@
  * @param appId 应用ID
  * @returns
  */
- export const deleteServiceConfigItem = (id: number, bizId: string, appId: number) => {
+export const deleteServiceConfigItem = (id: number, bizId: string, appId: number) => {
   return http.delete(`/config/delete/config_item/config_item/config_item_id/${id}/app_id/${appId}/biz_id/${bizId}`, {});
 }
 
@@ -162,11 +150,7 @@
  * @param bizId 业务ID
  * @param appId 应用ID
  * @param releaseId 版本ID
-<<<<<<< HEAD
- * @returns
-=======
- * @returns 
->>>>>>> 753d54b8
+ * @returns
  */
 export const getConfigScript = (bizId: string, appId: number, releaseId: number) => {
   return http.get(`/config/biz/${bizId}/apps/${appId}/releases/${releaseId}/hooks`).then(response => {
