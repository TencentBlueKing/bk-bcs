<template>
  <div class="header">
    <div class="head-left">
      <div class="title-wrap" @click="router.push({ name: 'service-all', params: { spaceId } })">
        <span class="logo">
          <img src="../assets/logo.svg" alt="" />
        </span>
        <span class="head-title"> 服务配置中心 </span>
      </div>
      <div class="head-routes">
        <router-link
          v-for="nav in navList"
          :class="['nav-item', { actived: isNavActived(nav.module) }]"
          :key="nav.id"
          :to="{ name: nav.id, params: { spaceId: spaceId || 0 } }"
          @click="handleNavClick(nav.id)"
        >
          {{ nav.name }}
        </router-link>
      </div>
    </div>
    <div class="head-right">
      <bk-select
        class="space-selector"
        id-key="space_id"
        display-key="space_name"
        :model-value="spaceId"
        :popover-options="{ theme: 'light bk-select-popover space-selector-popover' }"
        :filterable="true"
        :clearable="false"
        :input-search="false"
        :remote-method="handleSpaceSearch"
        @change="handleSelectSpace"
      >
        <template #trigger>
          <div class="space-name">
            <input readonly :value="crtSpaceText" />
            <AngleDown class="arrow-icon" />
          </div>
        </template>
        <template #extension>
          <div class="create-operation" @click="handleToCMDB">
            <plus />
            <div class="content">新建业务</div>
          </div>
        </template>
        <bk-option v-for="item in optionList" :key="item.space_id" :value="item.space_id" :label="item.space_name">
          <div
            v-cursor="{ active: !item.permission }"
            :class="['biz-option-item', { 'no-perm': !item.permission }]"
            v-bk-tooltips="{
              content: `项目名称: ${item.space_name}\n业务ID: ${item.space_id}`,
              placement: 'left',
            }"
          >
            <div class="name-wrapper">
              <span class="text">{{ item.space_name }}</span>
              <span class="id">({{ item.space_id }})</span>
            </div>
            <span class="tag">{{ item.space_type_name }}</span>
          </div>
        </bk-option>
      </bk-select>
      <bk-dropdown trigger="hover" ext-cls="dropdown" :is-show="isShowDropdown" @hide="isShowDropdown = false">
        <bk-button text :class="['dropdown-trigger', isShowDropdown ? 'active' : '']">
          <help-fill width="16" height="16" :fill="isShowDropdown ? '#fff' : '#96a2b9'" />
        </bk-button>
        <template #content>
          <bk-dropdown-menu ext-cls="dropdown-menu">
            <bk-dropdown-item
              v-for="item in dropdownList"
              :key="item.title"
              ext-cls="dropdown-item"
              @click="item.click"
            >
              {{ item.title }}
            </bk-dropdown-item>
          </bk-dropdown-menu>
        </template>
      </bk-dropdown>
      <bk-popover ext-cls="login-out-popover" placement="bottom-center" theme="light" :arrow="false">
        <div class="username-wrapper">
          <span class="text">{{ userInfo.username }}</span>
          <DownShape class="arrow-icon" />
        </div>
        <template #content>
          <div class="login-out-btn" @click="handleLoginOut">退出登录</div>
        </template>
      </bk-popover>
    </div>
  </div>
  <version-log :log-list="logList" v-model:is-show="isShowVersionLog"></version-log>
  <features :detail="featuresContent" v-model:is-show="isShowFeatures"></features>
</template>

<script setup lang="ts">
import { ref, computed, watch } from 'vue';
import { useRoute, useRouter } from 'vue-router';
import { storeToRefs } from 'pinia';
import { AngleDown, HelpFill, DownShape, Plus } from 'bkui-vue/lib/icon';
import useGlobalStore from '../store/global';
import useUserStore from '../store/user';
import useTemplateStore from '../store/template';
import { ISpaceDetail } from '../../types/index';
import { loginOut, getSpaceFeatureFlag } from '../api/index';
import type { IVersionLogItem } from '../../types/version-log';
import VersionLog from './version-log.vue';
import features from './features-dialog.vue';
import MarkdownIt from 'markdown-it';

const route = useRoute();
const router = useRouter();
const { bscpVersion, spaceId, spaceList, spaceFeatureFlags, showPermApplyPage, showApplyPermDialog, permissionQuery } = storeToRefs(useGlobalStore());
const { userInfo } = storeToRefs(useUserStore());
const templateStore = useTemplateStore();
const md = new MarkdownIt({
  html: true,
  linkify: true,
  typographer: true,
});
const navList = [
  { id: 'service-all', module: 'service', name: '服务管理' },
  { id: 'groups-management', module: 'groups', name: '分组管理' },
  { id: 'variables-management', module: 'variables', name: '全局变量' },
  { id: 'templates-list', module: 'templates', name: '配置模板' },
  { id: 'script-list', module: 'scripts', name: '脚本管理' },
  { id: 'credentials-management', module: 'credentials', name: '服务密钥' },
];

const optionList = ref<ISpaceDetail[]>([]);

const crtSpaceText = computed(() => {
  const space = spaceList.value.find(item => item.space_id === spaceId.value);
  if (space) {
    return `${space.space_name}(${spaceId.value})`;
  }
  return '';
});

watch(
  spaceList,
  (val) => {
    optionList.value = val.slice();
  },
  {
    immediate: true,
  },
);

const isNavActived = (name: string) => spaceFeatureFlags.value.BIZ_VIEW && !showPermApplyPage.value && route.meta.navModule === name;

const handleNavClick = (navId: String) => {
  if (navId === 'service-all') {
    const lastAccessedServiceDetail = localStorage.getItem('lastAccessedServiceDetail');
    if (lastAccessedServiceDetail) {
      const detail = JSON.parse(lastAccessedServiceDetail);
      if (detail.spaceId === spaceId.value) {
        router.push({ name: 'service-config', params: { spaceId: detail.spaceId, appId: detail.appId } });
        return;
      }
    }
  }
};

const handleSpaceSearch = (searchStr: string) => {
  if (searchStr) {
    optionList.value = spaceList.value.filter((item) => {
      const spaceName = item.space_name.toLowerCase();
      return spaceName.includes(searchStr.toLowerCase()) || String(item.space_id).includes(searchStr);
    });
  } else {
    optionList.value = spaceList.value.slice();
  }
};

const handleSelectSpace = async (id: string) => {
  const space = spaceList.value.find((item: ISpaceDetail) => item.space_id === id);
  if (space) {
    const res = await getSpaceFeatureFlag(id);
    if (res.BIZ_VIEW) {
      if (!space.permission) {
        permissionQuery.value = {
          resources: [
            {
              biz_id: id,
              basic: {
                type: 'biz',
                action: 'find_business_resource',
                resource_id: id,
              },
            },
          ],
        };

        showApplyPermDialog.value = true;
        return;
      }
    }
    templateStore.$patch((state) => {
      state.templateSpaceList = [];
      state.currentTemplateSpace = 0;
      state.currentPkg = '';
    });
    const nav = navList.find(item => item.module === route.meta.navModule);
    if (nav) {
      router.push({ name: nav.id, params: { spaceId: id } });
    } else {
      router.push({ name: 'service-mine', params: { spaceId: id } });
    }
  }
};

// 下拉菜单
const dropdownList = [
  {
    title: '产品文档',
    click() {
      // @ts-ignore
      // eslint-disable-next-line
      window.open(BSCP_CONFIG.help);
    },
  },
  {
    title: '版本日志',
    click() {
      isShowVersionLog.value = true;
    },
  },
  {
    title: '功能特性',
    click() {
      isShowFeatures.value = true;
    },
  },
  {
    title: '问题反馈',
    click() {
      window.open('https://bk.tencent.com/s-mart/community/question');
    },
  },
];

const isShowDropdown = ref(false);

// 版本日志
const logList = ref<IVersionLogItem[]>([]);
const isShowVersionLog = ref(false);
// @ts-ignore
const modules = import.meta.glob('../../../docs/changelog/zh_CN/*.md', {
  as: 'raw',
  eager: true,
});
Object.keys(modules).forEach((path) => {
  logList.value!.push({
    title: path.split('CN/')[1].split('_')[0],
    date: path.split('CN/')[1].split('_')[1].slice(0, -3),
    detail: md.render(modules[path]),
  });
});

<<<<<<< HEAD
console.log(logList.value);
=======
>>>>>>> 1e6b93b6
if (logList.value.length > 0) {
  bscpVersion.value = logList.value[0].title;
}

// 功能特性
const featuresContent = ref('');
const isShowFeatures = ref(false);
// @ts-ignore
const module = import.meta.glob('../../../docs/features/features.md', { as: 'raw', eager: true });
Object.keys(module).forEach((path) => {
  featuresContent.value = md.render(module[path]);
});
const handleLoginOut = () => {
  loginOut();
};
const handleToCMDB = () => {
  // @ts-ignore
  window.open(`${BK_CC_HOST}/#/resource/business`); // eslint-disable-line no-undef
};
</script>

<style lang="scss" scoped>
.header {
  height: 52px;
  background: #182132;
  display: flex;
  align-items: center;
  justify-content: space-between;
  padding: 0 20px;

  .head-left {
    display: flex;
    align-items: center;
    .logo {
      display: inline-flex;
      width: 30px;
      height: 30px;
    }
    .head-routes {
      padding-left: 112px;
      font-size: 14px;
      .nav-item {
        margin-left: 32px;
        color: #96a2b9;
        font-size: 14px;
        &.actived {
          color: #ffffff;
        }
      }
    }

    .head-title {
      display: inline-flex;
      padding-left: 20px;
      font-weight: Bold;
      font-size: 18px;
      color: #96a2b9;
    }
  }

  .head-right {
    display: flex;
    align-items: center;
    justify-self: flex-end;
    font-size: 14px;
    color: #979ba5;
  }
}
.space-selector {
  margin-right: 24px;
  width: 240px;
  &.popover-show {
    .space-name .arrow-icon {
      transform: rotate(-180deg);
    }
  }
  .space-name {
    position: relative;
    input {
      padding: 0 24px 0 10px;
      width: 100%;
      line-height: 32px;
      font-size: 12px;
      border: none;
      outline: none;
      background: #303d55;
      border-radius: 2px;
      color: #d3d9e4;
      cursor: pointer;
    }
    .arrow-icon {
      position: absolute;
      top: 0;
      right: 4px;
      height: 100%;
      font-size: 20px;
      color: #979ba5;
      transition: transform 0.3s cubic-bezier(0.4, 0, 0.2, 1);
    }
  }
}
.biz-option-item {
  position: relative;
  padding: 0 12px;
  width: 100%;
  &.no-perm {
    background-color: #fafafa !important;
    color: #cccccc !important;
  }
  .name-wrapper {
    padding-right: 30px;
    display: flex;
    align-items: center;
    .text {
      flex: 0 1 auto;
      overflow: hidden;
      text-overflow: ellipsis;
      white-space: nowrap;
    }
    .id {
      flex: 0 0 auto;
      margin-left: 4px;
      color: #979ba5;
    }
  }
  .tag {
    position: absolute;
    top: 8px;
    right: 4px;
    padding: 2px;
    font-size: 12px;
    line-height: 1;
    color: #cccccc;
    border: 1px solid #cccccc;
    border-radius: 2px;
    transform: scale(0.8);
  }
}
.username-wrapper {
  display: flex;
  align-items: center;
  font-size: 12px;
  color: #c4c4cc;
  cursor: pointer;
  &:hover {
    color: #3a84ff;
  }
  .arrow-icon {
    font-size: 14px;
    margin-left: 4px;
  }
}
.login-out-btn {
  padding: 0 16px;
  height: 32px;
  line-height: 32px;
  font-size: 12px;
  cursor: pointer;
  &:hover {
    background-color: #eaf3ff;
    color: #3a84ff;
  }
}
.create-operation {
  display: flex;
  align-items: center;
  justify-content: center;
  cursor: pointer;
  height: 33px;
  padding: 0 12px;
  width: 100%;
  color: #2b353e;
  span {
    font-size: 16px;
    margin-right: 3px;
  }
}
.title-wrap {
  display: flex;
  align-items: center;
  cursor: pointer;
}
</style>
<style lang="scss">
.space-selector-popover .bk-select-option {
  padding: 0 !important;
}
.dropdown {
  display: flex;
  align-items: center;
  justify-content: center;
  margin-right: 10px;
  width: 40px;
  height: 40px;
  .dropdown-trigger {
    width: 28px;
    height: 28px;
    border-radius: 50%;
    &:hover {
      background-color: rgba($color: #96a2b9, $alpha: 0.3);
      .bk-icon {
        fill: #fff !important;
      }
    }
  }
  .active {
    background-color: rgba($color: #96a2b9, $alpha: 0.3);
  }
}
.dropdown-menu .dropdown-item:hover {
  background-color: #f0f1f5;
  color: #3a84ff;
}
.version-dialog {
  .bk-dialog-header {
    display: none;
  }
  .bk-modal-content {
    padding: 0 !important;
  }
}
.login-out-popover.bk-popover.bk-pop2-content {
  padding: 4px 0;
}
</style><|MERGE_RESOLUTION|>--- conflicted
+++ resolved
@@ -258,10 +258,6 @@
   });
 });
 
-<<<<<<< HEAD
-console.log(logList.value);
-=======
->>>>>>> 1e6b93b6
 if (logList.value.length > 0) {
   bscpVersion.value = logList.value[0].title;
 }
