<template>
  <div class="header">
    <div class="head-left">
      <div class="title-wrap" @click="router.push({ name: 'service-all', params: { spaceId } })">
        <span class="logo">
          <img src="../assets/logo.svg" alt="" />
        </span>
        <span class="head-title"> {{ t('服务配置中心') }} </span>
      </div>
      <div class="head-routes">
        <div v-for="nav in navList" :key="nav.id" :class="['nav-item', { actived: isFirstNavActived(nav.module) }]">
          <bk-popover
            v-if="nav.children"
            ext-cls="nav-popover"
            placement="bottom"
            :arrow="false"
            :offset="0"
            :popover-delay="0">
            <div :class="['firstNav-item', { actived: isFirstNavActived(nav.module) }]">{{ nav.name }}</div>
            <template #content>
              <div
                v-for="secondNav in nav.children"
                :key="secondNav.id"
                :class="['secondNav-item', { actived: isSecondNavActived(secondNav.module) }]">
                <router-link :to="getRoute(secondNav.id)">
                  {{ secondNav.name }}
                </router-link>
              </div>
            </template>
          </bk-popover>
          <router-link v-else :to="{ name: nav.id, params: { spaceId: spaceId || 0 } }" @click="handleNavClick(nav.id)">
            {{ nav.name }}
          </router-link>
        </div>
      </div>
    </div>
    <div class="head-right">
      <bk-select
        class="space-selector"
        id-key="space_id"
        display-key="space_name"
        :model-value="spaceId"
        :popover-options="{ theme: 'light bk-select-popover space-selector-popover' }"
        :filterable="true"
        :clearable="false"
        :input-search="false"
        :remote-method="handleSpaceSearch"
        @change="handleSelectSpace">
        <template #trigger>
          <div class="space-name">
            <input readonly :value="crtSpaceText" />
            <AngleDown class="arrow-icon" />
          </div>
        </template>
        <template #extension>
          <div class="create-operation" @click="handleToCMDB">
            <plus />
            <div class="content">{{ t('新建业务') }}</div>
          </div>
        </template>
        <bk-option v-for="item in optionList" :key="item.space_id" :value="item.space_id" :label="item.space_name">
          <div
            v-cursor="{ active: !item.permission }"
            :class="['biz-option-item', { 'no-perm': !item.permission }]"
            v-bk-tooltips="{
              content: `项目名称: ${item.space_name}\n业务ID: ${item.space_id}`,
              placement: 'left',
            }">
            <div class="name-wrapper">
              <span class="text">{{ item.space_name }}</span>
              <span class="id">({{ item.space_id }})</span>
            </div>
            <span class="tag">{{ item.space_type_name }}</span>
          </div>
        </bk-option>
      </bk-select>
      <bk-popover ext-cls="login-out-popover" trigger="hover" placement="bottom-center" theme="light" :arrow="false">
        <div class="international">
          <span :class="['bk-bscp-icon', locale === 'zh-cn' ? 'icon-lang-cn' : 'icon-lang-en']"></span>
        </div>
        <template #content>
          <div class="international-item" @click="switchLanguage('en')">
            <span class="bk-bscp-icon icon-lang-en"></span> English
          </div>
          <div class="international-item" @click="switchLanguage('zh-cn')">
            <span class="bk-bscp-icon icon-lang-cn"></span> 中文
          </div>
        </template>
      </bk-popover>
      <bk-dropdown trigger="hover" ext-cls="dropdown" :is-show="isShowDropdown" @hide="isShowDropdown = false">
        <bk-button text :class="['dropdown-trigger', isShowDropdown ? 'active' : '']">
          <help-fill width="16" height="16" :fill="isShowDropdown ? '#fff' : '#96a2b9'" />
        </bk-button>
        <template #content>
          <bk-dropdown-menu ext-cls="dropdown-menu">
            <bk-dropdown-item
              v-for="item in dropdownList"
              :key="item.title"
              ext-cls="dropdown-item"
              @click="item.click">
              {{ item.title }}
            </bk-dropdown-item>
          </bk-dropdown-menu>
        </template>
      </bk-dropdown>
      <bk-popover ext-cls="login-out-popover" trigger="click" placement="bottom-center" theme="light" :arrow="false">
        <div class="username-wrapper">
          <span class="text">{{ userInfo.username }}</span>
          <DownShape class="arrow-icon" />
        </div>
        <template #content>
          <div class="login-out-btn" @click="handleLoginOut">{{ t('退出登录') }}</div>
        </template>
      </bk-popover>
    </div>
  </div>
  <version-log :log-list="logList" v-model:is-show="isShowVersionLog"></version-log>
  <features :detail="featuresContent" v-model:is-show="isShowFeatures"></features>
</template>

<script setup lang="ts">
  import { ref, computed, watch } from 'vue';
  import { useI18n } from 'vue-i18n';
  import { useRoute, useRouter } from 'vue-router';
  import { storeToRefs } from 'pinia';
  import { AngleDown, HelpFill, DownShape, Plus } from 'bkui-vue/lib/icon';
  import useGlobalStore from '../store/global';
  import useUserStore from '../store/user';
  import useTemplateStore from '../store/template';
  import { ISpaceDetail } from '../../types/index';
  import { loginOut } from '../api/index';
  import type { IVersionLogItem } from '../../types/version-log';
  import VersionLog from './version-log.vue';
  import features from './features-dialog.vue';
  import MarkdownIt from 'markdown-it';
  import { setCookie } from '../utils';

  const route = useRoute();
  const router = useRouter();
  const { t, locale } = useI18n();
  const {
    bscpVersion,
    spaceId,
    spaceList,
    spaceFeatureFlags,
    showPermApplyPage,
    showApplyPermDialog,
    permissionQuery,
  } = storeToRefs(useGlobalStore());
  const { userInfo } = storeToRefs(useUserStore());
  const templateStore = useTemplateStore();
  const md = new MarkdownIt({
    html: true,
    linkify: true,
    typographer: true,
  });
  const navList = computed(() => [
    { id: 'service-all', module: 'service', name: t('服务管理') },
    { id: 'groups-management', module: 'groups', name: t('分组管理') },
    { id: 'script-list', module: 'scripts', name: t('脚本管理') },
    {
      id: 'templates-and-variables',
      module: 'templates-and-variables',
      name: t('模板与变量'),
      children: [
        { id: 'templates-list', module: 'templates', name: t('模板管理') },
        { id: 'variables-management', module: 'variables', name: t('变量管理') },
      ],
    },

    {
      id: 'client-manage',
      module: 'client',
      name: t('客户端管理'),
      children: [
<<<<<<< HEAD
        { id: 'client-statistics', module: 'client-statistics', name: t('客户端统计') },
=======
        // { id: 'client-statistics', module: 'client-statistics', name: t('客户端统计') },
>>>>>>> afaa017e
        { id: 'client-search', module: 'client-search', name: t('客户端查询') },
        { id: 'credentials-management', module: 'credentials', name: t('客户端密钥') },
      ],
    },
  ]);

  const optionList = ref<ISpaceDetail[]>([]);

  const crtSpaceText = computed(() => {
    const space = spaceList.value.find((item) => item.space_id === spaceId.value);
    if (space) {
      return `${space.space_name}(${spaceId.value})`;
    }
    return '';
  });

  watch(
    spaceList,
    (val) => {
      optionList.value = val.slice();
    },
    {
      immediate: true,
    },
  );

  const isFirstNavActived = (name: string) => {
    const nav = navList.value.find((item) => item.module === name);
    if (nav!.children) {
      return (
        spaceFeatureFlags.value.BIZ_VIEW &&
        !showPermApplyPage.value &&
        nav!.children.find((item) => item.module === route.meta.navModule)
      );
    }
    return spaceFeatureFlags.value.BIZ_VIEW && !showPermApplyPage.value && route.meta.navModule === name;
  };

  const isSecondNavActived = (secondNavName: string) => {
    return spaceFeatureFlags.value.BIZ_VIEW && !showPermApplyPage.value && route.meta.navModule === secondNavName;
  };

  const handleNavClick = (navId: String) => {
    if (navId === 'service-all') {
      const lastAccessedServiceDetail = localStorage.getItem('lastAccessedServiceDetail');
      if (lastAccessedServiceDetail) {
        const detail = JSON.parse(lastAccessedServiceDetail);
        if (detail.spaceId === spaceId.value) {
          router.push({ name: 'service-config', params: { spaceId: detail.spaceId, appId: detail.appId } });
          return;
        }
      }
    }
  };
  const getRoute = (navId: string) => {
    if (navId === 'client-statistics' || navId === 'client-search') {
      const lastSelectedClientService = localStorage.getItem('lastSelectedClientService');
      if (lastSelectedClientService) {
        const detail = JSON.parse(lastSelectedClientService);
        if (detail.spaceId === spaceId.value) {
          return { name: navId, params: { spaceId: detail.spaceId, appId: detail.appId } };
        }
      }
      return { name: navId, params: { spaceId: spaceId.value || 0, appId: 0 } };
    }
    return { name: navId, params: { spaceId: spaceId.value || 0 } };
  };

  const handleSpaceSearch = (searchStr: string) => {
    if (searchStr) {
      optionList.value = spaceList.value.filter((item) => {
        const spaceName = item.space_name.toLowerCase();
        return spaceName.includes(searchStr.toLowerCase()) || String(item.space_id).includes(searchStr);
      });
    } else {
      optionList.value = spaceList.value.slice();
    }
  };

  const handleSelectSpace = async (id: string) => {
    const space = spaceList.value.find((item: ISpaceDetail) => item.space_id === id);
    if (space) {
      if (!space.permission) {
        permissionQuery.value = {
          resources: [
            {
              biz_id: id,
              basic: {
                type: 'biz',
                action: 'find_business_resource',
                resource_id: id,
              },
            },
          ],
        };

        showApplyPermDialog.value = true;
        return;
      }
      templateStore.$patch((state) => {
        state.templateSpaceList = [];
        state.currentTemplateSpace = 0;
        state.currentPkg = '';
      });
      const nav = navList.value.find((item) => item.module === route.meta.navModule);
      if (nav) {
        router.push({ name: nav.id, params: { spaceId: id } });
      } else {
        router.push({ name: 'service-mine', params: { spaceId: id } });
      }
    }
  };

  // 下拉菜单
  const dropdownList = computed(() => [
    {
      title: t('产品文档'),
      click() {
        // @ts-ignore
        // eslint-disable-next-line
        window.open(BSCP_CONFIG.help);
      },
    },
    {
      title: t('版本日志'),
      click() {
        isShowVersionLog.value = true;
      },
    },
    {
      title: t('功能特性'),
      click() {
        isShowFeatures.value = true;
      },
    },
    {
      title: t('问题反馈'),
      click() {
        window.open('https://bk.tencent.com/s-mart/community/question');
      },
    },
  ]);

  const isShowDropdown = ref(false);

  // 版本日志
  const logList = ref<IVersionLogItem[]>([]);
  const isShowVersionLog = ref(false);
  // @ts-ignore
  const modules = import.meta.glob('../../../docs/changelog/zh_CN/*.md', {
    as: 'raw',
    eager: true,
  });
  Object.keys(modules).forEach((path) => {
    logList.value!.push({
      title: path.split('CN/')[1].split('_')[0],
      date: path.split('CN/')[1].split('_')[1].slice(0, -3),
      detail: md.render(modules[path]),
    });
  });

  if (logList.value.length > 0) {
    bscpVersion.value = logList.value[0].title;
  }

  // 功能特性
  const featuresContent = ref('');
  const isShowFeatures = ref(false);
  // @ts-ignore
  const module = import.meta.glob('../../../docs/features/features.md', { as: 'raw', eager: true });
  Object.keys(module).forEach((path) => {
    featuresContent.value = md.render(module[path]);
  });
  const handleLoginOut = () => {
    loginOut();
  };
  const handleToCMDB = () => {
    // @ts-ignore
    window.open(`${BK_CC_HOST}/#/resource/business`); // eslint-disable-line no-undef
  };

  // 切换语言
  const switchLanguage = (language: string) => {
    const domain = window.location.hostname.replace(/^[^.]+(.*)$/, '$1');
    setCookie('blueking_language', language, domain);
    locale.value = language;
    location.reload();
  };
</script>

<style lang="scss" scoped>
  .header {
    height: 52px;
    background: #182132;
    display: flex;
    align-items: center;
    justify-content: space-between;
    padding: 0 20px;

    .head-left {
      display: flex;
      align-items: center;
      .logo {
        display: inline-flex;
        width: 30px;
        height: 30px;
      }
      .head-routes {
        display: flex;
        padding-left: 90px;
        font-size: 14px;
        .nav-item {
          display: flex;
          align-items: center;
          height: 52px;
          padding: 0 16px;
          font-size: 14px;
          color: #96a2b9;
          a {
            color: #96a2b9;
          }
          &.actived {
            color: #ffffff;
            a {
              color: #ffffff;
            }
          }
          .firstNav-item {
            height: 100%;
            display: flex;
            align-items: center;
            cursor: default;
          }
        }
      }

      .head-title {
        display: inline-flex;
        padding-left: 20px;
        font-weight: Bold;
        font-size: 18px;
        color: #96a2b9;
      }
    }

    .head-right {
      display: flex;
      align-items: center;
      justify-self: flex-end;
      justify-content: space-between;
      font-size: 14px;
      color: #979ba5;
    }
  }
  .space-selector {
    margin-right: 24px;
    width: 240px;
    &.popover-show {
      .space-name .arrow-icon {
        transform: rotate(-180deg);
      }
    }
    .space-name {
      position: relative;
      input {
        padding: 0 24px 0 10px;
        width: 100%;
        line-height: 32px;
        font-size: 12px;
        border: none;
        outline: none;
        background: #303d55;
        border-radius: 2px;
        color: #d3d9e4;
        cursor: pointer;
      }
      .arrow-icon {
        position: absolute;
        top: 0;
        right: 4px;
        height: 100%;
        font-size: 20px;
        color: #979ba5;
        transition: transform 0.3s cubic-bezier(0.4, 0, 0.2, 1);
      }
    }
  }
  .biz-option-item {
    position: relative;
    padding: 0 12px;
    width: 100%;
    &.no-perm {
      background-color: #fafafa !important;
      color: #cccccc !important;
    }
    .name-wrapper {
      padding-right: 30px;
      display: flex;
      align-items: center;
      .text {
        flex: 0 1 auto;
        overflow: hidden;
        text-overflow: ellipsis;
        white-space: nowrap;
      }
      .id {
        flex: 0 0 auto;
        margin-left: 4px;
        color: #979ba5;
      }
    }
    .tag {
      position: absolute;
      top: 8px;
      right: 4px;
      padding: 2px;
      font-size: 12px;
      line-height: 1;
      color: #cccccc;
      border: 1px solid #cccccc;
      border-radius: 2px;
      transform: scale(0.8);
    }
  }
  .username-wrapper {
    display: flex;
    align-items: center;
    font-size: 12px;
    color: #c4c4cc;
    cursor: pointer;
    &:hover {
      color: #3a84ff;
    }
    .arrow-icon {
      font-size: 14px;
      margin-left: 4px;
    }
  }
  .login-out-btn {
    padding: 0 16px;
    height: 32px;
    line-height: 32px;
    font-size: 12px;
    cursor: pointer;
    &:hover {
      background-color: #eaf3ff;
      color: #3a84ff;
    }
  }
  .create-operation {
    display: flex;
    align-items: center;
    justify-content: center;
    cursor: pointer;
    height: 33px;
    padding: 0 12px;
    width: 100%;
    color: #2b353e;
    span {
      font-size: 16px;
      margin-right: 3px;
    }
  }
  .title-wrap {
    display: flex;
    align-items: center;
    cursor: pointer;
  }
  .international {
    width: 40px;
    height: 40px;
    border-radius: 50%;
    display: flex;
    align-items: center;
    justify-content: center;
    font-size: 20px;
    &:hover {
      background-color: #fff;
      span {
        color: #3a84ff;
      }
    }
  }
  .international-item {
    height: 32px;
    line-height: 32px;
    padding: 0 16px;
    cursor: pointer;
    span {
      font-size: 20px;
    }
    &:hover {
      background-color: #eaf3ff;
      color: #3a84ff;
    }
  }
</style>
<style lang="scss">
  .space-selector-popover .bk-select-option {
    padding: 0 !important;
  }
  .dropdown {
    display: flex;
    align-items: center;
    justify-content: center;
    margin-right: 10px;
    width: 40px;
    height: 40px;
    .dropdown-trigger {
      width: 28px;
      height: 28px;
      border-radius: 50%;
      &:hover {
        background-color: rgba($color: #96a2b9, $alpha: 0.3);
        .bk-icon {
          fill: #fff !important;
        }
      }
    }
    .active {
      background-color: rgba($color: #96a2b9, $alpha: 0.3);
    }
  }
  .dropdown-menu .dropdown-item:hover {
    background-color: #f0f1f5;
    color: #3a84ff;
  }
  .version-dialog {
    .bk-dialog-header {
      display: none;
    }
    .bk-modal-content {
      padding: 0 !important;
    }
  }
  .login-out-popover.bk-popover.bk-pop2-content {
    padding: 4px 0;
  }
  .nav-popover.bk-popover.bk-pop2-content {
    padding: 4px 1px;
    background: #182132;
    border-radius: 0 0 2px 2px;
    .secondNav-item {
      width: 102px;
      height: 40px;
<<<<<<< HEAD
      text-align: center;
      line-height: 40px;
=======
      line-height: 40px;
      padding-left: 16px;
>>>>>>> afaa017e
      font-size: 14px;
      a {
        color: #96a2b9;
      }
      &.actived {
        background: #2f3746;
        a {
          color: #fff;
        }
      }
    }
  }
</style><|MERGE_RESOLUTION|>--- conflicted
+++ resolved
@@ -173,11 +173,7 @@
       module: 'client',
       name: t('客户端管理'),
       children: [
-<<<<<<< HEAD
         { id: 'client-statistics', module: 'client-statistics', name: t('客户端统计') },
-=======
-        // { id: 'client-statistics', module: 'client-statistics', name: t('客户端统计') },
->>>>>>> afaa017e
         { id: 'client-search', module: 'client-search', name: t('客户端查询') },
         { id: 'credentials-management', module: 'credentials', name: t('客户端密钥') },
       ],
@@ -623,13 +619,8 @@
     .secondNav-item {
       width: 102px;
       height: 40px;
-<<<<<<< HEAD
-      text-align: center;
-      line-height: 40px;
-=======
       line-height: 40px;
       padding-left: 16px;
->>>>>>> afaa017e
       font-size: 14px;
       a {
         color: #96a2b9;
