<template>
  <div class="header">
    <div class="head-left">
      <div class="title-wrap" @click="router.push({ name: 'service-all', params: { spaceId } })">
        <span class="logo">
          <img src="../assets/logo.svg" alt="" />
        </span>
        <span class="head-title"> 服务配置中心 </span>
      </div>
      <div class="head-routes">
        <router-link
          v-for="nav in navList"
          :class="['nav-item', { actived: isNavActived(nav.module) }]"
          :key="nav.id"
          :to="{ name: nav.id, params: { spaceId: spaceId || 0 } }"
          @click="handleNavClick(nav.id)"
        >
          {{ nav.name }}
        </router-link>
      </div>
    </div>
    <div class="head-right">
      <bk-select
        class="space-selector"
        id-key="space_id"
        display-key="space_name"
        :model-value="spaceId"
        :popover-options="{ theme: 'light bk-select-popover space-selector-popover' }"
        :filterable="true"
        :clearable="false"
        :input-search="false"
        :remote-method="handleSpaceSearch"
        @change="handleSelectSpace"
      >
        <template #trigger>
          <div class="space-name">
            <input readonly :value="crtSpaceText" />
            <AngleDown class="arrow-icon" />
          </div>
        </template>
        <template #extension>
          <div class="create-operation" @click="handleToCMDB">
            <plus />
            <div class="content">新建业务</div>
          </div>
        </template>
        <bk-option v-for="item in optionList" :key="item.space_id" :value="item.space_id" :label="item.space_name">
          <div
            v-cursor="{ active: !item.permission }"
            :class="['biz-option-item', { 'no-perm': !item.permission }]"
            v-bk-tooltips="{
              content: `项目名称: ${item.space_name}\n业务ID: ${item.space_id}`,
              placement: 'left',
            }"
          >
            <div class="name-wrapper">
              <span class="text">{{ item.space_name }}</span>
              <span class="id">({{ item.space_id }})</span>
            </div>
            <span class="tag">{{ item.space_type_name }}</span>
          </div>
        </bk-option>
      </bk-select>
      <bk-dropdown trigger="hover" ext-cls="dropdown" :is-show="isShowDropdown" @hide="isShowDropdown = false">
        <bk-button text :class="['dropdown-trigger', isShowDropdown ? 'active' : '']">
          <help-fill width="16" height="16" :fill="isShowDropdown ? '#fff' : '#96a2b9'" />
        </bk-button>
        <template #content>
          <bk-dropdown-menu ext-cls="dropdown-menu">
            <bk-dropdown-item
              v-for="item in dropdownList"
              :key="item.title"
              ext-cls="dropdown-item"
              @click="item.click"
            >
              {{ item.title }}
            </bk-dropdown-item>
          </bk-dropdown-menu>
        </template>
      </bk-dropdown>
      <bk-popover ext-cls="login-out-popover" placement="bottom-center" theme="light" :arrow="false">
        <div class="username-wrapper">
          <span class="text">{{ userInfo.username }}</span>
          <DownShape class="arrow-icon" />
        </div>
        <template #content>
          <div class="login-out-btn" @click="handleLoginOut">退出登录</div>
        </template>
      </bk-popover>
    </div>
  </div>
  <version-log :log-list="logList" v-model:is-show="isShowVersionLog"></version-log>
  <features :detail="featuresContent" v-model:is-show="isShowFeatures"></features>
</template>

<script setup lang="ts">
import { ref, computed, watch } from 'vue';
import { useRoute, useRouter } from 'vue-router';
import { storeToRefs } from 'pinia';
import { AngleDown, HelpFill, DownShape, Plus } from 'bkui-vue/lib/icon';
import useGlobalStore from '../store/global';
import useUserStore from '../store/user';
import useTemplateStore from '../store/template';
import { ISpaceDetail } from '../../types/index';
import { loginOut, getSpaceFeatureFlag } from '../api/index';
import type { IVersionLogItem } from '../../types/version-log';
import VersionLog from './version-log.vue';
import features from './features-dialog.vue';
import MarkdownIt from 'markdown-it';

const route = useRoute();
const router = useRouter();
const { bscpVersion, spaceId, spaceList, spaceFeatureFlags, showPermApplyPage, showApplyPermDialog, permissionQuery } = storeToRefs(useGlobalStore());
const { userInfo } = storeToRefs(useUserStore());
const templateStore = useTemplateStore();
const md = new MarkdownIt({
  html: true,
  linkify: true,
  typographer: true,
});
const navList = [
  { id: 'service-all', module: 'service', name: '服务管理' },
  { id: 'groups-management', module: 'groups', name: '分组管理' },
  { id: 'variables-management', module: 'variables', name: '全局变量' },
  { id: 'templates-list', module: 'templates', name: '配置模板' },
  { id: 'script-list', module: 'scripts', name: '脚本管理' },
  { id: 'credentials-management', module: 'credentials', name: '服务密钥' },
];

const optionList = ref<ISpaceDetail[]>([]);

const crtSpaceText = computed(() => {
  const space = spaceList.value.find(item => item.space_id === spaceId.value);
  if (space) {
    return `${space.space_name}(${spaceId.value})`;
  }
  return '';
});

watch(
  spaceList,
  (val) => {
    optionList.value = val.slice();
  },
  {
    immediate: true,
  },
);

const isNavActived = (name: string) => spaceFeatureFlags.value.BIZ_VIEW && !showPermApplyPage.value && route.meta.navModule === name;

const handleNavClick = (navId: String) => {
  if (navId === 'service-all') {
    const lastAccessedServiceDetail = localStorage.getItem('lastAccessedServiceDetail');
    if (lastAccessedServiceDetail) {
      const detail = JSON.parse(lastAccessedServiceDetail);
      if (detail.spaceId === spaceId.value) {
        router.push({ name: 'service-config', params: { spaceId: detail.spaceId, appId: detail.appId } });
        return;
      }
    }
  }
};

const handleSpaceSearch = (searchStr: string) => {
  if (searchStr) {
    optionList.value = spaceList.value.filter((item) => {
      const spaceName = item.space_name.toLowerCase();
      return spaceName.includes(searchStr.toLowerCase()) || String(item.space_id).includes(searchStr);
    });
  } else {
    optionList.value = spaceList.value.slice();
  }
};

const handleSelectSpace = async (id: string) => {
  const space = spaceList.value.find((item: ISpaceDetail) => item.space_id === id);
  if (space) {
    const res = await getSpaceFeatureFlag(id);
    if (res.BIZ_VIEW) {
      if (!space.permission) {
        permissionQuery.value = {
          resources: [
            {
              biz_id: id,
              basic: {
                type: 'biz',
                action: 'find_business_resource',
                resource_id: id,
              },
            },
          ],
        };

        showApplyPermDialog.value = true;
        return;
      }
    }
    templateStore.$patch((state) => {
      state.templateSpaceList = [];
      state.currentTemplateSpace = 0;
      state.currentPkg = '';
    });
    const nav = navList.find(item => item.module === route.meta.navModule);
    if (nav) {
      router.push({ name: nav.id, params: { spaceId: id } });
    } else {
      router.push({ name: 'service-mine', params: { spaceId: id } });
    }
  }
};

// 下拉菜单
const dropdownList = [
  {
    title: '产品文档',
    click() {
      // @ts-ignore
      // eslint-disable-next-line
      window.open(BSCP_CONFIG.help);
    },
  },
  {
    title: '版本日志',
    click() {
      isShowVersionLog.value = true;
    },
  },
  {
    title: '功能特性',
    click() {
      isShowFeatures.value = true;
    },
  },
  {
    title: '问题反馈',
    click() {
      window.open('https://bk.tencent.com/s-mart/community/question');
    },
  },
];

const isShowDropdown = ref(false);

// 版本日志
const logList = ref<IVersionLogItem[]>([]);
const isShowVersionLog = ref(false);
// @ts-ignore
const modules = import.meta.glob('../../../docs/changelog/zh_CN/*.md', {
  as: 'raw',
  eager: true,
});
Object.keys(modules).forEach((path) => {
  logList.value!.push({
    title: path.split('CN/')[1].split('_')[0],
    date: path.split('CN/')[1].split('_')[1].slice(0, -3),
    detail: md.render(modules[path]),
  });
});

<<<<<<< HEAD
=======
console.log(logList.value);
>>>>>>> ca30518a
if (logList.value.length > 0) {
  bscpVersion.value = logList.value[0].title;
}

// 功能特性
const featuresContent = ref('');
const isShowFeatures = ref(false);
// @ts-ignore
const module = import.meta.glob('../../../docs/features/features.md', { as: 'raw', eager: true });
Object.keys(module).forEach((path) => {
  featuresContent.value = md.render(module[path]);
});
const handleLoginOut = () => {
  loginOut();
};
const handleToCMDB = () => {
  // @ts-ignore
  window.open(`${BK_CC_HOST}/#/resource/business`); // eslint-disable-line no-undef
};
</script>

<style lang="scss" scoped>
.header {
  height: 52px;
  background: #182132;
  display: flex;
  align-items: center;
  justify-content: space-between;
  padding: 0 20px;

  .head-left {
    display: flex;
    align-items: center;
    .logo {
      display: inline-flex;
      width: 30px;
      height: 30px;
    }
    .head-routes {
      padding-left: 112px;
      font-size: 14px;
      .nav-item {
        margin-left: 32px;
        color: #96a2b9;
        font-size: 14px;
        &.actived {
          color: #ffffff;
        }
      }
    }

    .head-title {
      display: inline-flex;
      padding-left: 20px;
      font-weight: Bold;
      font-size: 18px;
      color: #96a2b9;
    }
  }

  .head-right {
    display: flex;
    align-items: center;
    justify-self: flex-end;
    font-size: 14px;
    color: #979ba5;
  }
}
.space-selector {
  margin-right: 24px;
  width: 240px;
  &.popover-show {
    .space-name .arrow-icon {
      transform: rotate(-180deg);
    }
  }
  .space-name {
    position: relative;
    input {
      padding: 0 24px 0 10px;
      width: 100%;
      line-height: 32px;
      font-size: 12px;
      border: none;
      outline: none;
      background: #303d55;
      border-radius: 2px;
      color: #d3d9e4;
      cursor: pointer;
    }
    .arrow-icon {
      position: absolute;
      top: 0;
      right: 4px;
      height: 100%;
      font-size: 20px;
      color: #979ba5;
      transition: transform 0.3s cubic-bezier(0.4, 0, 0.2, 1);
    }
  }
}
.biz-option-item {
  position: relative;
  padding: 0 12px;
  width: 100%;
  &.no-perm {
    background-color: #fafafa !important;
    color: #cccccc !important;
  }
  .name-wrapper {
    padding-right: 30px;
    display: flex;
    align-items: center;
    .text {
      flex: 0 1 auto;
      overflow: hidden;
      text-overflow: ellipsis;
      white-space: nowrap;
    }
    .id {
      flex: 0 0 auto;
      margin-left: 4px;
      color: #979ba5;
    }
  }
  .tag {
    position: absolute;
    top: 8px;
    right: 4px;
    padding: 2px;
    font-size: 12px;
    line-height: 1;
    color: #cccccc;
    border: 1px solid #cccccc;
    border-radius: 2px;
    transform: scale(0.8);
  }
}
.username-wrapper {
  display: flex;
  align-items: center;
  font-size: 12px;
  color: #c4c4cc;
  cursor: pointer;
  &:hover {
    color: #3a84ff;
  }
  .arrow-icon {
    font-size: 14px;
    margin-left: 4px;
  }
}
.login-out-btn {
  padding: 0 16px;
  height: 32px;
  line-height: 32px;
  font-size: 12px;
  cursor: pointer;
  &:hover {
    background-color: #eaf3ff;
    color: #3a84ff;
  }
}
.create-operation {
  display: flex;
  align-items: center;
  justify-content: center;
  cursor: pointer;
  height: 33px;
  padding: 0 12px;
  width: 100%;
  color: #2b353e;
  span {
    font-size: 16px;
    margin-right: 3px;
  }
}
.title-wrap {
  display: flex;
  align-items: center;
  cursor: pointer;
}
</style>
<style lang="scss">
.space-selector-popover .bk-select-option {
  padding: 0 !important;
}
.dropdown {
  display: flex;
  align-items: center;
  justify-content: center;
  margin-right: 10px;
  width: 40px;
  height: 40px;
  .dropdown-trigger {
    width: 28px;
    height: 28px;
    border-radius: 50%;
    &:hover {
      background-color: rgba($color: #96a2b9, $alpha: 0.3);
      .bk-icon {
        fill: #fff !important;
      }
    }
  }
  .active {
    background-color: rgba($color: #96a2b9, $alpha: 0.3);
  }
}
.dropdown-menu .dropdown-item:hover {
  background-color: #f0f1f5;
  color: #3a84ff;
}
.version-dialog {
  .bk-dialog-header {
    display: none;
  }
  .bk-modal-content {
    padding: 0 !important;
  }
}
.login-out-popover.bk-popover.bk-pop2-content {
  padding: 4px 0;
}
</style><|MERGE_RESOLUTION|>--- conflicted
+++ resolved
@@ -258,10 +258,7 @@
   });
 });
 
-<<<<<<< HEAD
-=======
 console.log(logList.value);
->>>>>>> ca30518a
 if (logList.value.length > 0) {
   bscpVersion.value = logList.value[0].title;
 }
