--- conflicted
+++ resolved
@@ -216,7 +216,6 @@
   };
 
   const handleNavClick = (navId: String) => {
-<<<<<<< HEAD
     console.log(navId);
     if (
       navId === 'service-all' ||
@@ -224,9 +223,6 @@
       navId === 'client-search' ||
       navId === 'configuration-example'
     ) {
-=======
-    if (navId === 'service-all' || navId === 'client-statistics' || navId === 'client-search') {
->>>>>>> 55b30295
       const lastAccessedServiceDetail = localStorage.getItem('lastAccessedServiceDetail');
       if (lastAccessedServiceDetail) {
         const detail = JSON.parse(lastAccessedServiceDetail);
