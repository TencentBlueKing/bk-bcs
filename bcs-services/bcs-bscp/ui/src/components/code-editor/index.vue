<template>
  <section class="code-editor-wrapper" ref="codeEditorRef"></section>
</template>
<script setup lang="ts">
import { ref, watch, onMounted } from 'vue';
import * as monaco from 'monaco-editor';
import editorWorker from 'monaco-editor/esm/vs/editor/editor.worker.js?worker';
import jsonWorker from 'monaco-editor/esm/vs/language/json/json.worker.js?worker';
import cssWorker from 'monaco-editor/esm/vs/language/css/css.worker.js?worker';
import htmlWorker from 'monaco-editor/esm/vs/language/html/html.worker.js?worker';
import tsWorker from 'monaco-editor/esm/vs/language/typescript/ts.worker.js?worker';
import { IVariableEditParams } from '../../../types/variable';
import useEditorVariableReplace from '../../utils/hooks/use-editor-variable-replace';
import { useRoute } from 'vue-router';
import { getUnReleasedAppVariables, getVariableList } from '../../api/variable';

interface errorLineItem {
  lineNumber: number;
  errorInfo: string;
}

self.MonacoEnvironment = {
  getWorker(_, label) {
    if (label === 'json') {
      return new jsonWorker();
    }
    if (label === 'css' || label === 'scss' || label === 'less') {
      return new cssWorker();
    }
    if (label === 'html' || label === 'handlebars' || label === 'razor') {
      return new htmlWorker();
    }
    if (label === 'typescript' || label === 'javascript') {
      return new tsWorker();
    }
    return new editorWorker();
  },
};

const props = withDefaults(
  defineProps<{
    modelValue: string;
    lfEol?: boolean;
    variables?: IVariableEditParams[];
    editable?: boolean;
    language?: string;
    errorLine?: errorLineItem[];
  }>(),
  {
    variables: () => [],
    editable: true,
    lfEol: true,
    language: '',
  },
);

const emit = defineEmits(['update:modelValue', 'change', 'enter']);

const codeEditorRef = ref();
let editor: monaco.editor.IStandaloneCodeEditor;
let editorHoverProvider: monaco.IDisposable;
let editorVariableProvide: monaco.IDisposable;
const localVal = ref(props.modelValue);
const route = useRoute();
const bkBizId = ref(String(route.params.spaceId));
const appId = ref(Number(route.params.appId));
const variableNameList = ref<string[]>();
const privateVariableNameList = ref<string[]>();
watch(
  () => props.modelValue,
  (val) => {
    if (val !== localVal.value) {
      editor.setValue(val);
    }
  },
);

watch(
  () => props.language,
  (val) => {
    monaco.editor.setModelLanguage(editor.getModel() as monaco.editor.ITextModel, val);
  },
);

watch(
  () => props.editable,
  (val) => {
    editor.updateOptions({ readOnly: !val });
  },
);

watch(
  () => props.variables,
  (val) => {
    if (Array.isArray(val) && val.length > 0) {
      editorHoverProvider = useEditorVariableReplace(editor, val);
    }
  },
);

watch(
  () => props.errorLine,
  () => {
    setErrorLine();
  },
);

onMounted(() => {
  if (bkBizId.value && appId.value) {
    handleVariableList();
    aotoCompletion();
  }
  if (!editor) {
    registerLanguage();
    editor = monaco.editor.create(codeEditorRef.value as HTMLElement, {
      value: localVal.value,
      theme: 'custom-theme',
      automaticLayout: true,
      language: props.language || 'custom-language',
      readOnly: !props.editable,
      scrollBeyondLastLine: false,
    });
  }
  if (props.lfEol) {
    const model = editor.getModel() as monaco.editor.ITextModel;
    model.setEOL(monaco.editor.EndOfLineSequence.LF);
  }
  if (Array.isArray(props.variables) && props.variables.length > 0) {
    editorHoverProvider = useEditorVariableReplace(editor, props.variables);
  }

  editor.onDidChangeModelContent(() => {
    localVal.value = editor.getValue();
    emit('update:modelValue', localVal.value);
    emit('change', localVal.value);
  });
  // 监听第一次回车事件
  const listener = editor.onKeyDown((event) => {
    if (event.keyCode === monaco.KeyCode.Enter) {
      emit('enter');
      // 取消监听键盘事件
      listener.dispose();
    }
  });
  // 自动换行
  editor.updateOptions({ wordWrap: 'on' });
});

// 添加错误行
const setErrorLine = () => {
  // 创建错误标记列表
  const markers = props.errorLine!.map(({ lineNumber, errorInfo }) => ({
    startLineNumber: lineNumber,
    endLineNumber: lineNumber,
    startColumn: 1,
    endColumn: 200,
    message: errorInfo,
    severity: monaco.MarkerSeverity.Error,
  }));
  // 设置编辑器模型的标记
  monaco.editor.setModelMarkers(editor.getModel() as monaco.editor.ITextModel, 'error', markers);
};

// 获取全局变量和私有变量列表
const handleVariableList = async () => {
  const [variableList, privateVariableList] = await Promise.all([
    getVariableList(bkBizId.value, { start: 0, limit: 1000 }),
    getUnReleasedAppVariables(bkBizId.value, appId.value),
  ]);
<<<<<<< HEAD
  variableNameList.value = variableList.details.map((item: any) => item.spec.name);
  privateVariableNameList.value = privateVariableList.details.map((item: any) => item.name);
=======
  variableNameList.value = variableList.details.map((item: any) => `.${item.spec.name}`);
  privateVariableNameList.value = privateVariableList.details.map((item: any) => `.${item.name}`);
>>>>>>> 95ef7668
  variableNameList.value?.filter(item => !privateVariableNameList.value!.includes(item));
};

// 注册自定义语言
const registerLanguage = () => {
  // 注册自定义语言
  monaco.languages.register({ id: 'custom-language' });
  monaco.languages.setMonarchTokensProvider('custom-language', {
    tokenizer: {
      root: [{ regex: /\{/, action: { token: 'delimiter.curly', next: '@curly' } }],
      curly: [
        { regex: /\}/, action: { token: 'delimiter.curly', next: '@pop' } },
        { regex: /[^{}\s]+/, action: 'custom-token' }, // 自定义内部内容的高亮规则
        { regex: /\s+/, action: '' }, // 忽略空白符
      ],
    },
  });
  monaco.editor.defineTheme('custom-theme', {
    base: 'vs-dark',
    inherit: true,
    colors: {},
    rules: [
      { token: 'custom-token', foreground: '38C197' },
      { token: 'delimiter.curly', foreground: '38C197' },
    ],
  });
  // 设置语言配置
  monaco.languages.setLanguageConfiguration('custom-language', {
    brackets: [['{', '}']],
  });
};
// 联想输入
const aotoCompletion = () => {
  editorVariableProvide = monaco.languages.registerCompletionItemProvider(props.language || 'custom-language', {
    triggerCharacters: ['{'], // 触发自动补全的字符
    provideCompletionItems(model: any, position: any) {
      const lineContent = model.getLineContent(position.lineNumber);
      const charBeforeCursor = lineContent.charAt(position.column - 2);
      // 根据当前的文本内容和光标位置，返回自动补全的候选项列表
      const variableSuggestions = variableNameList.value!.map((item: string) => ({
        label: item, // 候选项的显示文本
        kind: monaco.languages.CompletionItemKind.Variable, // 候选项的类型
        insertText: item, // 插入光标后的文本
        range: new monaco.Range(position.lineNumber, position.column, position.lineNumber, position.column),
      }));
      const privateVariableSuggestions = privateVariableNameList.value!.map((item: string) => ({
        label: item,
        kind: monaco.languages.CompletionItemKind.Variable,
        insertText: item,
        range: new monaco.Range(position.lineNumber, position.column, position.lineNumber, position.column),
      }));
      const suggestions = [...variableSuggestions, ...privateVariableSuggestions];
      if (charBeforeCursor === '{') {
        return {
          suggestions,
        };
      }
      return {
        suggestions: [],
      };
    },
    resolveCompletionItem: (item: any) => item,
  });
};

const openSearch = () => {
  const findAction = editor.getAction('actions.find');
  findAction.run();
};

// @bug vue3的Teleport组件销毁时，子组件的onBeforeUnmount不会被执行，会出现内存泄漏，目前尚未被修复 https://github.com/vuejs/core/issues/6347
// onBeforeUnmount(() => {
//   if (editor) {
//     editor.dispose()
//   }
//   if (editorHoverProvider) {
//     editorHoverProvider.dispose()
//   }
// })
const destroy = () => {
  if (editor) {
    editor.dispose();
  }
  if (editorHoverProvider) {
    editorHoverProvider.dispose();
  }
  if (editorVariableProvide) {
    editorVariableProvide.dispose();
  }
};

defineExpose({
  destroy,
  openSearch,
});
</script>
<style lang="scss" scoped>
.code-editor-wrapper {
  height: 100%;
  :deep(.monaco-editor) {
    width: 100%;
    .template-variable-item {
      color: #1768ef;
      border: 1px solid #1768ef;
      cursor: pointer;
    }
  }
}
</style><|MERGE_RESOLUTION|>--- conflicted
+++ resolved
@@ -167,13 +167,8 @@
     getVariableList(bkBizId.value, { start: 0, limit: 1000 }),
     getUnReleasedAppVariables(bkBizId.value, appId.value),
   ]);
-<<<<<<< HEAD
-  variableNameList.value = variableList.details.map((item: any) => item.spec.name);
-  privateVariableNameList.value = privateVariableList.details.map((item: any) => item.name);
-=======
   variableNameList.value = variableList.details.map((item: any) => `.${item.spec.name}`);
   privateVariableNameList.value = privateVariableList.details.map((item: any) => `.${item.name}`);
->>>>>>> 95ef7668
   variableNameList.value?.filter(item => !privateVariableNameList.value!.includes(item));
 };
 
