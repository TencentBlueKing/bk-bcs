--- conflicted
+++ resolved
@@ -198,11 +198,7 @@
 }
 
 // kv类型
-<<<<<<< HEAD
-export interface IConfigKVItem {
-=======
 export interface IConfigKvItem {
->>>>>>> 2d437cbe
   key: string;
   kv_type: string;
   value: string;
@@ -211,11 +207,7 @@
 // 单个kv配置详情
 export interface IConfigKvType {
   id: number;
-<<<<<<< HEAD
-  spec: IConfigKVItem;
-=======
   spec: IConfigKvItem;
->>>>>>> 2d437cbe
   attachment: {
     biz_id: number;
     app_id: number;
