--- conflicted
+++ resolved
@@ -46,14 +46,11 @@
 		table.TemplateSpace{},
 		table.Template{},
 		table.TemplateRelease{},
-<<<<<<< HEAD
 		table.ConfigItem{},
 		table.ReleasedConfigItem{},
 		table.Commit{},
 		table.Content{},
-=======
 		table.TemplateSet{},
->>>>>>> 5e69341c
 	)
 
 	g.Execute()
