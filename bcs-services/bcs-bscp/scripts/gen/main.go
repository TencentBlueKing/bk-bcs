--- conflicted
+++ resolved
@@ -30,16 +30,13 @@
 		table.IDGenerator{},
 		table.Audit{},
 		table.TemplateSpace{},
-<<<<<<< HEAD
 		table.Template{},
 		table.TemplateRelease{},
-=======
 		table.Hook{},
 		table.HookRelease{},
 		table.Release{},
 		table.ConfigHook{},
 		table.App{},
->>>>>>> 69ff7226
 	)
 
 	g.Execute()
