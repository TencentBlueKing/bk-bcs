--- conflicted
+++ resolved
@@ -80,46 +80,6 @@
 ) engine = innodb
   default charset = utf8mb4;
 
-<<<<<<< HEAD
-insert into id_generators(id, resource, max_id, updated_at)
-values (1, 'applications', 0, now());
-insert into id_generators(id, resource, max_id, updated_at)
-values (2, 'archived_apps', 0, now());
-insert into id_generators(id, resource, max_id, updated_at)
-values (3, 'commits', 0, now());
-insert into id_generators(id, resource, max_id, updated_at)
-values (4, 'config_items', 0, now());
-insert into id_generators(id, resource, max_id, updated_at)
-values (5, 'contents', 0, now());
-insert into id_generators(id, resource, max_id, updated_at)
-values (6, 'audits', 0, now());
-insert into id_generators(id, resource, max_id, updated_at)
-values (7, 'events', 500, now());
-insert into id_generators(id, resource, max_id, updated_at)
-values (8, 'current_released_instances', 0, now());
-insert into id_generators(id, resource, max_id, updated_at)
-values (9, 'releases', 0, now());
-insert into id_generators(id, resource, max_id, updated_at)
-values (10, 'released_config_items', 0, now());
-insert into id_generators(id, resource, max_id, updated_at)
-values (11, 'strategies', 0, now());
-insert into id_generators(id, resource, max_id, updated_at)
-values (12, 'current_published_strategies', 0, now());
-insert into id_generators(id, resource, max_id, updated_at)
-values (13, 'published_strategy_histories', 0, now());
-insert into id_generators(id, resource, max_id, updated_at)
-values (14, 'strategy_sets', 0, now());
-insert into id_generators(id, resource, max_id, updated_at)
-values (15, 'resource_locks', 0, now());
-insert into id_generators(id, resource, max_id, updated_at)
-values (16, 'groups', 0, now());
-insert into id_generators(id, resource, max_id, updated_at)
-values (17, 'group_app_binds', 0, now());
-insert into id_generators(id, resource, max_id, updated_at)
-values (18, 'released_groups', 0, now());
-insert into id_generators(id, resource, max_id, updated_at)
-values (19, 'hooks', 0, now());
-=======
 insert into id_generators(resource, max_id, updated_at)
 values ('applications', 0, now());
 insert into id_generators(resource, max_id, updated_at)
@@ -155,10 +115,9 @@
 insert into id_generators(resource, max_id, updated_at)
 values ('group_app_binds', 0, now());
 insert into id_generators(resource, max_id, updated_at)
-values ('group_current_releases', 0, now());
+values ('released_groups', 0, now());
 insert into id_generators(resource, max_id, updated_at)
 values ('hooks', 0, now());
->>>>>>> e7fc943f
 
 create table if not exists `archived_apps`
 (
