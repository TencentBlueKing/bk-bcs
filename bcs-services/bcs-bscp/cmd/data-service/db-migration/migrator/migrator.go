--- conflicted
+++ resolved
@@ -162,13 +162,9 @@
 		count++
 	}
 
-<<<<<<< HEAD
-	tx.Commit()
-=======
 	if err := tx.Commit().Error; err != nil {
 		fmt.Printf("commit transaction failed, err: %s", err.Error())
 	}
->>>>>>> 753d54b8
 
 	return nil
 }
