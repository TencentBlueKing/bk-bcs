--- conflicted
+++ resolved
@@ -406,11 +406,7 @@
 	}
 
 	countByKvs := make(map[types.PrimaryAndForeign]*types.PrimaryAndForeign)
-<<<<<<< HEAD
-	if len(labelKvs) == 2 && len(labelKeys) == 0 {
-=======
 	if len(labelKvs) > 0 && len(labelKeys) == 0 {
->>>>>>> 5116e4dc
 		countByKvs = dataDrilldown(labelKvs, labels)
 	}
 	if len(labelKeys) > 0 && len(labelKvs) == 0 {
@@ -454,23 +450,15 @@
 		if label[labelKvs[0].ForeignKey] == "" || label[labelKvs[0].ForeignKey] != labelKvs[0].ForeignVal {
 			continue
 		}
-<<<<<<< HEAD
-		if label[labelKvs[1].ForeignKey] == "" || label[labelKvs[1].ForeignKey] != labelKvs[1].ForeignVal {
-			continue
-=======
 		if len(labelKvs) == 2 {
 			if label[labelKvs[1].ForeignKey] == "" || label[labelKvs[1].ForeignKey] != labelKvs[1].ForeignVal {
 				continue
 			}
->>>>>>> 5116e4dc
 		}
 
 		key := types.PrimaryAndForeign{
 			PrimaryKey: labelKvs[0].PrimaryKey,
-<<<<<<< HEAD
-=======
 			PrimaryVal: label[labelKvs[0].PrimaryKey],
->>>>>>> 5116e4dc
 		}
 		if _, ok := data[key]; !ok {
 			data[key] = &types.PrimaryAndForeign{
