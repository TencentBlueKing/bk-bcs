/*
 * Tencent is pleased to support the open source community by making Blueking Container Service available.
 * Copyright (C) 2019 THL A29 Limited, a Tencent company. All rights reserved.
 * Licensed under the MIT License (the "License"); you may not use this file except
 * in compliance with the License. You may obtain a copy of the License at
 * http://opensource.org/licenses/MIT
 * Unless required by applicable law or agreed to in writing, software distributed under
 * the License is distributed on an "AS IS" BASIS, WITHOUT WARRANTIES OR CONDITIONS OF ANY KIND,
 * either express or implied. See the License for the specific language governing permissions and
 * limitations under the License.
 */

package service

import (
	"context"
	"errors"
	"fmt"
	"time"

	pbstruct "github.com/golang/protobuf/ptypes/struct"
	"gorm.io/gorm"

	"bscp.io/pkg/dal/gen"
	"bscp.io/pkg/dal/table"
	"bscp.io/pkg/kit"
	"bscp.io/pkg/logs"
	pbci "bscp.io/pkg/protocol/core/config-item"
	pbrelease "bscp.io/pkg/protocol/core/release"
	pbtv "bscp.io/pkg/protocol/core/template-variable"
	pbds "bscp.io/pkg/protocol/data-service"
	"bscp.io/pkg/tools"
	"bscp.io/pkg/types"
)

// CreateRelease create release.
//
//nolint:funlen
func (s *Service) CreateRelease(ctx context.Context, req *pbds.CreateReleaseReq) (*pbds.CreateResp, error) {
	grpcKit := kit.FromGrpcContext(ctx)

	app, err := s.dao.App().GetByID(grpcKit, req.Attachment.AppId)
	if err != nil {
		logs.Errorf("get app failed, err: %v, rid: %s", err, grpcKit.Rid)
		return nil, err
	}

	if _, e := s.dao.Release().GetByName(grpcKit, req.Attachment.BizId, req.Attachment.AppId, req.Spec.Name); e == nil {
		return nil, fmt.Errorf("release name %s already exists", req.Spec.Name)
	}
	// begin transaction to create release and released config item.
	tx := s.dao.GenQuery().Begin()
	// 1. create release, and create release and released config item need to begin tx.
	release := &table.Release{
		Spec:       req.Spec.ReleaseSpec(),
		Attachment: req.Attachment.ReleaseAttachment(),
		Revision: &table.CreatedRevision{
			Creator: grpcKit.User,
		},
	}
	id, err := s.dao.Release().CreateWithTx(grpcKit, tx, release)
	if err != nil {
		logs.Errorf("create release failed, err: %v, rid: %s", err, grpcKit.Rid)
		if rErr := tx.Rollback(); rErr != nil {
			logs.Errorf("transaction rollback failed, err: %v, rid: %s", rErr, grpcKit.Rid)
		}
		return nil, err
	}

	// 2. create released hook.
	pre, err := s.dao.ReleasedHook().Get(grpcKit, req.Attachment.BizId, req.Attachment.AppId, 0, table.PreHook)
	if err == nil {
		pre.ID = 0
		pre.ReleaseID = release.ID
		if _, e := s.dao.ReleasedHook().CreateWithTx(grpcKit, tx, pre); e != nil {
			logs.Errorf("create released pre-hook failed, err: %v, rid: %s", e, grpcKit.Rid)
			if rErr := tx.Rollback(); rErr != nil {
				logs.Errorf("transaction rollback failed, err: %v, rid: %s", rErr, grpcKit.Rid)
			}
			return nil, e
		}
	} else if !errors.Is(err, gorm.ErrRecordNotFound) {
		logs.Errorf("query released pre-hook failed, err: %v, rid: %s", err, grpcKit.Rid)
		if rErr := tx.Rollback(); rErr != nil {
			logs.Errorf("transaction rollback failed, err: %v, rid: %s", rErr, grpcKit.Rid)
		}
		return nil, err
	}
	post, err := s.dao.ReleasedHook().Get(grpcKit, req.Attachment.BizId, req.Attachment.AppId, 0, table.PostHook)
	if err == nil {
		post.ID = 0
		post.ReleaseID = release.ID
		if _, e := s.dao.ReleasedHook().CreateWithTx(grpcKit, tx, post); e != nil {
			logs.Errorf("create released post-hook failed, err: %v, rid: %s", e, grpcKit.Rid)
			if rErr := tx.Rollback(); rErr != nil {
				logs.Errorf("transaction rollback failed, err: %v, rid: %s", rErr, grpcKit.Rid)
			}
			return nil, e
		}
	} else if !errors.Is(err, gorm.ErrRecordNotFound) {
		logs.Errorf("query released post-hook failed, err: %v, rid: %s", err, grpcKit.Rid)
		if rErr := tx.Rollback(); rErr != nil {
			logs.Errorf("transaction rollback failed, err: %v, rid: %s", rErr, grpcKit.Rid)
		}
		return nil, err
	}

	switch app.Spec.ConfigType {
	case table.File:

		// Note: need to change batch operator to query config item and its commit.
		// get app's all config items.
		cis, fErr := s.getAppConfigItems(grpcKit)
		if fErr != nil {
			logs.Errorf("get app's all config items failed, err: %v, rid: %s", fErr, grpcKit.Rid)
			return nil, fErr
		}

		// get app template revisions which are template config items
		tmplRevisions, fErr := s.getAppTmplRevisions(grpcKit)
		if fErr != nil {
			logs.Errorf("get app template revisions failed, err: %v, rid: %s", fErr, grpcKit.Rid)
			return nil, fErr
		}

		// if no config item, return directly.
		if len(cis) == 0 && len(tmplRevisions) == 0 {
			return nil, errors.New("app config items is empty")
		}

		// 3: do template and non-template config item related operations for create release.
		if err = s.doConfigItemOperations(grpcKit, req.Variables, tx, release.ID, tmplRevisions, cis); err != nil {
			if rErr := tx.Rollback(); rErr != nil {
				logs.Errorf("transaction rollback failed, err: %v, rid: %s", rErr, grpcKit.Rid)
			}
			logs.Errorf("do template action for create release failed, err: %v, rid: %s", err, grpcKit.Rid)
			return nil, err
		}
	case table.KV:
		if err = s.doKvOperations(grpcKit, tx, req.Attachment.AppId, req.Attachment.BizId, release.ID); err != nil {
			if rErr := tx.Rollback(); rErr != nil {
				logs.Errorf("transaction rollback failed, err: %v, rid: %s", rErr, grpcKit.Rid)
			}
			logs.Errorf("do kv action for create release failed, err: %v, rid: %s", err, grpcKit.Rid)
			return nil, err
		}
	}

	// commit transaction.
	if err = tx.Commit(); err != nil {
		logs.Errorf("commit transaction failed, err: %v, rid: %s", err, grpcKit.Rid)
		return nil, err
	}
	return &pbds.CreateResp{Id: id}, nil
}

// doConfigItemOperations do config item related operations for create release.
/*
1.下载服务的所有模版和非模版配置文件内容，提取服务模版变量
2.获取入参变量和业务变量，判断是否缺少变量，缺少则报错
3.使用变量渲染模版和非模版配置文件，上传渲染后的内容
4.创建已生成版本服务的模版和非模版配置项
5.创建已生成版本服务的服务模版详情
6.创建已生成版本服务的模版变量
7.将当前使用变量更新到未命名版本的服务模版变量
*/
//nolint:funlen
func (s *Service) doConfigItemOperations(kt *kit.Kit, variables []*pbtv.TemplateVariableSpec,
	tx *gen.QueryTx, releaseID uint32, tmplRevisions []*table.TemplateRevision, cis []*pbci.ConfigItem) error {
	// validate input variables and get the map
	inputVarMap := make(map[string]*table.TemplateVariableSpec)
	for _, v := range variables {
		if v == nil {
			continue
		}
		if err := v.TemplateVariableSpec().ValidateCreate(); err != nil {
			logs.Errorf("validate template variables failed, err: %v, rid: %s", err, kt.Rid)
			return err
		}
		inputVarMap[v.Name] = v.TemplateVariableSpec()
	}

	tmplsNeedRender := filterSizeForTmplRevisions(tmplRevisions)
	cisNeedRender := filterSizeForConfigItems(cis)

	vars, ciVars, allVars, err := s.getVariables(kt, tmplsNeedRender, cisNeedRender)
	if err != nil {
		logs.Errorf("get variables failed, err: %v, rid: %s", err, kt.Rid)
		return err
	}
	tmplsNeedRender = filterVarsForTmplRevisions(tmplsNeedRender, vars)
	cisNeedRender = filterVarsForConfigItems(cisNeedRender, ciVars)

	contents, err := s.downloadTmplContent(kt, tmplsNeedRender)
	if err != nil {
		logs.Errorf("download template content failed, err: %v, rid: %s", err, kt.Rid)
		return err
	}
	ciContents, err := s.downloadCIContent(kt, cisNeedRender)
	if err != nil {
		logs.Errorf("download config item content failed, err: %v, rid: %s", err, kt.Rid)
		return err
	}

	usedVars, renderKV, err := s.getRenderedVars(kt, allVars, inputVarMap)
	if err != nil {
		logs.Errorf("get rendered variables failed, err: %v, rid: %s", err, kt.Rid)
		return err
	}

	// get rendered content map which is template revision id => rendered content
	renderedContentMap := make(map[uint32][]byte, len(tmplRevisions))
	signatureMap := make(map[uint32]string, len(tmplRevisions))
	byteSizeMap := make(map[uint32]uint64, len(tmplRevisions))
	revisionMap := make(map[uint32]*table.TemplateRevision, len(tmplRevisions))
	// data which need render
	for idx, r := range tmplsNeedRender {
		revisionMap[r.ID] = r
		renderedContentMap[r.ID] = s.tmplProc.Render(contents[idx], renderKV)
		signatureMap[r.ID] = tools.ByteSHA256(renderedContentMap[r.ID])
		byteSizeMap[r.ID] = uint64(len(renderedContentMap[r.ID]))
	}
	// data which doesn't need render
	for _, r := range tmplRevisions {
		if _, ok := revisionMap[r.ID]; ok {
			continue
		}
		revisionMap[r.ID] = r
		signatureMap[r.ID] = r.Spec.ContentSpec.Signature
		byteSizeMap[r.ID] = r.Spec.ContentSpec.ByteSize
	}

	// get rendered content map which is config item id => rendered content
	ciRenderedContentMap := make(map[uint32][]byte, len(cis))
	ciSignatureMap := make(map[uint32]string, len(cis))
	ciByteSizeMap := make(map[uint32]uint64, len(cis))
	ciMap := make(map[uint32]*pbci.ConfigItem, len(cis))
	// data which need render
	for idx, ci := range cisNeedRender {
		ciMap[ci.Id] = ci
		ciRenderedContentMap[ci.Id] = s.tmplProc.Render(ciContents[idx], renderKV)
		ciSignatureMap[ci.Id] = tools.ByteSHA256(ciRenderedContentMap[ci.Id])
		ciByteSizeMap[ci.Id] = uint64(len(ciRenderedContentMap[ci.Id]))
	}
	// data which doesn't need render
	for _, ci := range cis {
		if _, ok := ciMap[ci.Id]; ok {
			continue
		}
		ciMap[ci.Id] = ci
		ciSignatureMap[ci.Id] = ci.CommitSpec.Content.Signature
		ciByteSizeMap[ci.Id] = ci.CommitSpec.Content.ByteSize
	}

	// upload rendered template content
	if e := s.uploadRenderedTmplContent(kt, renderedContentMap, signatureMap, revisionMap); e != nil {
		logs.Errorf("upload rendered template failed, err: %v, rid: %s", e, kt.Rid)
		return e
	}
	// upload rendered config item content
	if e := s.uploadRenderedCIContent(kt, ciRenderedContentMap, ciSignatureMap, ciMap); e != nil {
		logs.Errorf("upload rendered config item failed, err: %v, rid: %s", e, kt.Rid)
		return e
	}

	if e := s.createReleasedRenderedTemplateCIs(kt, tx, releaseID, tmplRevisions, byteSizeMap, signatureMap); e != nil {
		logs.Errorf("create released rendered template config items failed, err: %v, rid: %s", e, kt.Rid)
		return e
	}

	if err = s.createReleasedRenderedCIs(kt, tx, releaseID, cis, ciByteSizeMap, ciSignatureMap); err != nil {
		if rErr := tx.Rollback(); rErr != nil {
			logs.Errorf("transaction rollback failed, err: %v, rid: %s", rErr, kt.Rid)
		}
		logs.Errorf("create released config items failed, err: %v, rid: %s", err, kt.Rid)
		return err
	}

	if e := s.createReleasedAppTemplates(kt, tx, releaseID, byteSizeMap, signatureMap); e != nil {
		logs.Errorf("create released rendered template config items failed, err: %v, rid: %s", e, kt.Rid)
		return e
	}

	if e := s.createReleasedAppTemplateVariable(kt, tx, releaseID, usedVars); e != nil {
		logs.Errorf("create released app template variable failed, err: %v, rid: %s", e, kt.Rid)
		return e
	}

	if e := s.updateAppTemplateVariable(kt, tx, usedVars); e != nil {
		logs.Errorf("update app template variable failed, err: %v, rid: %s", e, kt.Rid)
		return e
	}

	return nil
}

func (s *Service) getRenderedVars(kt *kit.Kit, allVars []string, inputVarMap map[string]*table.TemplateVariableSpec) (
	[]*table.TemplateVariableSpec, map[string]interface{}, error) {
	// get biz template variables
	bizVars, _, err := s.dao.TemplateVariable().List(kt, kt.BizID, nil, &types.BasePage{All: true})
	if err != nil {
		logs.Errorf("list template variables failed, err: %v, rid: %s", err, kt.Rid)
		return nil, nil, err
	}
	bizVarMap := make(map[string]*table.TemplateVariableSpec, len(bizVars))
	for _, v := range bizVars {
		bizVarMap[v.Spec.Name] = v.Spec
	}

	// get variables which are used to render the template
	usedVars := make([]*table.TemplateVariableSpec, 0)
	renderKV := make(map[string]interface{})
	var missingVars []string
	for _, name := range allVars {
		if _, ok := inputVarMap[name]; ok {
			usedVars = append(usedVars, inputVarMap[name])
			renderKV[name] = inputVarMap[name].DefaultVal
			continue
		}
		if _, ok := bizVarMap[name]; ok {
			usedVars = append(usedVars, bizVarMap[name])
			renderKV[name] = bizVarMap[name].DefaultVal
			continue
		}
		missingVars = append(missingVars, name)
	}
	if len(missingVars) > 0 {
		return nil, nil, fmt.Errorf("variable name in %v is missing for render the app's template config", missingVars)
	}

	return usedVars, renderKV, nil
}

// createReleasedRenderedTemplateCIs create released rendered templates config items.
func (s *Service) createReleasedRenderedTemplateCIs(kt *kit.Kit, tx *gen.QueryTx, releaseID uint32,
	tmplRevisions []*table.TemplateRevision, byteSizeMap map[uint32]uint64, signatureMap map[uint32]string) error {
	releasedCIs := make([]*table.ReleasedConfigItem, len(tmplRevisions))
	for idx, r := range tmplRevisions {
		releasedCIs[idx] = &table.ReleasedConfigItem{
			ReleaseID: releaseID,
			CommitSpec: &table.ReleasedCommitSpec{
				ContentID: 0,
				Content: &table.ReleasedContentSpec{
					Signature:       signatureMap[r.ID],
					ByteSize:        byteSizeMap[r.ID],
					OriginSignature: r.Spec.ContentSpec.Signature,
					OriginByteSize:  r.Spec.ContentSpec.ByteSize,
				},
				Memo: "",
			},
			ConfigItemSpec: &table.ConfigItemSpec{
				Name:       r.Spec.Name,
				Path:       r.Spec.Path,
				FileType:   r.Spec.FileType,
				FileMode:   r.Spec.FileMode,
				Memo:       r.Spec.RevisionMemo,
				Permission: r.Spec.Permission,
			},
			Attachment: &table.ConfigItemAttachment{
				BizID: kt.BizID,
				AppID: kt.AppID,
			},
			Revision: &table.CreatedRevision{
				Creator: kt.User,
			},
		}
	}
	if err := s.dao.ReleasedCI().BulkCreateWithTx(kt, tx, releasedCIs); err != nil {
		logs.Errorf("bulk create released rendered template config item failed, err: %v, rid: %s", err, kt.Rid)
		return err
	}

	return nil
}

// createReleasedRenderedCIs create released rendered config items
func (s *Service) createReleasedRenderedCIs(kt *kit.Kit, tx *gen.QueryTx, releaseID uint32, cis []*pbci.ConfigItem,
	byteSizeMap map[uint32]uint64, signatureMap map[uint32]string) error {
	releasedCIs := make([]*table.ReleasedConfigItem, 0)
	if len(cis) == 0 {
		return nil
	}

	for _, ci := range cis {
		// query config item newest commit
		commit, e := s.dao.Commit().GetLatestCommit(kt, kt.BizID, kt.AppID, ci.Id)
		if e != nil {
			logs.Errorf("query config item latest commit failed, err: %v, rid: %s", e, kt.Rid)
			return e
		}
		releasedCIs = append(releasedCIs, &table.ReleasedConfigItem{
			CommitID: commit.ID,
			CommitSpec: &table.ReleasedCommitSpec{
				ContentID: commit.Spec.ContentID,
				Content: &table.ReleasedContentSpec{
					Signature:       signatureMap[ci.Id],
					ByteSize:        byteSizeMap[ci.Id],
					OriginSignature: ci.CommitSpec.Content.Signature,
					OriginByteSize:  ci.CommitSpec.Content.ByteSize,
				},
				Memo: commit.Spec.Memo,
			},
			ConfigItemID: ci.Id,
			ConfigItemSpec: &table.ConfigItemSpec{
				Name:     ci.Spec.Name,
				Path:     ci.Spec.Path,
				FileType: table.FileFormat(ci.Spec.FileType),
				FileMode: table.FileMode(ci.Spec.FileMode),
				Memo:     ci.Spec.Memo,
				Permission: &table.FilePermission{
					User:      ci.Spec.Permission.User,
					UserGroup: ci.Spec.Permission.UserGroup,
					Privilege: ci.Spec.Permission.Privilege,
				},
			},
			Attachment: &table.ConfigItemAttachment{
				BizID: ci.Attachment.BizId,
				AppID: ci.Attachment.AppId,
			},
			Revision: &table.CreatedRevision{
				Creator: kt.User,
			},
		})
	}

	// create released config item
	for _, rci := range releasedCIs {
		rci.ReleaseID = releaseID
	}
	if err := s.dao.ReleasedCI().BulkCreateWithTx(kt, tx, releasedCIs); err != nil {
		logs.Errorf("bulk create released config item failed, err: %v, rid: %s", err, kt.Rid)
		return err
	}

	return nil
}

// createReleasedAppTemplates create released app templates.
func (s *Service) createReleasedAppTemplates(kt *kit.Kit, tx *gen.QueryTx, releaseID uint32,
	byteSizeMap map[uint32]uint64, signatureMap map[uint32]string) error {
	revisionsResp, err := s.ListAppBoundTmplRevisions(kt.Ctx, &pbds.ListAppBoundTmplRevisionsReq{
		BizId: kt.BizID,
		AppId: kt.AppID,
		All:   true,
	})
	if err != nil {
		logs.Errorf("list app bound template revisions failed, err: %v, rid: %s", err, kt.Rid)
		return err
	}
	revisions := revisionsResp.Details

	releasedATs := make([]*table.ReleasedAppTemplate, len(revisions))
	for idx, r := range revisions {
		releasedATs[idx] = &table.ReleasedAppTemplate{
			Spec: &table.ReleasedAppTemplateSpec{
				ReleaseID:            releaseID,
				TemplateSpaceID:      r.TemplateSpaceId,
				TemplateSpaceName:    r.TemplateSpaceName,
				TemplateSetID:        r.TemplateSetId,
				TemplateSetName:      r.TemplateSetName,
				TemplateID:           r.TemplateId,
				Name:                 r.Name,
				Path:                 r.Path,
				TemplateRevisionID:   r.TemplateRevisionId,
				IsLatest:             r.IsLatest,
				TemplateRevisionName: r.TemplateRevisionName,
				TemplateRevisionMemo: r.TemplateRevisionMemo,
				FileType:             r.FileType,
				FileMode:             r.FileMode,
				User:                 r.User,
				UserGroup:            r.UserGroup,
				Privilege:            r.Privilege,
				Signature:            signatureMap[r.TemplateRevisionId],
				ByteSize:             byteSizeMap[r.TemplateRevisionId],
				OriginSignature:      r.Signature,
				OriginByteSize:       r.ByteSize,
			},
			Attachment: &table.ReleasedAppTemplateAttachment{
				BizID: kt.BizID,
				AppID: kt.AppID,
			},
			Revision: &table.CreatedRevision{
				Creator: kt.User,
			},
		}
	}
	if err = s.dao.ReleasedAppTemplate().BulkCreateWithTx(kt, tx, releasedATs); err != nil {
		logs.Errorf("bulk create released app template config item failed, err: %v, rid: %s", err, kt.Rid)
		return err
	}

	return nil
}

// createReleasedAppTemplates create released app template variable.
func (s *Service) createReleasedAppTemplateVariable(kt *kit.Kit, tx *gen.QueryTx, releaseID uint32,
	usedVars []*table.TemplateVariableSpec) error {
	releasedAppVar := &table.ReleasedAppTemplateVariable{
		Spec: &table.ReleasedAppTemplateVariableSpec{
			ReleaseID: releaseID,
			Variables: usedVars,
		},
		Attachment: &table.ReleasedAppTemplateVariableAttachment{
			BizID: kt.BizID,
			AppID: kt.AppID,
		},
		Revision: &table.CreatedRevision{
			Creator: kt.User,
		},
	}
	if _, err := s.dao.ReleasedAppTemplateVariable().CreateWithTx(kt, tx, releasedAppVar); err != nil {
		logs.Errorf("create released app template variable failed, err: %v, rid: %s", err, kt.Rid)
		return err
	}

	return nil
}

// updateAppTemplateVariable update app template variable.
func (s *Service) updateAppTemplateVariable(kt *kit.Kit, tx *gen.QueryTx,
	usedVars []*table.TemplateVariableSpec) error {

	appVar := &table.AppTemplateVariable{
		Spec: &table.AppTemplateVariableSpec{
			Variables: usedVars,
		},
		Attachment: &table.AppTemplateVariableAttachment{
			BizID: kt.BizID,
			AppID: kt.AppID,
		},
		Revision: &table.Revision{
			Creator: kt.User,
			Reviser: kt.User,
		},
	}
	if err := s.dao.AppTemplateVariable().UpsertWithTx(kt, tx, appVar); err != nil {
		logs.Errorf("upsert app template variables failed, err: %v, rid: %s", err, kt.Rid)
		return err
	}
	return nil
}

// ListReleases list releases.
func (s *Service) ListReleases(ctx context.Context, req *pbds.ListReleasesReq) (*pbds.ListReleasesResp, error) {
	grpcKit := kit.FromGrpcContext(ctx)

	query := &types.ListReleasesOption{
		BizID: req.BizId,
		AppID: req.AppId,
		Page: &types.BasePage{
			Start: req.Start,
			Limit: uint(req.Limit),
		},
		Deprecated: req.Deprecated,
		SearchKey:  req.SearchKey,
	}
	if req.All {
		query.Page.Start = 0
		query.Page.Limit = 0
	}

	details, err := s.dao.Release().List(grpcKit, query)
	if err != nil {
		logs.Errorf("list release failed, err: %v, rid: %s", err, grpcKit.Rid)
		return nil, err
	}

	releases := pbrelease.PbReleases(details.Details)

	gcrs, err := s.dao.ReleasedGroup().ListAllByAppID(grpcKit, req.AppId, req.BizId)
	if err != nil {
		logs.Errorf("list group current releases failed, err: %v, rid: %s", err, grpcKit.Rid)
		return nil, err
	}

	groups, err := s.dao.Group().ListAppGroups(grpcKit, req.BizId, req.AppId)
	if err != nil {
		logs.Errorf("list app groups failed, err: %v, rid: %s", err, grpcKit.Rid)
		return nil, err
	}
	for _, release := range releases {
		status, selected := s.queryPublishStatus(gcrs, release.Id)
		releasedGroups := make([]*pbrelease.ReleaseStatus_ReleasedGroup, 0)
		for _, gcr := range selected {
			if gcr.GroupID == 0 {
				releasedGroups = append(releasedGroups, &pbrelease.ReleaseStatus_ReleasedGroup{
					Id:   0,
					Name: "默认分组",
					Mode: table.Default.String(),
				})
			}
			for _, group := range groups {
				if group.ID == gcr.GroupID {
					oldSelector := new(pbstruct.Struct)
					newSelector := new(pbstruct.Struct)
					if gcr.Selector != nil {
						s, err := gcr.Selector.MarshalPB()
						if err != nil {
							return nil, err
						}
						oldSelector = s
					}
					if group.Spec.Selector != nil {
						s, err := group.Spec.Selector.MarshalPB()
						if err != nil {
							return nil, err
						}
						newSelector = s
					}
					releasedGroups = append(releasedGroups, &pbrelease.ReleaseStatus_ReleasedGroup{
						Id:          group.ID,
						Name:        group.Spec.Name,
						Mode:        gcr.Mode.String(),
						OldSelector: oldSelector,
						NewSelector: newSelector,
						Edited:      gcr.Edited,
					})
					break
				}
			}
		}
		release.Status = &pbrelease.ReleaseStatus{
			PublishStatus:  status,
			ReleasedGroups: releasedGroups,
		}
	}

	resp := &pbds.ListReleasesResp{
		Count:   details.Count,
		Details: releases,
	}
	return resp, nil
}

// GetReleaseByName get release by release name.
func (s *Service) GetReleaseByName(ctx context.Context, req *pbds.GetReleaseByNameReq) (*pbrelease.Release, error) {
	grpcKit := kit.FromGrpcContext(ctx)

	release, err := s.dao.Release().GetByName(grpcKit, req.GetBizId(), req.GetAppId(), req.GetReleaseName())
	if err != nil {
		logs.Errorf("get release by name failed, err: %v, rid: %s", err, grpcKit.Rid)
		return nil, fmt.Errorf("query release by name %s failed", req.GetReleaseName())
	}

	return pbrelease.PbRelease(release), nil
}

func (s *Service) queryPublishStatus(gcrs []*table.ReleasedGroup, releaseID uint32) (
	string, []*table.ReleasedGroup) {
	var includeDefault = false
	var inRelease = make([]*table.ReleasedGroup, 0)
	var outRelease = make([]*table.ReleasedGroup, 0)
	for _, gcr := range gcrs {
		if gcr.ReleaseID == releaseID {
			inRelease = append(inRelease, gcr)
			if gcr.GroupID == 0 {
				includeDefault = true
			}
		} else {
			outRelease = append(outRelease, gcr)
		}
	}

	// len(inRelease) == 0: not released
	if len(inRelease) == 0 {
		return table.NotReleased.String(), inRelease
		// len(inRelease) != 0 && len(outRelease) != 0: gray released
	} else if len(outRelease) != 0 {
		return table.PartialReleased.String(), inRelease
		// len(inRelease) != 0 && len(outRelease) == 0 && includeDefault: full released
	} else if includeDefault {
		return table.FullReleased.String(), inRelease
		// len(inRelease) != 0 && len(outRelease) == 0 && !includeDefault: gray released
	}
	return table.PartialReleased.String(), inRelease
}

// doKvOperations do kv related operations for create release.
func (s *Service) doKvOperations(kt *kit.Kit, tx *gen.QueryTx, appID, bizID, releaseID uint32) error {

	rkvMap, err := s.genCreateReleasedKvMap(kt, bizID, appID, releaseID)
	if err != nil {
		return err
	}

	versionMap, err := s.doBatchReleasedVault(kt, rkvMap)
	if err != nil {
		return err
	}

	var rkvs []*table.ReleasedKv
	for k, i := range versionMap {
		rkvs = append(rkvs, &table.ReleasedKv{
			ReleaseID: releaseID,
			Spec: &table.KvSpec{
				Key:     k,
				Version: uint32(i),
			},
			Attachment: &table.KvAttachment{
				BizID: bizID,
				AppID: appID,
			},
			Revision: &table.Revision{
				Creator:   kt.User,
				Reviser:   kt.User,
				CreatedAt: time.Now().UTC(),
				UpdatedAt: time.Now().UTC(),
			},
		})
	}

	if err = s.dao.ReleasedKv().BulkCreateWithTx(kt, tx, rkvs); err != nil {
		logs.Errorf("bulk create released kv failed, err: %v, rid: %s", err, kt.Rid)
		return err
	}

	return nil

}

func (s *Service) genCreateReleasedKvMap(kt *kit.Kit, bizID, appID,
	releaseID uint32) (map[string]*types.CreateReleasedKvOption, error) {

	kvs, err := s.dao.Kv().ListAllByAppID(kt, appID, bizID)
	if err != nil {
		logs.Errorf("list kv failed, err: %v, rid: %s", err, kt.Rid)
		return nil, err
	}

	kvsMap := make(map[string]*types.CreateReleasedKvOption, len(kvs))
	for _, kv := range kvs {

<<<<<<< HEAD
		var kvType types.KvType
=======
		var kvType table.DataType
>>>>>>> 64ed27f5
		var value string

		kvType, value, err = s.getKv(kt, bizID, appID, kv.Spec.Version, kv.Spec.Key)
		if err != nil {
			logs.Errorf("get vault kv failed, err: %v, rid: %s", err, kt.Rid)
			return nil, err
		}

		kvsMap[kv.Spec.Key] = &types.CreateReleasedKvOption{
			BizID:     bizID,
			AppID:     appID,
			ReleaseID: releaseID,
			Key:       kv.Spec.Key,
			Value:     value,
			KvType:    kvType,
		}
	}

	return kvsMap, nil
}

func (s *Service) doBatchReleasedVault(kt *kit.Kit, kvs map[string]*types.CreateReleasedKvOption) (map[string]int,
	error) {

	versionMap := make(map[string]int, len(kvs))
	for _, kv := range kvs {
		version, err := s.vault.CreateRKv(kt, kv)
		if err != nil {
			logs.Errorf("create vault kv failed, err: %v, rid: %s", err, kt.Rid)
			return nil, err
		}
		versionMap[kv.Key] = version
	}

	return versionMap, nil

}<|MERGE_RESOLUTION|>--- conflicted
+++ resolved
@@ -730,11 +730,7 @@
 	kvsMap := make(map[string]*types.CreateReleasedKvOption, len(kvs))
 	for _, kv := range kvs {
 
-<<<<<<< HEAD
-		var kvType types.KvType
-=======
 		var kvType table.DataType
->>>>>>> 64ed27f5
 		var value string
 
 		kvType, value, err = s.getKv(kt, bizID, appID, kv.Spec.Version, kv.Spec.Key)
