--- conflicted
+++ resolved
@@ -48,16 +48,9 @@
 	provider   repository.Provider
 
 	// name feed server instance name.
-	name string
-<<<<<<< HEAD
-	mc   *metric
-=======
-	// dsSetting down stream related setting.
-	dsSetting cc.Downstream
-	mc        *metric
-	fileLock  *fileLockManager
-	gwMux     *runtime.ServeMux
->>>>>>> 9e09b595
+	name  string
+	mc    *metric
+	gwMux *runtime.ServeMux
 }
 
 // NewService create a service instance.
