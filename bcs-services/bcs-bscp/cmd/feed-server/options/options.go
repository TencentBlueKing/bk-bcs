--- conflicted
+++ resolved
@@ -38,13 +38,8 @@
 	sysOpt := flags.SysFlags(fs)
 	opt := &Option{Sys: sysOpt}
 
-<<<<<<< HEAD
-	fs.IntVar(&sysOpt.Port, "grpc-port", 9510, "grpc service port")
-	fs.IntVar(&sysOpt.GRPCPort, "port", 9610, "http/metrics port")
-=======
 	fs.IntVar(&sysOpt.GRPCPort, "grpc-port", 9510, "grpc service port")
 	fs.IntVar(&sysOpt.Port, "port", 9610, "http/metrics port")
->>>>>>> bab36666
 
 	fs.StringVarP(&opt.Name, "name", "n", "", "feed server instance name, that is the only one of all feed server. "+
 		"And only allows to include english、numbers, and must start and end with an english")
