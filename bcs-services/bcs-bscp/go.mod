--- conflicted
+++ resolved
@@ -172,11 +172,6 @@
 	google.golang.org/grpc/examples v0.0.0-20230901190056-8eb4ac4c1514 // indirect
 	gopkg.in/ini.v1 v1.67.0 // indirect
 	gopkg.in/yaml.v2 v2.4.0 // indirect
-<<<<<<< HEAD
-	gorm.io/datatypes v1.1.1-0.20230130040222-c43177d3cf8c // indirect
 	gorm.io/hints v1.1.2 // indirect
-=======
-	gorm.io/hints v1.1.1 // indirect
->>>>>>> bff9d8cd
 	moul.io/http2curl v1.0.0 // indirect
 )