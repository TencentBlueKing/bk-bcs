/*
 * Tencent is pleased to support the open source community by making Blueking Container Service available.
 *  Copyright (C) 2019 THL A29 Limited, a Tencent company. All rights reserved.
 *  Licensed under the MIT License (the "License"); you may not use this file except
 *  in compliance with the License. You may obtain a copy of the License at
 *  http://opensource.org/licenses/MIT
 *  Unless required by applicable law or agreed to in writing, software distributed under
 *  the License is distributed on an "AS IS" BASIS, WITHOUT WARRANTIES OR CONDITIONS OF ANY KIND,
 *  either express or implied. See the License for the specific language governing permissions and
 * limitations under the License.
 */

package common

import (
	"context"
	"fmt"
	"github.com/Tencent/bk-bcs/bcs-services/bcs-data-manager/pkg/prom"
	"sync"
	"time"

	"github.com/Tencent/bk-bcs/bcs-common/common/blog"
	"github.com/Tencent/bk-bcs/bcs-common/pkg/bcsapi"
	cm "github.com/Tencent/bk-bcs/bcs-common/pkg/bcsapi/clustermanager"
	"github.com/Tencent/bk-bcs/bcs-common/pkg/bcsapi/storage"
	"github.com/patrickmn/go-cache"
)

// GetterInterface interface of getter
type GetterInterface interface {
	// GetProjectIDList get project id list
	GetProjectIDList(ctx context.Context, client cm.ClusterManagerClient) ([]string, error)
	// GetClusterIDList get cluster id list
	GetClusterIDList(ctx context.Context, client cm.ClusterManagerClient) ([]*ClusterMeta, error)
	// GetNamespaceList get namespace list
	GetNamespaceList(ctx context.Context, cmCli cm.ClusterManagerClient,
		k8sStorageCli, mesosStorageCli bcsapi.Storage) ([]*NamespaceMeta, error)
	// GetNamespaceListByCluster get namespace list by cluster
	GetNamespaceListByCluster(clusterMeta *ClusterMeta,
		k8sStorageCli, mesosStorageCli bcsapi.Storage) ([]*NamespaceMeta, error)
	// GetK8sWorkloadList get k8s workload list by namespace
	GetK8sWorkloadList(namespace []*NamespaceMeta,
		k8sStorageCli bcsapi.Storage) ([]*WorkloadMeta, error)
	// GetMesosWorkloadList get mesos workload list by cluster
	GetMesosWorkloadList(cluster *ClusterMeta, mesosStorageCli bcsapi.Storage) ([]*WorkloadMeta, error)
}

// ResourceGetter common resource getter
type ResourceGetter struct {
	needFilter bool
	clusterIDs map[string]bool
	cache      *cache.Cache
}

// NewGetter new common resource getter
func NewGetter(needFilter bool, clusterIds []string) GetterInterface {
	clusterMap := make(map[string]bool, len(clusterIds))
	for index := range clusterIds {
		clusterMap[clusterIds[index]] = true
	}
	return &ResourceGetter{
		needFilter: needFilter,
		clusterIDs: clusterMap,
		cache:      cache.New(time.Minute*10, time.Minute*60),
	}
}

// GetProjectIDList get project id list
func (g *ResourceGetter) GetProjectIDList(ctx context.Context, cmCli cm.ClusterManagerClient) ([]string, error) {
	projectList := make([]string, 0)
	projectMap := make(map[string]bool)
	clusterList, err := g.GetClusterIDList(ctx, cmCli)
	if err != nil {
		return nil, fmt.Errorf("get cluster list err: %v", err)
	}

	for _, cluster := range clusterList {
		if !g.needFilter || g.clusterIDs[cluster.ClusterID] {
			projectMap[cluster.ProjectID] = true
		}
	}
	for projectID := range projectMap {
		projectList = append(projectList, projectID)
	}
	return projectList, nil
}

// GetClusterIDList get cluster id list
func (g *ResourceGetter) GetClusterIDList(ctx context.Context, cmCli cm.ClusterManagerClient) ([]*ClusterMeta, error) {
<<<<<<< HEAD
	cacheClusterMetaList, found := g.cache.Get("clusterList")
	if found {
		return cacheClusterMetaList.([]*ClusterMeta), nil
	}
	blog.Infof("get cluster list from cache failed.")
=======
	clusterMetaList := make([]*ClusterMeta, 0)
	start := time.Now()
>>>>>>> d824f399
	clusterList, err := cmCli.ListCluster(ctx, &cm.ListClusterReq{})
	if err != nil {
		prom.ReportLibRequestMetric(prom.BkBcsClusterManager, "ListCluster", "GET", err, start)
		return nil, fmt.Errorf("get cluster list err: %v", err)
	}
<<<<<<< HEAD
	clusterMetaList := make([]*ClusterMeta, 0)
=======
	prom.ReportLibRequestMetric(prom.BkBcsClusterManager, "ListCluster", "GET", err, start)
>>>>>>> d824f399
	for _, cluster := range clusterList.Data {
		if (!g.needFilter || g.clusterIDs[cluster.ClusterID]) && cluster.Status != "DELETED" {
			clusterMeta := &ClusterMeta{
				ProjectID:   cluster.ProjectID,
				ClusterID:   cluster.ClusterID,
				ClusterType: cluster.EngineType,
			}
			clusterMetaList = append(clusterMetaList, clusterMeta)
		}
	}
	g.cache.Set("clusterList", clusterMetaList, 15*time.Minute)
	return clusterMetaList, nil
}

// GetNamespaceList get namespace list
func (g *ResourceGetter) GetNamespaceList(ctx context.Context, cmCli cm.ClusterManagerClient,
	k8sStorageCli, mesosStorageCli bcsapi.Storage) ([]*NamespaceMeta, error) {
	cacheList, found := g.cache.Get("namespaceList")
	if found {
		return cacheList.([]*NamespaceMeta), nil
	}
	blog.Infof("get namespace list from cache failed.")
	namespaceMetaList := make([]*NamespaceMeta, 0)
	clusterList, err := cmCli.ListCluster(ctx, &cm.ListClusterReq{})
	if err != nil {
		return nil, fmt.Errorf("get cluster list err: %v", err)
	}
	chPool := make(chan struct{}, 30)
	wg := sync.WaitGroup{}
	lock := &sync.Mutex{}
	for _, cluster := range clusterList.Data {
		if !g.needFilter || g.clusterIDs[cluster.ClusterID] {
			wg.Add(1)
			chPool <- struct{}{}
			clusterObj := *cluster
			switch cluster.EngineType {
			case Kubernetes:
				go func(cluster cm.Cluster) {
					defer wg.Done()
					namespaces := GetK8sNamespaceList(cluster.ClusterID, cluster.ProjectID, k8sStorageCli)
					lock.Lock()
					namespaceMetaList = append(namespaceMetaList, namespaces...)
					lock.Unlock()
					<-chPool
				}(clusterObj)
			case Mesos:
				go func(cluster cm.Cluster) {
					defer wg.Done()
					namespaces := GetMesosNamespaceList(cluster.ClusterID, cluster.ProjectID, mesosStorageCli)
					lock.Lock()
					namespaceMetaList = append(namespaceMetaList, namespaces...)
					lock.Unlock()
					<-chPool
				}(clusterObj)
			default:
				wg.Done()
				<-chPool
				return nil, fmt.Errorf("wrong cluster engine type : %s", cluster.EngineType)
			}
		}
	}
	wg.Wait()
	g.cache.Set("namespaceList", namespaceMetaList, 15*time.Minute)
	return namespaceMetaList, err
}

// GetNamespaceListByCluster get namespace list by cluster
func (g *ResourceGetter) GetNamespaceListByCluster(clusterMeta *ClusterMeta,
	k8sStorageCli, mesosStorageCli bcsapi.Storage) ([]*NamespaceMeta, error) {
	cacheList, found := g.cache.Get(fmt.Sprintf("%s-ns", clusterMeta.ClusterID))
	if found {
		return cacheList.([]*NamespaceMeta), nil
	}
	blog.Infof("get namespace list by cluster id from cache failed.")
	switch clusterMeta.ClusterType {
	case Kubernetes:
		namespaceList := GetK8sNamespaceList(clusterMeta.ClusterID, clusterMeta.ProjectID, k8sStorageCli)
		g.cache.Set(fmt.Sprintf("%s-ns", clusterMeta.ClusterID), namespaceList, 15*time.Minute)
		return namespaceList, nil
	case Mesos:
		namespaceList := GetMesosNamespaceList(clusterMeta.ClusterID, clusterMeta.ProjectID, mesosStorageCli)
		g.cache.Set(fmt.Sprintf("%s-ns", clusterMeta.ClusterID), namespaceList, 15*time.Minute)
		return namespaceList, nil
	default:
		return nil, fmt.Errorf("wrong cluster engine type : %s", clusterMeta.ClusterType)
	}
}

// GetK8sWorkloadList get workload list by namespace
func (g *ResourceGetter) GetK8sWorkloadList(namespace []*NamespaceMeta,
	k8sStorageCli bcsapi.Storage) ([]*WorkloadMeta, error) {
	workloadList := make([]*WorkloadMeta, 0)
	for _, namespaceMeta := range namespace {
		workloads := GetK8sWorkloadList(namespaceMeta.ClusterID, namespaceMeta.ProjectID, namespaceMeta.Name,
			k8sStorageCli)
		workloadList = append(workloadList, workloads...)
	}
	return workloadList, nil
}

// GetMesosWorkloadList get workload list by cluster
func (g *ResourceGetter) GetMesosWorkloadList(cluster *ClusterMeta,
	mesosStorageCli bcsapi.Storage) ([]*WorkloadMeta, error) {
	workloadList := make([]*WorkloadMeta, 0)
	applications, err := mesosStorageCli.QueryMesosApplication(cluster.ClusterID)
	if err != nil {
		return workloadList, fmt.Errorf("get cluster %s application list error: %v", cluster.ClusterID, err)
	}
	for _, application := range applications {
		workloadMeta := generateCommonWorkloadList(cluster.ClusterID, cluster.ProjectID, Mesos, MesosApplicationType,
			application.CommonDataHeader)
		workloadList = append(workloadList, workloadMeta)
	}
	deployments, err := mesosStorageCli.QueryMesosDeployment(cluster.ClusterID)
	if err != nil {
		return workloadList, fmt.Errorf("get cluster %s deployment list error: %v", cluster.ClusterID, err)
	}
	for _, deployment := range deployments {
		workloadMeta := generateCommonWorkloadList(cluster.ClusterID, cluster.ProjectID, Mesos, MesosDeployment,
			deployment.CommonDataHeader)
		workloadList = append(workloadList, workloadMeta)
	}
	return workloadList, nil
}

// GetK8sWorkloadList get k8s workload list
func GetK8sWorkloadList(clusterID, projectID, namespace string, storageCli bcsapi.Storage) []*WorkloadMeta {
	workloadList := make([]*WorkloadMeta, 0)
	start := time.Now()
	deployments, err := storageCli.QueryK8SDeployment(clusterID, namespace)
	if err != nil {
		prom.ReportLibRequestMetric(prom.BkBcsStorage, "GetDeployment", "GET", err, start)
		blog.Errorf("get cluster %s deployment list error: %v", clusterID, err)
	} else {
		prom.ReportLibRequestMetric(prom.BkBcsStorage, "GetDeployment", "GET", err, start)
		for _, deployment := range deployments {
			workloadMeta := generateCommonWorkloadList(clusterID, projectID, Kubernetes, DeploymentType,
				deployment.CommonDataHeader)
			workloadList = append(workloadList, workloadMeta)
		}
	}
	start = time.Now()
	statefulSets, err := storageCli.QueryK8SStatefulSet(clusterID, namespace)
	if err != nil {
		prom.ReportLibRequestMetric(prom.BkBcsStorage, "GetStatefulSet", "GET", err, start)
		blog.Errorf("get cluster %s statefulSet list error: %v", clusterID, err)
	} else {
		prom.ReportLibRequestMetric(prom.BkBcsStorage, "GetStatefulSet", "GET", err, start)
		for _, statefulSet := range statefulSets {
			workloadMeta := generateCommonWorkloadList(clusterID, projectID, Kubernetes, StatefulSetType,
				statefulSet.CommonDataHeader)
			workloadList = append(workloadList, workloadMeta)
		}
	}
	start = time.Now()
	daemonSets, err := storageCli.QueryK8SDaemonSet(clusterID, namespace)
	if err != nil {
		prom.ReportLibRequestMetric(prom.BkBcsStorage, "GetDaemonSet", "GET", err, start)
		blog.Errorf("get cluster %s daemonSet list error: %v", clusterID, err)
	} else {
		prom.ReportLibRequestMetric(prom.BkBcsStorage, "GetDaemonSet", "GET", err, start)
		for _, daemonSet := range daemonSets {
			workloadMeta := generateCommonWorkloadList(clusterID, projectID, Kubernetes, DaemonSetType,
				daemonSet.CommonDataHeader)
			workloadList = append(workloadList, workloadMeta)
		}
	}
	start = time.Now()
	gameDeployments, err := storageCli.QueryK8SGameDeployment(clusterID, namespace)
	if err != nil {
		prom.ReportLibRequestMetric(prom.BkBcsStorage, "GetGameDeployment", "GET", err, start)
		blog.Errorf("get cluster %s game deployment list error: %v", clusterID, err)
	} else {
		prom.ReportLibRequestMetric(prom.BkBcsStorage, "GetGameDeployment", "GET", err, start)
		for _, gameDeployment := range gameDeployments {
			workloadMeta := generateCommonWorkloadList(clusterID, projectID, Kubernetes, GameDeploymentType,
				gameDeployment.CommonDataHeader)
			workloadList = append(workloadList, workloadMeta)
		}
	}
	start = time.Now()
	gameStatefulSets, err := storageCli.QueryK8SGameStatefulSet(clusterID, namespace)
	if err != nil {
		prom.ReportLibRequestMetric(prom.BkBcsStorage, "GetGameStatefulSet", "GET", err, start)
		blog.Errorf("get cluster %s game stateful set list error: %v", clusterID, err)
	} else {
		prom.ReportLibRequestMetric(prom.BkBcsStorage, "GetGameStatefulSet", "GET", err, start)
		for _, gameStatefulSet := range gameStatefulSets {
			workloadMeta := generateCommonWorkloadList(clusterID, projectID, Kubernetes, GameStatefulSetType,
				gameStatefulSet.CommonDataHeader)
			workloadList = append(workloadList, workloadMeta)
		}
	}
	return workloadList
}

// GetMesosWorkloadList get mesos workload list
func GetMesosWorkloadList(clusterID, projectID string, storageCli bcsapi.Storage) []*WorkloadMeta {
	workloadList := make([]*WorkloadMeta, 0)
	start := time.Now()
	applications, err := storageCli.QueryMesosApplication(clusterID)
	if err != nil {
		prom.ReportLibRequestMetric(prom.BkBcsStorage, "GetMesosApp", "GET", err, start)
		blog.Errorf("get cluster %s application list error: %v", clusterID, err)
		return workloadList
	}
	prom.ReportLibRequestMetric(prom.BkBcsStorage, "GetMesosApp", "GET", err, start)
	for _, application := range applications {
		workloadMeta := generateCommonWorkloadList(clusterID, projectID, Mesos, MesosApplicationType,
			application.CommonDataHeader)
		workloadList = append(workloadList, workloadMeta)
	}
	start = time.Now()
	deployments, err := storageCli.QueryMesosDeployment(clusterID)
	if err != nil {
		prom.ReportLibRequestMetric(prom.BkBcsStorage, "GetMesosDeploy", "GET", err, start)
		blog.Errorf("get cluster %s deployment list error: %v", clusterID, err)
		return workloadList
	}
	prom.ReportLibRequestMetric(prom.BkBcsStorage, "GetMesosDeploy", "GET", err, start)
	for _, deployment := range deployments {
		workloadMeta := generateCommonWorkloadList(clusterID, projectID, Mesos, MesosDeployment,
			deployment.CommonDataHeader)
		workloadList = append(workloadList, workloadMeta)
	}
	return workloadList
}

// GetK8sNamespaceList get k8s namespace list
func GetK8sNamespaceList(clusterID, projectID string, storageCli bcsapi.Storage) []*NamespaceMeta {
	start := time.Now()
	namespaces, err := storageCli.QueryK8SNamespace(clusterID)
	namespaceList := make([]*NamespaceMeta, 0)
	if err != nil {
		prom.ReportLibRequestMetric(prom.BkBcsStorage, "GetK8sNamespace", "GET", err, start)
		blog.Errorf("get cluster %s namespace list error :%v", clusterID, err)
		return namespaceList
	}
	prom.ReportLibRequestMetric(prom.BkBcsStorage, "GetK8sNamespace", "GET", err, start)
	for _, namespace := range namespaces {
		namespaceMeta := &NamespaceMeta{
			ProjectID:   projectID,
			ClusterID:   clusterID,
			ClusterType: Kubernetes,
			Name:        namespace.ResourceName,
		}
		namespaceList = append(namespaceList, namespaceMeta)
	}
	return namespaceList
}

// GetMesosNamespaceList get mesos namespace list
func GetMesosNamespaceList(clusterID, projectID string, storageCli bcsapi.Storage) []*NamespaceMeta {
	namespaceList := make([]*NamespaceMeta, 0)
	start := time.Now()
	namespaces, err := storageCli.QueryMesosNamespace(clusterID)
	if err != nil {
		prom.ReportLibRequestMetric(prom.BkBcsStorage, "GetMesosNamespace", "GET", err, start)
		blog.Errorf("get cluster %s namespace list error :%v", clusterID, err)
		return namespaceList
	}
	prom.ReportLibRequestMetric(prom.BkBcsStorage, "GetMesosNamespace", "GET", err, start)
	for _, namespace := range namespaces {
		namespaceMeta := &NamespaceMeta{
			ProjectID:   projectID,
			ClusterID:   clusterID,
			ClusterType: Mesos,
			Name:        string(*namespace),
		}
		namespaceList = append(namespaceList, namespaceMeta)
	}
	return namespaceList
}

func generateCommonWorkloadList(clusterID, projectID, clusterType, workloadType string,
	commonHeader storage.CommonDataHeader) *WorkloadMeta {
	workloadMeta := &WorkloadMeta{
		ProjectID:    projectID,
		ClusterID:    clusterID,
		ClusterType:  clusterType,
		Namespace:    commonHeader.Namespace,
		ResourceType: workloadType,
		Name:         commonHeader.ResourceName,
	}
	return workloadMeta
}

func formatTimeIgnoreSec(originalTime time.Time) time.Time {
	local := time.Local
	formatString, err := time.ParseInLocation(MinuteTimeFormat, originalTime.Format(MinuteTimeFormat), local)
	if err != nil {
		blog.Errorf("format time ignore second error :%v", err)
		return originalTime
	}
	return formatString
}

func formatTimeIgnoreMin(originalTime time.Time) time.Time {
	local := time.Local
	formatString, err := time.ParseInLocation(HourTimeFormat, originalTime.Format(HourTimeFormat), local)
	if err != nil {
		blog.Errorf("format time ignore minute error :%v", err)
		return originalTime
	}
	return formatString
}

func formatTimeIgnoreHour(originalTime time.Time) time.Time {
	local := time.Local
	formatString, err := time.ParseInLocation(DayTimeFormat, originalTime.Format(DayTimeFormat), local)
	if err != nil {
		blog.Errorf("format time ignore day error :%v", err)
		return originalTime
	}
	return formatString
}

// FormatTime format time
func FormatTime(originalTime time.Time, dimension string) time.Time {
	switch dimension {
	case DimensionDay:
		return formatTimeIgnoreHour(originalTime)
	case DimensionHour:
		return formatTimeIgnoreMin(originalTime)
	case DimensionMinute:
		return formatTimeIgnoreSec(originalTime)
	default:
		return originalTime
	}
}

// GetBucketTime get bucket time
func GetBucketTime(currentTime time.Time, dimension string) (string, error) {
	switch dimension {
	case DimensionDay:
		return currentTime.Format(MonthTimeFormat), nil
	case DimensionHour:
		return currentTime.Format(DayTimeFormat), nil
	case DimensionMinute:
		return currentTime.Format(HourTimeFormat), nil
	default:
		return "", fmt.Errorf("wrong dimension :%s", dimension)
	}
}

// GetIndex get metric index
func GetIndex(currentTime time.Time, dimension string) int {
	switch dimension {
	case DimensionDay:
		return currentTime.Day()
	case DimensionHour:
		return currentTime.Hour()
	case DimensionMinute:
		return currentTime.Minute()
	default:
		return 0
	}
}<|MERGE_RESOLUTION|>--- conflicted
+++ resolved
@@ -87,26 +87,19 @@
 
 // GetClusterIDList get cluster id list
 func (g *ResourceGetter) GetClusterIDList(ctx context.Context, cmCli cm.ClusterManagerClient) ([]*ClusterMeta, error) {
-<<<<<<< HEAD
 	cacheClusterMetaList, found := g.cache.Get("clusterList")
 	if found {
 		return cacheClusterMetaList.([]*ClusterMeta), nil
 	}
 	blog.Infof("get cluster list from cache failed.")
-=======
-	clusterMetaList := make([]*ClusterMeta, 0)
 	start := time.Now()
->>>>>>> d824f399
 	clusterList, err := cmCli.ListCluster(ctx, &cm.ListClusterReq{})
 	if err != nil {
 		prom.ReportLibRequestMetric(prom.BkBcsClusterManager, "ListCluster", "GET", err, start)
 		return nil, fmt.Errorf("get cluster list err: %v", err)
 	}
-<<<<<<< HEAD
+	prom.ReportLibRequestMetric(prom.BkBcsClusterManager, "ListCluster", "GET", err, start)
 	clusterMetaList := make([]*ClusterMeta, 0)
-=======
-	prom.ReportLibRequestMetric(prom.BkBcsClusterManager, "ListCluster", "GET", err, start)
->>>>>>> d824f399
 	for _, cluster := range clusterList.Data {
 		if (!g.needFilter || g.clusterIDs[cluster.ClusterID]) && cluster.Status != "DELETED" {
 			clusterMeta := &ClusterMeta{
