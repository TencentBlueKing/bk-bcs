--- conflicted
+++ resolved
@@ -23,8 +23,9 @@
 // Addons define cluster add-ons struct,
 // cluster add-ons is similar of helm, but more simply.
 type Addons struct {
-<<<<<<< HEAD
 	Name                string
+	ReleaseName         string `yaml:"releaseName"`
+	DisplayName         string `yaml:"displayName"`
 	ChartName           string `yaml:"chartName"`
 	Description         string
 	DocsLink            string `yaml:"docsLink"`
@@ -33,18 +34,6 @@
 	StopValues          string   `yaml:"stopValues"`
 	IgnoreDefaultValues bool     `yaml:"ignoreDefaultValues"`
 	SupportedActions    []string `yaml:"supportedActions"`
-=======
-	Name             string
-	ReleaseName      string `yaml:"releaseName"`
-	DisplayName      string `yaml:"displayName"`
-	ChartName        string `yaml:"chartName"`
-	Description      string
-	DocsLink         string `yaml:"docsLink"`
-	Namespace        string
-	DefaultValues    string   `yaml:"defaultValues"`
-	StopValues       string   `yaml:"stopValues"`
-	SupportedActions []string `yaml:"supportedActions"`
->>>>>>> b54bdcf6
 }
 
 // AddonsSlice add-ons slice
