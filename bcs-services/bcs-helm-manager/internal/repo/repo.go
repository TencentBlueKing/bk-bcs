/*
 * Tencent is pleased to support the open source community by making Blueking Container Service available.
 * Copyright (C) 2019 THL A29 Limited, a Tencent company. All rights reserved.
 * Licensed under the MIT License (the "License"); you may not use this file except
 * in compliance with the License. You may obtain a copy of the License at
 * http://opensource.org/licenses/MIT
 * Unless required by applicable law or agreed to in writing, software distributed under,
 * the License is distributed on an "AS IS" BASIS, WITHOUT WARRANTIES OR CONDITIONS OF ANY KIND,
 * either express or implied. See the License for the specific language governing permissions and
 * limitations under the License.
 */

// Package repo xxx
package repo

import (
	"archive/tar"
	"bytes"
	"compress/gzip"
	"context"
	"fmt"
	"io"
	"path"
	"strings"

	"github.com/Tencent/bk-bcs/bcs-services/bcs-helm-manager/internal/common"
	helmmanager "github.com/Tencent/bk-bcs/bcs-services/bcs-helm-manager/proto/bcs-helm-manager"
)

// Platform 定义了repo的操作平台, 如对接bk-repo
type Platform interface {
	User(User) Handler
}

// User 定义了repo的用户信息
type User struct {
	Name     string
	Password string
}

// Handler 是平台下的repo基础操作对象, 根据不同租户信息得到的
type Handler interface {
	Project(projectID string) ProjectHandler
}

// ProjectHandler 定义了 Handler 下的对每一个 Project 的操作能力
type ProjectHandler interface {
	Ensure(ctx context.Context) error

	Repository(repoType RepositoryType, repository string) RepositoryHandler
}

// RepositoryHandler 定义了 ProjectHandler 下对每个 Repository 的操作能力
type RepositoryHandler interface {
	Get(ctx context.Context) (*Repository, error)
	Create(ctx context.Context, repository *Repository) (string, error)

	ListChart(ctx context.Context, option ListOption) (*ListChartData, error)
	SearchChart(ctx context.Context, option ListOption) (*ListChartData, error)
	GetChartDetail(ctx context.Context, name string) (*Chart, error)
	Chart(chartName string) ChartHandler

	CreateUser(ctx context.Context) (string, string, error)
}

// ChartHandler 定义了 ProjectHandler 下对每个 Chart 的操作能力
type ChartHandler interface {
	ListVersion(ctx context.Context, option ListOption) (*ListChartVersionData, error)
	Detail(ctx context.Context, version string) (*ChartDetail, error)
	Download(ctx context.Context, version string) ([]byte, error)
	Upload(ctx context.Context, option UploadOption) error
	Delete(ctx context.Context) error
	DeleteVersion(ctx context.Context, version string) error
}

// Config 定义了 Platform 的配置
type Config struct {
	URL      string
	OciURL   string
	AuthType string
	UID      string
	Username string
	Password string
}

// Auth 定义了repo下基础操作的权限信息
type Auth struct {
	Type     string
	Operator string
	Username string
	Password string
}

// Project 定义了 repo 下的项目信息
type Project struct {
	Name        string
	DisplayName string
	Description string
}

// Repository 定义了 Project 下的仓库信息
type Repository struct {
	ProjectID   string
	Name        string
	Type        RepositoryType
	Description string

	Remote         bool
	RemoteURL      string
	RemoteUsername string
	RemotePassword string
}

// RepositoryType 用来区分不同的 Repository 类型
type RepositoryType int

const (
	// RepositoryTypeUnknown xxx
	RepositoryTypeUnknown RepositoryType = iota
	// RepositoryTypeHelm xxx
	RepositoryTypeHelm
	// RepositoryTypeOCI xxx
	RepositoryTypeOCI
)

var repositoryTypes = map[RepositoryType]string{
	RepositoryTypeUnknown: "UNKNOWN",
	RepositoryTypeHelm:    "HELM",
	RepositoryTypeOCI:     "OCI",
}

var repositoryPackageKeys = map[RepositoryType]string{
	RepositoryTypeUnknown: "none",
	RepositoryTypeHelm:    "helm",
	RepositoryTypeOCI:     "oci",
}

// String return the string name of RepositoryType
func (rt RepositoryType) String() string {
	if s, ok := repositoryTypes[rt]; ok {
		return s
	}

	return "UNKNOWN"
}

// PackageKey return the string name of Package key
func (rt RepositoryType) PackageKey() string {
	if s, ok := repositoryPackageKeys[rt]; ok {
		return s
	}

	return "UNKNOWN"
}

// GetRepositoryType receive a string name and return the related RepositoryType
func GetRepositoryType(name string) RepositoryType {
	for k, v := range repositoryTypes {
		if v == name {
			return k
		}
	}

	return RepositoryTypeUnknown
}

// ListChartData 描述了分页查询 Chart 的返回信息
type ListChartData struct {
	Total  int64
	Page   int64
	Size   int64
	Charts []*Chart
}

// Chart 定义了 Repository 下的chart包信息
type Chart struct {
	Key         string
	Name        string
	Type        string
	Version     string
	AppVersion  string
	Description string
	CreateTime  string
	CreateBy    string
	UpdateTime  string
	UpdateBy    string
}

// Transfer2Proto transfer the data into protobuf struct
func (c *Chart) Transfer2Proto() *helmmanager.Chart {
	return &helmmanager.Chart{
		Name:              common.GetStringP(c.Name),
		Key:               common.GetStringP(c.Key),
		Type:              common.GetStringP(c.Type),
		LatestVersion:     common.GetStringP(c.Version),
		LatestAppVersion:  common.GetStringP(c.AppVersion),
		LatestDescription: common.GetStringP(c.Description),
		CreateBy:          common.GetStringP(c.CreateBy),
		UpdateBy:          common.GetStringP(c.UpdateBy),
		CreateTime:        common.GetStringP(c.CreateTime),
		UpdateTime:        common.GetStringP(c.UpdateTime),
		Icon:              common.GetStringP(""),
	}
}

// ListChartVersionData 描述了分页查询 ChartVersion 的返回信息
type ListChartVersionData struct {
	Total    int64
	Page     int64
	Size     int64
	Versions []*ChartVersion
}

// ChartVersion 定义了 Chart 下不同版本的信息
type ChartVersion struct {
	Name        string
	Version     string
	AppVersion  string
	Description string
	CreateTime  string
	CreateBy    string
	UpdateTime  string
	UpdateBy    string
}

// Transfer2Proto transfer the data into protobuf struct
func (cv *ChartVersion) Transfer2Proto(repoURL string) *helmmanager.ChartVersion {
	chartURL := fmt.Sprintf("%s/charts/%s-%s.tgz", strings.TrimRight(repoURL, "/"), cv.Name, cv.Version)
	return &helmmanager.ChartVersion{
		Name:        common.GetStringP(cv.Name),
		Version:     common.GetStringP(cv.Version),
		AppVersion:  common.GetStringP(cv.AppVersion),
		Description: common.GetStringP(cv.Description),
		CreateBy:    common.GetStringP(cv.CreateBy),
		UpdateBy:    common.GetStringP(cv.UpdateBy),
		CreateTime:  common.GetStringP(cv.CreateTime),
		UpdateTime:  common.GetStringP(cv.UpdateTime),
		Url:         common.GetStringP(chartURL),
	}
}

// ChartDetail 定义了 Chart 某一个版本的内容信息
type ChartDetail struct {
	Name    string
	Version string

	Contents map[string]*FileContent
}

// Transfer2Proto transfer the data into protobuf struct
func (cd *ChartDetail) Transfer2Proto(repoURL string) *helmmanager.ChartDetail {
	chartURL := fmt.Sprintf("%s/charts/%s-%s.tgz", strings.TrimRight(repoURL, "/"), cd.Name, cd.Version)
	r := &helmmanager.ChartDetail{
		Name:     common.GetStringP(cd.Name),
		Version:  common.GetStringP(cd.Version),
		Contents: make(map[string]*helmmanager.FileContent),
		Url:      &chartURL,
	}

	for k, v := range cd.Contents {
		r.Contents[k] = v.Transfer2Proto()
	}

	return r
}

// LoadContentFromTgz receive the byte data in gzip format(tgz), and parse the file content into ChartDetail's Content
func (cd *ChartDetail) LoadContentFromTgz(data []byte) error {
	gz, err := gzip.NewReader(bytes.NewReader(data))
	if err != nil {
		return err
	}

	cd.Contents = make(map[string]*FileContent)
	tr := tar.NewReader(gz)
	for {
		cur, err := tr.Next()
		if err == io.EOF {
			break
		}
		if err != nil {
			return err
		}
		if cur.Typeflag != tar.TypeReg {
			continue
		}

		fd, err := io.ReadAll(tr)
		if err != nil {
			return err
		}

		cd.Contents[cur.Name] = &FileContent{
			Name:    path.Base(cur.Name),
			Path:    cur.Name,
			Content: fd,
		}
	}

	return nil
}

// FileContent 定义了 ChartDetail 下每个文件的内容信息
type FileContent struct {
	Name    string
	Path    string
	Content []byte
}

// Transfer2Proto transfer the data into protobuf struct
func (fc *FileContent) Transfer2Proto() *helmmanager.FileContent {
	return &helmmanager.FileContent{
		Name:    common.GetStringP(fc.Name),
		Path:    common.GetStringP(fc.Path),
		Content: common.GetStringP(string(fc.Content)),
	}
}

// ListOption 定义了批量查询的参数
type ListOption struct {
	PackageName string
	Page        int64
	Size        int64
}

<<<<<<< HEAD
=======
// UploadOption 定义了上传 Chart 的参数
>>>>>>> e9b0d790
type UploadOption struct {
	ProjectCode string
	RepoName    string
	Version     string
	Force       bool
	ChartPath   string
}<|MERGE_RESOLUTION|>--- conflicted
+++ resolved
@@ -323,10 +323,7 @@
 	Size        int64
 }
 
-<<<<<<< HEAD
-=======
 // UploadOption 定义了上传 Chart 的参数
->>>>>>> e9b0d790
 type UploadOption struct {
 	ProjectCode string
 	RepoName    string
