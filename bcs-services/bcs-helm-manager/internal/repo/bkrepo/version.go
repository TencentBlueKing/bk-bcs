--- conflicted
+++ resolved
@@ -229,11 +229,7 @@
 				"directory dir, %s", err)
 		}
 		defer func(path string) {
-<<<<<<< HEAD
-			err := os.RemoveAll(path)
-=======
 			err = os.RemoveAll(path)
->>>>>>> e9b0d790
 			if err != nil {
 				blog.Errorf("failed to remove temporary directory, %s: %s",
 					path, err.Error())
