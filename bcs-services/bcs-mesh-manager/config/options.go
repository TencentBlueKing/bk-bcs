package config

import (
	"strconv"

	"github.com/Tencent/bk-bcs/bcs-common/common/conf"
)

//MeshManagerOptions new meshmanager options to parse command-line parameters
type MeshManagerOptions struct {
	conf.FileConfig
	conf.MetricConfig
	conf.ServiceConfig
	conf.CertConfig

	DockerHub           string `json:"istio-docker-hub" value:"" usage:"istio-operator docker hub"`
<<<<<<< HEAD
	IstioOperatorCharts string `json:"istiooperator-charts" value:"" usage:"istio-operator charts"`
	IstioConfiguration  string `json:"istio-configuration" value:"" usage:"istio configuration"`
=======
	IstioOperatorCharts string `json:"istiooperator-charts" value:"./istio-operator" usage:"istio-operator charts"`
>>>>>>> 7900d9fe
	ServerAddress       string `json:"apigateway-addr" value:"" usage:"bcs apigateway address"`
	UserToken           string `json:"user-token" value:"" usage:"bcs apigateway usertoken to control k8s cluster"`
	Kubeconfig          string `json:"kubeconfig" value:"" usage:"kube-apiserver kubeconfig"`
	EtcdCaFile          string `json:"etcd-cafile" value:"" usage:"SSL Certificate Authority file used to secure etcd communication"`
	EtcdCertFile        string `json:"etcd-certfile" value:"" usage:"SSL certification file used to secure etcd communication"`
	EtcdKeyFile         string `json:"etcd-keyfile" value:"" usage:"SSL key file used to secure etcd communication"`
	EtcdServers         string `json:"etcd-servers" value:"" usage:"List of etcd servers to connect with (scheme://ip:port), comma separated"`
}

//ParseConfig parse command-line parameters to mesh-manager config struct
func ParseConfig() Config {
	op := &MeshManagerOptions{}
	conf.Parse(op)
	conf := Config{}
	conf.Address = op.Address
	conf.Port = op.Port
	conf.MetricsPort = strconv.Itoa(int(op.MetricPort))
	conf.DockerHub = op.DockerHub
	conf.IstioOperatorCharts = op.IstioOperatorCharts
	conf.ServerAddress = op.ServerAddress
	conf.UserToken = op.UserToken
	conf.EtcdCaFile = op.EtcdCaFile
	conf.EtcdCertFile = op.EtcdCertFile
	conf.EtcdKeyFile = op.EtcdKeyFile
	conf.EtcdServers = op.EtcdServers
	conf.Kubeconfig = op.Kubeconfig
	conf.IstioConfiguration = op.IstioConfiguration
	//server cert directory
	if op.CertConfig.ServerCertFile != "" && op.CertConfig.ServerKeyFile != "" {
		conf.ServerCertFile = op.CertConfig.ServerCertFile
		conf.ServerKeyFile = op.CertConfig.ServerKeyFile
		conf.ServerCaFile = op.CertConfig.CAFile
	}
	return conf
}

// ValidateConfig check nessacessry
func ValidateConfig() error {
	//! for config item safety
	return nil
}<|MERGE_RESOLUTION|>--- conflicted
+++ resolved
@@ -14,12 +14,8 @@
 	conf.CertConfig
 
 	DockerHub           string `json:"istio-docker-hub" value:"" usage:"istio-operator docker hub"`
-<<<<<<< HEAD
 	IstioOperatorCharts string `json:"istiooperator-charts" value:"" usage:"istio-operator charts"`
 	IstioConfiguration  string `json:"istio-configuration" value:"" usage:"istio configuration"`
-=======
-	IstioOperatorCharts string `json:"istiooperator-charts" value:"./istio-operator" usage:"istio-operator charts"`
->>>>>>> 7900d9fe
 	ServerAddress       string `json:"apigateway-addr" value:"" usage:"bcs apigateway address"`
 	UserToken           string `json:"user-token" value:"" usage:"bcs apigateway usertoken to control k8s cluster"`
 	Kubeconfig          string `json:"kubeconfig" value:"" usage:"kube-apiserver kubeconfig"`
