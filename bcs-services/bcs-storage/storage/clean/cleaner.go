/*
 * Tencent is pleased to support the open source community by making Blueking Container Service available.,
 * Copyright (C) 2019 THL A29 Limited, a Tencent company. All rights reserved.
 * Licensed under the MIT License (the "License"); you may not use this file except
 * in compliance with the License. You may obtain a copy of the License at
 * http://opensource.org/licenses/MIT
 * Unless required by applicable law or agreed to in writing, software distributed under,
 * the License is distributed on an "AS IS" BASIS, WITHOUT WARRANTIES OR CONDITIONS OF ANY KIND,
 * either express or implied. See the License for the specific language governing permissions and
 * limitations under the License.
 */

package clean

import (
	"context"
	"fmt"
	"reflect"
<<<<<<< HEAD
=======
	"strings"
>>>>>>> 22d35537
	"time"

	"github.com/Tencent/bk-bcs/bcs-common/common/blog"
	"github.com/Tencent/bk-bcs/bcs-common/pkg/odm/drivers"
	"github.com/Tencent/bk-bcs/bcs-common/pkg/odm/operator"

	"go.mongodb.org/mongo-driver/bson/primitive"
)

const (
	// softdelete field name
	databaseFieldNameForDeletionFlag = "_isBcsObjectDeleted"
	databaseEvent                    = "event"
	databaseDynamic                  = "dynamic"
	databaseAlarm                    = "alarm"
)

// DBCleaner db cleaner
type DBCleaner struct {
	db            drivers.DB
	checkInterval time.Duration
	tableName     string
	maxEntryNum   int64
	maxDuration   time.Duration
	timeTagName   string
}

// NewDBCleaner create db cleaner
func NewDBCleaner(db drivers.DB, tableName string, checkInterval time.Duration) *DBCleaner {
	return &DBCleaner{
		db:            db,
		tableName:     tableName,
		checkInterval: checkInterval,
	}
}

// WithMaxEntryNum set max entry
func (dbc *DBCleaner) WithMaxEntryNum(num int64) {
	dbc.maxEntryNum = num
}

// WithMaxDuration set max time duration
func (dbc *DBCleaner) WithMaxDuration(maxDuration time.Duration, timeTagName string) {
	dbc.maxDuration = maxDuration
	dbc.timeTagName = timeTagName
}

func (dbc *DBCleaner) doNumClean() error {
	blog.Infof("table(%s) max entry num: %d", dbc.tableName, dbc.maxEntryNum)
	if dbc.maxEntryNum != 0 {
		total, err := dbc.db.Table(dbc.tableName).Find(operator.EmptyCondition).Count(context.TODO())
		if err != nil {
			return fmt.Errorf("count table %s failed, err %s", dbc.tableName, err.Error())
		}
		blog.Infof("table(%s) total entry num: %d", dbc.tableName, total)
		if total > dbc.maxEntryNum {
			var toDelete operator.M
			if err := dbc.db.Table(dbc.tableName).Find(operator.EmptyCondition).
				WithSort(map[string]interface{}{
					dbc.timeTagName: -1,
				}).WithStart(dbc.maxEntryNum-1).
				WithLimit(1).
				One(context.TODO(), &toDelete); err != nil {
				return fmt.Errorf("find delete edge failed, err %s", err.Error())
			}

			timeObj, ok := toDelete[dbc.timeTagName]
			if !ok {
				return fmt.Errorf("data %+v does not have time tag %s", toDelete, dbc.timeTagName)
			}
			blog.Infof("timeTag %s type: %s", dbc.timeTagName, reflect.TypeOf(timeObj))
			timeEdge := time.Time{}

			if timeObjDT, asok := timeObj.(primitive.DateTime); asok {
				timeEdge = timeObjDT.Time()
			} else {
				return fmt.Errorf("field %+v with time tag %s is not time.Time", timeObj, dbc.timeTagName)
			}
			deleteCounter, err := dbc.db.Table(dbc.tableName).Delete(context.TODO(),
				operator.NewLeafCondition(operator.Lt, operator.M{
					dbc.timeTagName: timeEdge,
				}))
			if err != nil {
				return fmt.Errorf("delete entry with time less than %s", timeEdge.String())
			}
			blog.Infof("cleaned %d entry of table %s", deleteCounter, dbc.tableName)
		}
	}
	return nil
}

func (dbc *DBCleaner) doTimeClean() error {
	if dbc.maxDuration != 0 {
		now := time.Now()
		timeEdge := now.Add(-dbc.maxDuration)
		deleteCounter, err := dbc.db.Table(dbc.tableName).Delete(context.TODO(),
			operator.NewLeafCondition(operator.Lt, operator.M{
				dbc.timeTagName: timeEdge,
			}))
		if err != nil {
			return fmt.Errorf("delete entry with time less than %s", timeEdge.String())
		}
		blog.Infof("cleaned %d entry of table %s", deleteCounter, dbc.tableName)
	}
	return nil
}

func (dbc *DBCleaner) doSoftDeleteClean() error {
	deleteCounter, err := dbc.db.Table(dbc.tableName).Delete(context.TODO(),
		operator.NewLeafCondition(operator.Eq, operator.M{
			databaseFieldNameForDeletionFlag: true,
		}))
	if err != nil {
		return fmt.Errorf("delete entry with deletion flag true")
	}
	blog.Infof("cleaned %d entry of table %s", deleteCounter, dbc.tableName)
	return nil
}

// Run run cleaner
func (dbc *DBCleaner) Run(ctx context.Context) {
	ticker := time.NewTicker(dbc.checkInterval)
	defer ticker.Stop()
	for {
		select {
		case <-ticker.C:
			if dbc.db.DataBase() == databaseDynamic {
				if err := dbc.doSoftDeleteClean(); err != nil {
					blog.Errorf("do soft delete clean failed, err %s", err.Error())
				}
<<<<<<< HEAD
			} else if dbc.db.DataBase() == databaseAlarm || dbc.db.DataBase() == databaseEvent {
=======
			} else if dbc.db.DataBase() == databaseAlarm || strings.HasPrefix(dbc.db.DataBase(), databaseEvent) {
>>>>>>> 22d35537
				if err := dbc.doNumClean(); err != nil {
					blog.Errorf("do num clean failed, err %s", err.Error())
				}
				if err := dbc.doTimeClean(); err != nil {
					blog.Errorf("do time clean failed, err %s", err.Error())
				}
			}
		case <-ctx.Done():

			return
		}
	}
}<|MERGE_RESOLUTION|>--- conflicted
+++ resolved
@@ -16,10 +16,7 @@
 	"context"
 	"fmt"
 	"reflect"
-<<<<<<< HEAD
-=======
 	"strings"
->>>>>>> 22d35537
 	"time"
 
 	"github.com/Tencent/bk-bcs/bcs-common/common/blog"
@@ -150,11 +147,7 @@
 				if err := dbc.doSoftDeleteClean(); err != nil {
 					blog.Errorf("do soft delete clean failed, err %s", err.Error())
 				}
-<<<<<<< HEAD
-			} else if dbc.db.DataBase() == databaseAlarm || dbc.db.DataBase() == databaseEvent {
-=======
 			} else if dbc.db.DataBase() == databaseAlarm || strings.HasPrefix(dbc.db.DataBase(), databaseEvent) {
->>>>>>> 22d35537
 				if err := dbc.doNumClean(); err != nil {
 					blog.Errorf("do num clean failed, err %s", err.Error())
 				}
