/*
 * Tencent is pleased to support the open source community by making Blueking Container Service available.,
 * Copyright (C) 2019 THL A29 Limited, a Tencent company. All rights reserved.
 * Licensed under the MIT License (the "License"); you may not use this file except
 * in compliance with the License. You may obtain a copy of the License at
 * http://opensource.org/licenses/MIT
 * Unless required by applicable law or agreed to in writing, software distributed under,
 * the License is distributed on an "AS IS" BASIS, WITHOUT WARRANTIES OR CONDITIONS OF ANY KIND,
 * either express or implied. See the License for the specific language governing permissions and
 * limitations under the License.
 */

package lib

import (
	"context"
	"encoding/json"
	"fmt"
	"reflect"
	"time"

	mapset "github.com/deckarep/golang-set"
	"github.com/google/uuid"

	"github.com/Tencent/bk-bcs/bcs-common/common/blog"
	"github.com/Tencent/bk-bcs/bcs-common/pkg/odm/drivers"
	"github.com/Tencent/bk-bcs/bcs-common/pkg/odm/operator"
	storageErr "github.com/Tencent/bk-bcs/bcs-services/bcs-storage/storage/errors"
	"github.com/Tencent/bk-bcs/bcs-services/bcs-storage/storage/watchbus"
)

const (
	storeActionDefaultLimit = 3000

	// database key for delete flag
	// Because mongodb does not support returning deleted data in changestream, we will do soft-deletion the data here
	databaseFieldNameForDeletionFlag = "_isBcsObjectDeleted"
	databaseIndexNameForDeletionFlag = "bcs_object_deletion_flag_idx"
)

// StoreGetOption option for get action
type StoreGetOption struct {
	Fields         []string
	Sort           map[string]int
	Cond           *operator.Condition
	Offset         int64
	Limit          int64
	IsAllDocuments bool
}

// StorePutOption option for put action
type StorePutOption struct {
	UniqueKey     []string
	Cond          *operator.Condition
	CreateTimeKey string
	UpdateTimeKey string
}

// StoreRemoveOption option for remove action
type StoreRemoveOption struct {
	Cond *operator.Condition
	// IgnoreNotFound if return err when data not found
	IgnoreNotFound bool
}

// Store action for rest request
type Store struct {
<<<<<<< HEAD
	mDriver         drivers.DB
	eventBus        *watchbus.EventBus
	tableCache      mapset.Set
	tableIndexCache map[string]*drivers.Index
	defaultLimit    int64
=======
	mDriver      drivers.DB
	eventBus     *watchbus.EventBus
	tableCache   mapset.Set
	defaultLimit int64
	doSoftDelete bool
>>>>>>> 115d34b4
}

// NewStore create store action
func NewStore(mDriver drivers.DB, eb *watchbus.EventBus) *Store {
	return &Store{
		mDriver:         mDriver,
		eventBus:        eb,
		tableCache:      mapset.NewSet(),
		tableIndexCache: make(map[string]*drivers.Index),
		defaultLimit:    storeActionDefaultLimit,
	}
}

func fieldsToProjection(fields []string) map[string]int {
	projectionMap := make(map[string]int)
	for _, field := range fields {
		projectionMap[field] = 1
	}
	return projectionMap
}

// SetSoftDeletion set store to do soft delet
func (a *Store) SetSoftDeletion(flag bool) {
	a.doSoftDelete = flag
}

// GetDB return db interface
func (a *Store) GetDB() drivers.DB {
	return a.mDriver
}

// Get get something from db according to request
func (a *Store) Get(ctx context.Context, resourceType string, opt *StoreGetOption) ([]operator.M, error) {
	if opt == nil {
		return nil, fmt.Errorf("StoreGetOption cannot be empty")
	}
	if opt.Cond == nil {
		return nil, fmt.Errorf("Cond in StoreGetOption cannot be empty")
	}
	projection := fieldsToProjection(opt.Fields)
	mList := make([]operator.M, 0)

	findCond := opt.Cond
	if a.doSoftDelete {
		// search for data which is not marked deleted
		delFlagCond := operator.NewLeafCondition(operator.Eq, operator.M{databaseFieldNameForDeletionFlag: false})
		findCond = operator.NewBranchCondition(operator.And, opt.Cond, delFlagCond)
	}
	finder := a.mDriver.Table(resourceType).Find(findCond)
	if len(projection) != 0 {
		finder = finder.WithProjection(projection)
	}
	if len(opt.Sort) != 0 {
		finder = finder.WithSort(mapInt2MapIf(opt.Sort))
	}
	if opt.Offset != 0 {
		finder = finder.WithStart(opt.Offset)
	}
	if opt.Limit != 0 {
		finder = finder.WithLimit(opt.Limit)
	} else {
		if !opt.IsAllDocuments {
			finder = finder.WithLimit(storeActionDefaultLimit)
		}
	}

	if err := finder.All(ctx, &mList); err != nil {
		blog.Errorf("failed to query, err %s", err.Error())
		return nil, fmt.Errorf("failed to query, err %s", err.Error())
	}
	retList := make([]operator.M, 0)
	for _, m := range mList {
		tmpM := dollarRecover(m)
		// remove delete flag in returned result
		if a.doSoftDelete {
			if _, found := tmpM[databaseFieldNameForDeletionFlag]; found {
				delete(tmpM, databaseFieldNameForDeletionFlag)
			}
		}
		retList = append(retList, tmpM)
	}
	return retList, nil
}

func (a *Store) GetIndex(ctx context.Context, resourceType string) (*drivers.Index, error) {
	err := a.ensureTable(ctx, resourceType, drivers.Index{})
	if err != nil {
		return nil, err
	}
	// check index cache
	if index, ok := a.tableIndexCache[resourceType]; ok {
		return index, nil
	}

	// did not hit cache
	indexes, err := a.mDriver.Table(resourceType).Indexes(ctx)
	if err != nil {
		return nil, err
	}
	// build index
	if len(indexes) != 0 {
		for i, index := range indexes {
			if index.Unique {
				a.tableIndexCache[resourceType] = &indexes[i]
				break
			}
		}
	}
	// check index cache
	if index, ok := a.tableIndexCache[resourceType]; ok {
		return index, nil
	}
	// did not have unique index
	return nil, nil
}

func (a *Store) CreateIndex(ctx context.Context, resourceType string, index drivers.Index) error {
	return a.ensureTable(ctx, resourceType, index)
}

func (a *Store) DeleteIndex(ctx context.Context, resourceType string, indexName string) error {
	return a.mDriver.Table(resourceType).DropIndex(ctx, indexName)
}

// Get get something from db according to request
func (a *Store) Count(ctx context.Context, resourceType string, opt *StoreGetOption) (int64, error) {
	if opt == nil {
		return 0, fmt.Errorf("StoreGetOption cannot be empty")
	}
	if opt.Cond == nil {
		return 0, fmt.Errorf("Cond in StoreGetOption cannot be empty")
	}
	projection := fieldsToProjection(opt.Fields)
	finder := a.mDriver.Table(resourceType).Find(opt.Cond)
	if len(projection) != 0 {
		finder = finder.WithProjection(projection)
	}
	if len(opt.Sort) != 0 {
		finder = finder.WithSort(mapInt2MapIf(opt.Sort))
	}
	if opt.Offset != 0 {
		finder = finder.WithStart(opt.Offset)
	}
	if opt.Limit != 0 {
		finder = finder.WithLimit(opt.Limit)
	} else {
		if !opt.IsAllDocuments {
			finder = finder.WithLimit(storeActionDefaultLimit)
		}
	}
	count, err := finder.Count(ctx)
	if err != nil {
		blog.Errorf("failed to query, err %s", err.Error())
		return 0, fmt.Errorf("failed to query, err %s", err.Error())
	}
	return count, nil
}

func (a *Store) ensureTable(ctx context.Context, tableName string, index drivers.Index) error {
	// find from cache
	if a.tableCache.Contains(tableName) {
		return nil
	}
	// find table from db
	hasTable, err := a.mDriver.HasTable(ctx, tableName)
	if err != nil {
		return err
	}
	if !hasTable {
		tErr := a.mDriver.CreateTable(ctx, tableName)
		if tErr != nil {
			return tErr
		}
	}
	// only ensure index when index name is not empty
	if len(index.Name) != 0 {
		// find index from db
		hasIndex, err := a.mDriver.Table(tableName).HasIndex(ctx, index.Name)
		if err != nil {
			return err
		}
		if !hasIndex {
			if iErr := a.mDriver.Table(tableName).CreateIndex(ctx, index); iErr != nil {
				return iErr
			}
		}
	}

	// if soft delete flag is true, add index for delete flag field
	if a.doSoftDelete {
		// ensure deletionflag index
		bcsDeletionFlagIndex := drivers.Index{
			Name:   databaseIndexNameForDeletionFlag,
			Unique: false,
			Key: map[string]int32{
				databaseFieldNameForDeletionFlag: 1,
			},
		}
		hasDelIndex, err := a.mDriver.Table(tableName).HasIndex(ctx, bcsDeletionFlagIndex.Name)
		if err != nil {
			return err
		}
		if !hasDelIndex {
			if iErr := a.mDriver.Table(tableName).CreateIndex(ctx, bcsDeletionFlagIndex); iErr != nil {
				return iErr
			}
		}
	}

	a.tableCache.Add(tableName)
	return nil
}

// Put put something into db according to request
func (a *Store) Put(ctx context.Context, resourceType string, data operator.M, opt *StorePutOption) error {
	if opt == nil {
		return fmt.Errorf("StorePutOption cannot be empty")
	}

	var index drivers.Index
	if len(opt.UniqueKey) != 0 {
		index.Name = resourceType + "_idx"
		index.Unique = true
		index.Key = make(map[string]int32)
		for _, key := range opt.UniqueKey {
			index.Key[key] = 1
		}
	}

	// ensure table index
	if err := a.ensureTable(ctx, resourceType, index); err != nil {
		return err
	}

	data = dollarHandler(data)

	timeNow := time.Now()
	if opt.Cond == nil {
		data[opt.CreateTimeKey] = timeNow
		data[databaseFieldNameForDeletionFlag] = false
		if _, err := a.mDriver.Table(resourceType).Insert(ctx, []interface{}{data}); err != nil {
			return err
		}
		return nil
	}

	countCond := opt.Cond
	if a.doSoftDelete {
		// search for data which is not marked deleted
		delFlagCond := operator.NewLeafCondition(operator.Eq, operator.M{databaseFieldNameForDeletionFlag: false})
		countCond = operator.NewBranchCondition(operator.And, opt.Cond, delFlagCond)
		// overriding the deletion flag value
		data[databaseFieldNameForDeletionFlag] = false
	}
	counter, err := a.mDriver.Table(resourceType).Find(countCond).Count(ctx)
	if err != nil {
		return err
	}
	if counter == 0 && len(opt.CreateTimeKey) != 0 {
		data[opt.CreateTimeKey] = timeNow
	}
	if len(opt.UpdateTimeKey) != 0 {
		data[opt.UpdateTimeKey] = timeNow
	}
	if err := a.mDriver.Table(resourceType).Upsert(ctx, countCond, operator.M{"$set": data}); err != nil {
		return err
	}
	return nil
}

// Remove remove something from db according to request
func (a *Store) Remove(ctx context.Context, resourceType string, opt *StoreRemoveOption) error {
	if opt == nil {
		return fmt.Errorf("StoreRemoveOption cannot be empty")
	}
	if a.doSoftDelete {
		return a.doDeleteSoft(ctx, resourceType, opt)
	}
	return a.doDelete(ctx, resourceType, opt)
}

func (a *Store) doDelete(ctx context.Context, resourceType string, opt *StoreRemoveOption) error {
	deleteCounter, err := a.mDriver.Table(resourceType).Delete(ctx, opt.Cond)
	if err != nil {
		return err
	}
	if deleteCounter == 0 && !opt.IgnoreNotFound {
		return storageErr.ResourceDoesNotExist
	}
	return nil
}

func (a *Store) doDeleteSoft(ctx context.Context, resourceType string, opt *StoreRemoveOption) error {
	delFlagCond := operator.NewLeafCondition(operator.Eq, operator.M{databaseFieldNameForDeletionFlag: false})
	delCond := operator.NewBranchCondition(operator.And, opt.Cond, delFlagCond)
	deleteCounter, err := a.mDriver.Table(resourceType).UpdateMany(ctx, delCond, operator.M{"$set": operator.M{
		databaseFieldNameForDeletionFlag: true,
	}})
	if err != nil {
		return err
	}
	if deleteCounter == 0 && !opt.IgnoreNotFound {
		return storageErr.ResourceDoesNotExist
	}
	return nil
}

func mapInt2MapIf(m map[string]int) map[string]interface{} {
	newM := make(map[string]interface{})
	for k, v := range m {
		newM[k] = v
	}
	return newM
}

// EventType event type
type EventType int32

const (
	// Nop no operation event
	Nop EventType = iota
	// Add add event
	Add
	// Del delete event
	Del
	// Chg change event
	Chg
	// SChg self change event
	SChg
	// Brk event
	Brk EventType = -1
)

var (
	eventTypeNames = map[EventType]string{
		Nop:  "EventNop",
		Add:  "EventAdd",
		Del:  "EventDelete",
		Chg:  "EventChange",
		SChg: "EventSelfChange",
		Brk:  "EventWatchBreak",
	}
)

var (
	// EventWatchBreak watch break event
	EventWatchBreak = &Event{Type: Brk, Value: nil}
	// EventWatchBreakBytes watch break event content
	EventWatchBreakBytes, _ = json.Marshal(EventWatchBreak)
)

// Event event of watch
type Event struct {
	Type  EventType  `json:"type"`
	Value operator.M `json:"value"`
}

// StoreWatchOption option for watch action
type StoreWatchOption struct {
	Cond      operator.M
	SelfOnly  bool
	MaxEvents uint
	Timeout   time.Duration
	MustDiff  string
}

func watchMatch(data, cond operator.M) bool {
	for k, v := range cond {
		dataValue, ok := data[k]
		if !ok {
			return false
		}
		if !reflect.DeepEqual(v, dataValue) {
			return false
		}
	}
	return true
}

// Watch watch some resource type
func (a *Store) Watch(ctx context.Context, resourceType string, opt *StoreWatchOption) (chan *Event, error) {
	id := uuid.New().String()
	dbEvent := make(chan *drivers.WatchEvent, 100)
	err := a.eventBus.Subscribe(resourceType, id, dbEvent)
	if err != nil {
		return nil, err
	}

	retEvent := make(chan *Event, 100)
	go func() {
		defer a.eventBus.Unsubscribe(resourceType, id)
		eventCounter := 0
		for {
			select {
			case e := <-dbEvent:
				if len(opt.MustDiff) != 0 {
					if e.Type == drivers.EventUpdate && len(e.UpdatedFields) == 0 && len(e.RemovedFields) == 0 {
						blog.V(5).Infof("watcher %s of topic %s ignore no-diff update event %+v",
							id, resourceType, e)
						continue
					}
				}
				if len(opt.Cond) != 0 {
					if e.Type == drivers.EventAdd || e.Type == drivers.EventUpdate || e.Type == drivers.EventDelete {
						if !watchMatch(e.Data, opt.Cond) {
							continue
						}
					}
				}
				switch e.Type {
				case drivers.EventAdd:
					retEvent <- &Event{
						Type:  Add,
						Value: e.Data,
					}
				case drivers.EventUpdate:
					// send delete event when doing soft delete and meeting delete flag
					if a.doSoftDelete {
						if deleteFlagValue, ok := e.UpdatedFields[databaseFieldNameForDeletionFlag]; ok {
							deleteFlag, assertOk := deleteFlagValue.(bool)
							if assertOk && deleteFlag {
								retEvent <- &Event{
									Type:  Del,
									Value: e.Data,
								}
							}
						}
					}
					retEvent <- &Event{
						Type:  Chg,
						Value: e.Data,
					}
				case drivers.EventDelete:
					// ignore delete event when doing soft delete
					if a.doSoftDelete {
						continue
					}
					retEvent <- &Event{
						Type:  Del,
						Value: e.Data,
					}
				case drivers.EventError, drivers.EventClose:
					retEvent <- &Event{
						Type:  Brk,
						Value: e.Data,
					}
					return
				default:
					retEvent <- &Event{
						Type:  Nop,
						Value: e.Data,
					}
				}
				eventCounter++
				if opt.MaxEvents != 0 {
					if uint(eventCounter) >= opt.MaxEvents {
						blog.Infof("watcher %s for topic %s exceeds max event %d", id, resourceType, opt.MaxEvents)
						retEvent <- &Event{
							Type: Brk,
						}
						return
					}
				}
			}
		}
	}()
	return retEvent, nil
}<|MERGE_RESOLUTION|>--- conflicted
+++ resolved
@@ -65,19 +65,12 @@
 
 // Store action for rest request
 type Store struct {
-<<<<<<< HEAD
 	mDriver         drivers.DB
 	eventBus        *watchbus.EventBus
 	tableCache      mapset.Set
 	tableIndexCache map[string]*drivers.Index
 	defaultLimit    int64
-=======
-	mDriver      drivers.DB
-	eventBus     *watchbus.EventBus
-	tableCache   mapset.Set
-	defaultLimit int64
-	doSoftDelete bool
->>>>>>> 115d34b4
+	doSoftDelete    bool
 }
 
 // NewStore create store action
