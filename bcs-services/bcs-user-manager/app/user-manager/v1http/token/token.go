--- conflicted
+++ resolved
@@ -437,7 +437,6 @@
 	metrics.ReportRequestAPIMetrics("CreateTempToken", request.Request.Method, metrics.SucStatus, start)
 }
 
-<<<<<<< HEAD
 func getTempTokenUserType(userType uint) uint {
 	switch userType {
 	case sqlstore.AdminUser, sqlstore.SaasUser, sqlstore.PlainUser, sqlstore.ClientUser:
@@ -449,13 +448,13 @@
 	return userType
 }
 
-=======
 // CreateClientTokenForm is the form of creating client token
->>>>>>> 5b52de89
 type CreateClientTokenForm struct {
+	// ClientName name
 	ClientName   string `json:"clientName" validate:"required"`
+	// ClientSecret secret
 	ClientSecret string `json:"clientSecret"`
-	// token expiration second, -1: never expire
+	// Expiration token expiration second, -1: never expire
 	Expiration int `json:"expiration" validate:"required"`
 }
 
