--- conflicted
+++ resolved
@@ -5326,11 +5326,7 @@
             }
           },
           "default": {
-<<<<<<< HEAD
-            "description": "An unexpected error response.",
-=======
             "description": "An unexpected error response",
->>>>>>> 6cf5db71
             "schema": {
               "$ref": "#/definitions/runtimeError"
             }
@@ -5426,11 +5422,7 @@
             }
           },
           "default": {
-<<<<<<< HEAD
-            "description": "An unexpected error response.",
-=======
             "description": "An unexpected error response",
->>>>>>> 6cf5db71
             "schema": {
               "$ref": "#/definitions/runtimeError"
             }
@@ -10528,10 +10520,7 @@
         },
         "success": {
           "type": "boolean",
-<<<<<<< HEAD
-=======
-          "format": "boolean",
->>>>>>> 6cf5db71
+          "format": "boolean",
           "description": "是否成功",
           "title": "success"
         },
@@ -10925,10 +10914,7 @@
         },
         "success": {
           "type": "boolean",
-<<<<<<< HEAD
-=======
-          "format": "boolean",
->>>>>>> 6cf5db71
+          "format": "boolean",
           "description": "是否成功",
           "title": "success"
         },
@@ -11643,11 +11629,6 @@
           "type": "string",
           "description": "key私钥信息(base64存储)",
           "title": "keySecret"
-        },
-        "keyPublic": {
-          "type": "string",
-          "description": "key公钥信息(base64存储)",
-          "title": "keyPublic"
         }
       }
     },
