/*
 * Tencent is pleased to support the open source community by making Blueking Container Service available.
 * Copyright (C) 2019 THL A29 Limited, a Tencent company. All rights reserved.
 * Licensed under the MIT License (the "License"); you may not use this file except
 * in compliance with the License. You may obtain a copy of the License at
 * http://opensource.org/licenses/MIT
 * Unless required by applicable law or agreed to in writing, software distributed under
 * the License is distributed on an "AS IS" BASIS, WITHOUT WARRANTIES OR CONDITIONS OF ANY KIND,
 * either express or implied. See the License for the specific language governing permissions and
 * limitations under the License.
 */

package auth

import (
	"github.com/Tencent/bk-bcs/bcs-services/pkg/bcs-auth/cloudaccount"
	"github.com/Tencent/bk-bcs/bcs-services/pkg/bcs-auth/cluster"
	"github.com/Tencent/bk-bcs/bcs-services/pkg/bcs-auth/project"
)

// NoAuthMethod 不需要用户身份认证的方法
var NoAuthMethod = []string{
	// 集群相关
	"ClusterManager.ListCommonCluster",
	"ClusterManager.GetClustersMetaData",

	// 节点相关
	"ClusterManager.GetNodeInfo",
	"ClusterManager.GetNodeInfo",
	"ClusterManager.CheckNodeInCluster",
	"ClusterManager.CheckDrainNode",

	// cluster credential

	// nodeGroup resource
	"ClusterManager.GetExternalNodeScriptByGroupID",
	"ClusterManager.RecommendNodeGroupConf",

	// cloud template
	"ClusterManager.GetCloud",
	"ClusterManager.ListCloud",

	// vpc control
	"ClusterManager.ListCloudVPC",
	"ClusterManager.GetVPCCidr",

	// kubeConfig
	"ClusterManager.CheckCloudKubeConfig",
	"ClusterManager.CheckCloudKubeConfigConnect",

	// task resource
	"ClusterManager.RetryTask",
	"ClusterManager.GetTask",
	"ClusterManager.ListTask",
	"ClusterManager.SkipTask",

	// cluster autoscaling
	"ClusterManager.GetAutoScalingOption",
	"ClusterManager.ListAutoScalingOption",
	"ClusterManager.SyncAutoScalingOption",
	"ClusterManager.UpdateAsOptionDeviceProvider",

	// cloud account
	"ClusterManager.CreateCloudAccount",
	"ClusterManager.ListCloudAccount",
	"ClusterManager.ListCloudAccountToPerm",
	"ClusterManager.GetServiceRoles",

	// cloud module flag
	"ClusterManager.ListCloudModuleFlag",

	// common interface && support interface
	"ClusterManager.ListCloudRegions",
	"ClusterManager.GetCloudRegions",
	"ClusterManager.GetCloudRegionZones",
	"ClusterManager.ListCloudRegionCluster",
	"ClusterManager.ListCloudSubnets",
	"ClusterManager.ListCloudSecurityGroups",
	"ClusterManager.ListCloudInstanceTypes",
	"ClusterManager.ListCloudDiskTypes",
	"ClusterManager.ListCloudOsImage",
	"ClusterManager.ListCloudRuntimeInfo",
	"ClusterManager.ListCloudInstances",
	"ClusterManager.ListKeypairs",
	"ClusterManager.ListCloudProjects",
	"ClusterManager.ListCloudVpcs",
	"ClusterManager.ListCloudInstancesByPost",
	"ClusterManager.GetResourceGroups",

	"ClusterManager.ListOperationLogs",
	"ClusterManager.ListTaskStepLogs",
	"ClusterManager.ListTaskRecords",
	"ClusterManager.ListResourceSchema",
	"ClusterManager.GetResourceSchema",

	"ClusterManager.QueryPermByActionID",
	"ClusterManager.ListBKCloud",
	"ClusterManager.ListCCTopology",
	"ClusterManager.GetBkSopsTemplateList",
	"ClusterManager.GetBkSopsTemplateInfo",
	"ClusterManager.GetInnerTemplateValues",
	"ClusterManager.DebugBkSopsTask",
	"ClusterManager.Health",

	"ClusterManager.GetBatchCustomSetting",
	"ClusterManager.GetBizTopologyHost",
	"ClusterManager.GetTopologyNodes",
	"ClusterManager.GetScopeHostCheck",
	"ClusterManager.GetCloudAccountType",
	"ClusterManager.GetCloudBandwidthPackages",
	"ClusterManager.GetTopologyHostIdsNodes",
	"ClusterManager.GetHostsDetails",
	"ClusterManager.VerifyCloudAccount",
	"ClusterManager.CheckCidrConflictFromVpc",
	"ClusterManager.GetMasterSuggestedMachines",
	"ClusterManager.ListCloudNodePublicPrefix",
	"ClusterManager.GetClusterSharedProject",
}

// ActionPermissions action 对应权限中心的权限
var ActionPermissions = map[string]string{
	// cluster
	"ClusterManager.CreateCluster":                cluster.CanCreateClusterOperation,
	"ClusterManager.RetryCreateClusterTask":       cluster.CanCreateClusterOperation,
	"ClusterManager.ImportCluster":                cluster.CanCreateClusterOperation,
	"ClusterManager.UpdateCluster":                cluster.CanManageClusterOperation,
	"ClusterManager.DeleteCluster":                cluster.CanDeleteClusterOperation,
	"ClusterManager.GetCluster":                   cluster.CanViewClusterOperation,
	"ClusterManager.ListProjectCluster":           project.CanViewProjectOperation,
	"ClusterManager.ListCluster":                  project.CanViewProjectOperation,
<<<<<<< HEAD
	"ClusterManager.ListClusterV2":                "",
=======
	"ClusterManager.ListBusinessCluster":          "",
>>>>>>> ca6651b1
	"ClusterManager.ListCommonCluster":            "",
	"ClusterManager.CreateVirtualCluster":         cluster.CanCreateClusterOperation,
	"ClusterManager.DeleteVirtualCluster":         cluster.CanDeleteClusterOperation,
	"ClusterManager.UpdateVirtualClusterQuota":    cluster.CanManageClusterOperation,
	"ClusterManager.AddSubnetToCluster":           cluster.CanManageClusterOperation,
	"ClusterManager.UpdateClusterModule":          cluster.CanManageClusterOperation,
	"ClusterManager.SwitchClusterUnderlayNetwork": cluster.CanManageClusterOperation,

	// node
	"ClusterManager.AddNodesToCluster":           cluster.CanManageClusterOperation,
	"ClusterManager.AddNodesToClusterV2":         cluster.CanManageClusterOperation,
	"ClusterManager.DeleteNodesFromCluster":      cluster.CanManageClusterOperation,
	"ClusterManager.BatchDeleteNodesFromCluster": cluster.CanManageClusterOperation,
	"ClusterManager.ListNodesInCluster":          cluster.CanViewClusterOperation,
	"ClusterManager.ListMastersInCluster":        cluster.CanViewClusterOperation,
	"ClusterManager.GetNode":                     cluster.CanViewClusterOperation,
	"ClusterManager.GetNodeInfo":                 cluster.CanViewClusterOperation,
	"ClusterManager.RecordNodeInfo":              "",
	"ClusterManager.CheckNodeInCluster":          "",
	"ClusterManager.UpdateNode":                  cluster.CanManageClusterOperation,
	"ClusterManager.CordonNode":                  cluster.CanManageClusterOperation,
	"ClusterManager.UnCordonNode":                cluster.CanManageClusterOperation,
	"ClusterManager.DrainNode":                   cluster.CanManageClusterOperation,
	"ClusterManager.UpdateNodeLabels":            cluster.CanManageClusterOperation,
	"ClusterManager.UpdateNodeTaints":            cluster.CanManageClusterOperation,
	"ClusterManager.UpdateNodeAnnotations":       cluster.CanManageClusterOperation,

	// federation cluster
	"ClusterManager.InitFederationCluster": "",
	"ClusterManager.AddFederatedCluster":   "",

	// cluster credential
	"ClusterManager.GetClusterCredential":    cluster.CanManageClusterOperation,
	"ClusterManager.UpdateClusterCredential": cluster.CanManageClusterOperation,
	"ClusterManager.UpdateClusterKubeConfig": cluster.CanManageClusterOperation,
	"ClusterManager.DeleteClusterCredential": "",
	"ClusterManager.ListClusterCredential":   "",

	// nodeGroup
	"ClusterManager.CreateNodeGroup":        cluster.CanManageClusterOperation,
	"ClusterManager.UpdateNodeGroup":        cluster.CanManageClusterOperation,
	"ClusterManager.DeleteNodeGroup":        cluster.CanManageClusterOperation,
	"ClusterManager.GetNodeGroup":           cluster.CanViewClusterOperation,
	"ClusterManager.ListNodeGroup":          cluster.CanViewClusterOperation,
	"ClusterManager.ListClusterNodeGroup":   cluster.CanViewClusterOperation,
	"ClusterManager.MoveNodesToGroup":       cluster.CanManageClusterOperation,
	"ClusterManager.RemoveNodesFromGroup":   cluster.CanManageClusterOperation,
	"ClusterManager.CleanNodesInGroup":      cluster.CanManageClusterOperation,
	"ClusterManager.CleanNodesInGroupV2":    cluster.CanManageClusterOperation,
	"ClusterManager.ListNodesInGroup":       cluster.CanViewClusterOperation,
	"ClusterManager.ListNodesInGroupV2":     cluster.CanViewClusterOperation,
	"ClusterManager.UpdateGroupAsTimeRange": cluster.CanManageClusterOperation,
	"ClusterManager.RecommendNodeGroupConf": "",

	"ClusterManager.UpdateGroupDesiredNode":         cluster.CanManageClusterOperation,
	"ClusterManager.UpdateGroupDesiredSize":         cluster.CanManageClusterOperation,
	"ClusterManager.UpdateGroupMinMaxSize":          cluster.CanManageClusterOperation,
	"ClusterManager.EnableNodeGroupAutoScale":       cluster.CanManageClusterOperation,
	"ClusterManager.DisableNodeGroupAutoScale":      cluster.CanManageClusterOperation,
	"ClusterManager.GetExternalNodeScriptByGroupID": cluster.CanManageClusterOperation,
	"ClusterManager.TransNodeGroupToNodeTemplate":   cluster.CanManageClusterOperation,
	"ClusterManager.CleanDbHistoryData":             "",
	"ClusterManager.GetProjectResourceQuotaUsage":   project.CanViewProjectOperation,

	// cloud template
	"ClusterManager.CreateCloud": "",
	"ClusterManager.UpdateCloud": "",
	"ClusterManager.DeleteCloud": "",
	"ClusterManager.GetCloud":    "",
	"ClusterManager.ListCloud":   "",

	// vpc control
	"ClusterManager.CreateCloudVPC": "",
	"ClusterManager.UpdateCloudVPC": "",
	"ClusterManager.DeleteCloudVPC": "",
	"ClusterManager.ListCloudVPC":   "",
	"ClusterManager.GetVPCCidr":     "",

	// kubeconfig
	"ClusterManager.CheckCloudKubeConfig":        "",
	"ClusterManager.CheckCloudKubeConfigConnect": "",

	// task
	"ClusterManager.CreateTask": cluster.CanManageClusterOperation,
	"ClusterManager.RetryTask":  cluster.CanManageClusterOperation,
	"ClusterManager.UpdateTask": cluster.CanManageClusterOperation,
	"ClusterManager.DeleteTask": cluster.CanManageClusterOperation,
	"ClusterManager.GetTask":    cluster.CanViewClusterOperation,
	"ClusterManager.ListTask":   cluster.CanViewClusterOperation,
	// cluster auto scaling option
	"ClusterManager.CreateAutoScalingOption": cluster.CanManageClusterOperation,
	"ClusterManager.UpdateAutoScalingOption": cluster.CanManageClusterOperation,
	"ClusterManager.DeleteAutoScalingOption": cluster.CanManageClusterOperation,
	"ClusterManager.GetAutoScalingOption":    cluster.CanViewClusterOperation,
	"ClusterManager.ListAutoScalingOption":   cluster.CanViewClusterOperation,
	"ClusterManager.UpdateAutoScalingStatus": cluster.CanManageClusterOperation,
	"ClusterManager.SyncAutoScalingOption":   cluster.CanManageClusterOperation,
	// NodeTemplate
	"ClusterManager.CreateNodeTemplate": project.CanEditProjectOperation,
	"ClusterManager.UpdateNodeTemplate": project.CanEditProjectOperation,
	"ClusterManager.DeleteNodeTemplate": project.CanEditProjectOperation,
	"ClusterManager.ListNodeTemplate":   project.CanViewProjectOperation,
	"ClusterManager.GetNodeTemplate":    project.CanViewProjectOperation,

	// cloud account
	"ClusterManager.CreateCloudAccount":  cloudaccount.CanCreateCloudAccountOperation,
	"ClusterManager.UpdateCloudAccount":  cloudaccount.CanManageCloudAccountOperation,
	"ClusterManager.DeleteCloudAccount":  cloudaccount.CanManageCloudAccountOperation,
	"ClusterManager.ListCloudAccount":    cloudaccount.CanUseCloudAccountOperation,
	"ClusterManager.MigrateCloudAccount": "",
	"ClusterManager.VerifyCloudAccount":  "",
	"ClusterManager.GetServiceRoles":     "",

	// cloud component paras
	"ClusterManager.CreateCloudModuleFlag": "",
	"ClusterManager.UpdateCloudModuleFlag": "",
	"ClusterManager.DeleteCloudModuleFlag": "",
	"ClusterManager.ListCloudModuleFlag":   "",

	// common interface
	"ClusterManager.ListCloudRegions":         "",
	"ClusterManager.GetCloudRegions":          "",
	"ClusterManager.GetCloudRegionZones":      "",
	"ClusterManager.ListCloudRegionCluster":   "",
	"ClusterManager.ListCloudSubnets":         "",
	"ClusterManager.ListCloudSecurityGroups":  "",
	"ClusterManager.ListCloudInstanceTypes":   "",
	"ClusterManager.ListCloudDiskTypes":       "",
	"ClusterManager.ListCloudOsImage":         "",
	"ClusterManager.ListCloudRuntimeInfo":     "",
	"ClusterManager.ListCloudInstances":       "",
	"ClusterManager.ListOperationLogs":        "",
	"ClusterManager.ListTaskStepLogs":         "",
	"ClusterManager.TaskRecords":              "",
	"ClusterManager.ListResourceSchema":       "",
	"ClusterManager.GetResourceSchema":        "",
	"ClusterManager.QueryPermByActionID":      "",
	"ClusterManager.ListCloudInstancesByPost": "",

	"ClusterManager.ListBKCloud":            "",
	"ClusterManager.ListCCTopology":         "",
	"ClusterManager.GetBkSopsTemplateList":  "",
	"ClusterManager.GetBkSopsTemplateInfo":  "",
	"ClusterManager.GetInnerTemplateValues": "",
	"ClusterManager.DebugBkSopsTask":        "",

	"ClusterManager.Health": "",
}<|MERGE_RESOLUTION|>--- conflicted
+++ resolved
@@ -128,11 +128,8 @@
 	"ClusterManager.GetCluster":                   cluster.CanViewClusterOperation,
 	"ClusterManager.ListProjectCluster":           project.CanViewProjectOperation,
 	"ClusterManager.ListCluster":                  project.CanViewProjectOperation,
-<<<<<<< HEAD
 	"ClusterManager.ListClusterV2":                "",
-=======
 	"ClusterManager.ListBusinessCluster":          "",
->>>>>>> ca6651b1
 	"ClusterManager.ListCommonCluster":            "",
 	"ClusterManager.CreateVirtualCluster":         cluster.CanCreateClusterOperation,
 	"ClusterManager.DeleteVirtualCluster":         cluster.CanDeleteClusterOperation,
