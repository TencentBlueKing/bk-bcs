/*
 * Tencent is pleased to support the open source community by making Blueking Container Service available.
 * Copyright (C) 2019 THL A29 Limited, a Tencent company. All rights reserved.
 * Licensed under the MIT License (the "License"); you may not use this file except
 * in compliance with the License. You may obtain a copy of the License at
 * http://opensource.org/licenses/MIT
 * Unless required by applicable law or agreed to in writing, software distributed under
 * the License is distributed on an "AS IS" BASIS, WITHOUT WARRANTIES OR CONDITIONS OF ANY KIND,
 * either express or implied. See the License for the specific language governing permissions and
 * limitations under the License.
 */

// Package tasks xxx
package tasks

import (
	"context"
	"errors"
	"fmt"
	"net"
	"strconv"
	"strings"
	"time"

	"github.com/Azure/azure-sdk-for-go/sdk/azcore/to"
	"github.com/Azure/azure-sdk-for-go/sdk/resourcemanager/compute/armcompute"
	"github.com/Azure/azure-sdk-for-go/sdk/resourcemanager/containerservice/armcontainerservice/v3"
	"github.com/Azure/azure-sdk-for-go/sdk/resourcemanager/network/armnetwork"
	"github.com/Tencent/bk-bcs/bcs-common/common/blog"
	"github.com/avast/retry-go"

	proto "github.com/Tencent/bk-bcs/bcs-services/bcs-cluster-manager/api/clustermanager"
	"github.com/Tencent/bk-bcs/bcs-services/bcs-cluster-manager/internal/actions"
	"github.com/Tencent/bk-bcs/bcs-services/bcs-cluster-manager/internal/cloudprovider"
	"github.com/Tencent/bk-bcs/bcs-services/bcs-cluster-manager/internal/cloudprovider/azure/api"
	providerutils "github.com/Tencent/bk-bcs/bcs-services/bcs-cluster-manager/internal/cloudprovider/utils"
	"github.com/Tencent/bk-bcs/bcs-services/bcs-cluster-manager/internal/common"
	"github.com/Tencent/bk-bcs/bcs-services/bcs-cluster-manager/internal/remote/loop"
)

// CreateAKSClusterTask call azure interface to create cluster
func CreateAKSClusterTask(taskID string, stepName string) error {
	start := time.Now()

	// get task and task current step
	state, step, err := cloudprovider.GetTaskStateAndCurrentStep(taskID, stepName)
	if err != nil {
		return err
	}
	// previous step successful when retry task
	if step == nil {
		blog.Infof("CreateAKSClusterTask[%s]: current step[%s] successful and skip", taskID, stepName)
		return nil
	}
	blog.Infof("CreateAKSClusterTask[%s]: task %s run step %s, system: %s, old state: %s, params %v",
		taskID, taskID, stepName, step.System, step.Status, step.Params)

	// get step paras
	clusterID := step.Params[cloudprovider.ClusterIDKey.String()]
	cloudID := step.Params[cloudprovider.CloudIDKey.String()]
	nodeGroupIDs := step.Params[cloudprovider.NodeGroupIDKey.String()]

	// get dependent basic info
	dependInfo, err := cloudprovider.GetClusterDependBasicInfo(cloudprovider.GetBasicInfoReq{
		ClusterID: clusterID,
		CloudID:   cloudID,
	})
	if err != nil {
		blog.Errorf("CreateAKSClusterTask[%s]: GetClusterDependBasicInfo for cluster %s in task %s "+
			"step %s failed, %s", taskID, clusterID, taskID, stepName, err.Error()) // nolint
		retErr := fmt.Errorf("get cloud/project information failed, %s", err.Error())
		_ = state.UpdateStepFailure(start, stepName, retErr)
		return retErr
	}

	// get nodeGroup info
	nodeGroups := make([]*proto.NodeGroup, 0)
	for _, ngID := range strings.Split(nodeGroupIDs, ",") {
		// get nodeGroup by groupId
		nodeGroup, errGet := actions.GetNodeGroupByGroupID(cloudprovider.GetStorageModel(), ngID)
		if errGet != nil {
			blog.Errorf("CreateAKSClusterTask[%s]: GetNodeGroupByGroupID for cluster %s in task %s "+
				"step %s failed, %s", taskID, clusterID, taskID, stepName, errGet.Error())
			retErr := fmt.Errorf("get nodegroup information failed, %s", errGet.Error())
			_ = state.UpdateStepFailure(start, stepName, retErr)
			return retErr
		}
		nodeGroups = append(nodeGroups, nodeGroup)
	}

	// inject taskID
	ctx := cloudprovider.WithTaskIDForContext(context.Background(), taskID)

	// create cluster task
	clsId, err := createAKSCluster(ctx, dependInfo, nodeGroups)
	if err != nil {
		blog.Errorf("CreateAKSClusterTask[%s] createAKSCluster for cluster[%s] failed, %s",
			taskID, clusterID, err.Error())
		retErr := fmt.Errorf("createAKSCluster err, %s", err.Error())
		_ = state.UpdateStepFailure(start, stepName, retErr)

		_ = cloudprovider.UpdateClusterErrMessage(clusterID, fmt.Sprintf("submit createCluster[%s] failed: %v",
			dependInfo.Cluster.GetClusterID(), err))
		return retErr
	}

	// update response information to task common params
	if state.Task.CommonParams == nil {
		state.Task.CommonParams = make(map[string]string)
	}
	state.Task.CommonParams[cloudprovider.CloudSystemID.String()] = clsId

	// update step
	if err = state.UpdateStepSucc(start, stepName); err != nil {
		blog.Errorf("CreateAKSClusterTask[%s] task %s %s update to storage fatal", taskID, taskID, stepName)
		return err
	}
	return nil
}

// createAKSCluster create cloud aks cluster
func createAKSCluster(ctx context.Context, info *cloudprovider.CloudDependBasicInfo, groups []*proto.NodeGroup) (
	string, error) {
	taskID := cloudprovider.GetTaskIDFromContext(ctx)

	// aks client
	client, err := api.NewAksServiceImplWithCommonOption(info.CmOption)
	if err != nil {
		return "", fmt.Errorf("create AksService failed")
	}

	// get cluster resource group
	rgName, ok := info.Cluster.ExtraInfo[common.ClusterResourceGroup]
	if !ok {
		return "", fmt.Errorf("createAKSCluster[%s] %s failed, empty clusterResourceGroup",
			taskID, info.Cluster.ClusterID)
	}

	// build create cluster request
	req, err := generateCreateClusterRequest(info, groups)
	if err != nil {
		return "", fmt.Errorf("createAKSCluster[%s] generateCreateClusterRequest failed, %v", taskID, err)
	}

	// aks create cluster
	aksCluster, err := client.CreateCluster(ctx, rgName, strings.ToLower(info.Cluster.ClusterID), *req)
	if err != nil {
		return "", fmt.Errorf("createAKSCluster[%s] CreateCluster failed, %v", taskID, err)
	}

	// update cluster extraInfo
	info.Cluster.SystemID = *aksCluster.Name
	info.Cluster.ExtraInfo[common.NodeResourceGroup] = *aksCluster.Properties.NodeResourceGroup
	info.Cluster.ExtraInfo[common.NetworkResourceGroup] = rgName

	// update cluster
	err = cloudprovider.UpdateCluster(info.Cluster)
	if err != nil {
		blog.Errorf("createAKSCluster[%s] updateClusterSystemID[%s] failed %s",
			taskID, info.Cluster.ClusterID, err.Error())
		retErr := fmt.Errorf("call createAKSCluster updateClusterSystemID[%s] api err: %s",
			info.Cluster.ClusterID, err.Error())
		return "", retErr
	}
	blog.Infof("createAKSCluster[%s] call createAKSCluster UpdateClusterSystemID successful", taskID)

	return *aksCluster.Name, nil
}

// generateCreateClusterRequest generate create cluster request
func generateCreateClusterRequest(info *cloudprovider.CloudDependBasicInfo, groups []*proto.NodeGroup) (
	*armcontainerservice.ManagedCluster, error) {
	cluster := info.Cluster
	if cluster.NetworkSettings == nil {
		return nil, fmt.Errorf("generateCreateClusterRequest empty NetworkSettings for cluster %s", cluster.ClusterID)
	}

	// var adminUserName, publicKey string
	agentPools := make([]*armcontainerservice.ManagedClusterAgentPoolProfile, 0)

	// handle agent pools
	for _, ng := range groups {
		// build agent pool request
		agentPool, err := genAgentPoolReq(ng, info,
			cluster.ExtraInfo[common.ClusterResourceGroup], cluster.NetworkSettings.MaxNodePodNum)
		if err != nil {
			return nil, fmt.Errorf("generateCreateClusterRequest genAgentPoolReq failed, %v", err)
		}
		agentPools = append(agentPools, agentPool)

		// adminUserName = ng.LaunchTemplate.InitLoginUsername
		// if ng.LaunchTemplate.KeyPair != nil {
		// 	publicKey, _ = encrypt.Decrypt(nil, ng.LaunchTemplate.KeyPair.KeyPublic)
		// }

		info.Cluster.VpcID = ng.AutoScaling.VpcID
		if len(ng.AutoScaling.SubnetIDs) == 0 {
			return nil, fmt.Errorf("generateCreateClusterRequest nodegroup[%s] subnetIDs is empty", ng.NodeGroupID)
		}
		info.Cluster.ClusterBasicSettings.SubnetID = ng.AutoScaling.SubnetIDs[0]
	}
	// keys := make([]*armcontainerservice.SSHPublicKey, 0)
	// keys = append(keys, &armcontainerservice.SSHPublicKey{KeyData: to.Ptr(publicKey)})

	// managed cluster request
	req := &armcontainerservice.ManagedCluster{
		Location: to.Ptr(cluster.Region),                     // nolint
		Name:     to.Ptr(strings.ToLower(cluster.ClusterID)), // nolint
		Tags: func() map[string]*string {
			tags := make(map[string]*string)
			for k, v := range cluster.ClusterBasicSettings.ClusterTags {
				tags[k] = to.Ptr(v) // nolint
			}
			return tags
		}(),
		Properties: &armcontainerservice.ManagedClusterProperties{
			APIServerAccessProfile: &armcontainerservice.ManagedClusterAPIServerAccessProfile{
				EnablePrivateCluster: to.Ptr(!cluster.ClusterAdvanceSettings.ClusterConnectSetting.IsExtranet), // nolint
				AuthorizedIPRanges: func() []*string {
					ipRanges := make([]*string, 0)
					if cluster.ClusterAdvanceSettings.ClusterConnectSetting.IsExtranet {
						for _, ip := range cluster.ClusterAdvanceSettings.ClusterConnectSetting.
							Internet.PublicAccessCidrs {
							ipRanges = append(ipRanges, to.Ptr(ip)) // nolint
						}
					}

					return ipRanges
				}(),
			},
			AgentPoolProfiles: agentPools,
			KubernetesVersion: to.Ptr(cluster.ClusterBasicSettings.Version), // nolint
			// LinuxProfile: &armcontainerservice.LinuxProfile{
			// 	AdminUsername: to.Ptr(adminUserName), // nolint
			// 	SSH: &armcontainerservice.SSHConfiguration{
			// 		PublicKeys: keys,
			// 	},
			// },
			DNSPrefix: to.Ptr(fmt.Sprintf("%s-dns", strings.ReplaceAll(cluster.ClusterName, "_", "-"))),
			NetworkProfile: &armcontainerservice.NetworkProfile{
				NetworkPlugin: to.Ptr(armcontainerservice.NetworkPluginAzure),
				NetworkPolicy: to.Ptr(armcontainerservice.NetworkPolicyCalico),
<<<<<<< HEAD
				NetworkPluginMode: func() *armcontainerservice.NetworkPluginMode {
					if cluster.ClusterAdvanceSettings.NetworkType == common.AzureCniOverlay {
						return to.Ptr(armcontainerservice.NetworkPluginModeOverlay)
					}

					return to.Ptr(armcontainerservice.NetworkPluginMode(""))
				}(),
				PodCidr:      to.Ptr(cluster.NetworkSettings.ClusterIPv4CIDR),
				ServiceCidr:  to.Ptr(cluster.NetworkSettings.ServiceIPv4CIDR),                  // nolint
				DNSServiceIP: to.Ptr(genDNSServiceIP(cluster.NetworkSettings.ServiceIPv4CIDR)), // nolint
				ServiceCidrs: []*string{to.Ptr(cluster.NetworkSettings.ServiceIPv4CIDR)},       // nolint
				PodCidrs:     []*string{to.Ptr(cluster.NetworkSettings.ClusterIPv4CIDR)},       // nolint
=======
				PodCidr:       to.Ptr(cluster.NetworkSettings.ClusterIPv4CIDR),                  // nolint
				ServiceCidr:   to.Ptr(cluster.NetworkSettings.ServiceIPv4CIDR),                  // nolint
				DNSServiceIP:  to.Ptr(genDNSServiceIP(cluster.NetworkSettings.ServiceIPv4CIDR)), // nolint
				ServiceCidrs:  []*string{to.Ptr(cluster.NetworkSettings.ServiceIPv4CIDR)},       // nolint
				PodCidrs:      []*string{to.Ptr(cluster.NetworkSettings.ClusterIPv4CIDR)},       // nolint
>>>>>>> a9969caf
			},
			ServicePrincipalProfile: &armcontainerservice.ManagedClusterServicePrincipalProfile{
				ClientID: to.Ptr(info.CmOption.Account.ClientID),     // nolint
				Secret:   to.Ptr(info.CmOption.Account.ClientSecret), // nolint
			},
		},
	}

	return req, nil
}

// genAgentPoolReq build agent pool request
func genAgentPoolReq(ng *proto.NodeGroup, info *cloudprovider.CloudDependBasicInfo, rgName string, podNum uint32) (
	*armcontainerservice.ManagedClusterAgentPoolProfile, error) {
	if ng.LaunchTemplate == nil {
		return nil, fmt.Errorf("generateCreateClusterRequest empty LaunchTemplate for nodegroup %s", ng.Name)
	}

	subnetIds := make([]string, 0)
	// if info.Cluster.GetClusterAdvanceSettings().GetNetworkType() == icommon.AzureCniNodeSubnet {
	// 	if len(info.Cluster.GetNetworkSettings().GetSubnetSource().GetNew()) > 0 {
	// 		// 各个可用区自动分配指定数量的子网
	// 		ids, err := business.AllocateClusterVpcCniSubnets(context.Background(), info.Cluster.ClusterID,
	// 			info.Cluster.VpcID, info.Cluster.GetNetworkSettings().GetSubnetSource().GetNew(), info.CmOption)
	// 		if err != nil {
	// 			return nil, err
	// 		}

	// 		subnetIds = append(subnetIds, ids...)
	// 	}
	// } else {
	subnetIds = append(subnetIds, ng.AutoScaling.SubnetIDs...)
	// }

	if len(ng.AutoScaling.VpcID) == 0 || len(subnetIds) == 0 {
		return nil, fmt.Errorf("genAgentPoolReq nodegroup[%s] vpcID or subnetID can not be empty", ng.Name)
	}

	sysDiskSize, _ := strconv.Atoi(ng.LaunchTemplate.SystemDisk.DiskSize)
	agentPool := &armcontainerservice.ManagedClusterAgentPoolProfile{
		NodeLabels: func(labels map[string]string) map[string]*string {
			label := make(map[string]*string)
			for k, v := range labels {
				label[k] = to.Ptr(v)
			}

			return label
		}(ng.NodeTemplate.Labels),
		NodeTaints: func(taints []*proto.Taint) []*string {
			t := make([]*string, 0)
			for _, v := range taints {
				t = append(t, to.Ptr(fmt.Sprintf("%s=%s:%s", v.Key, v.Value, v.Effect)))
			}

			return t
		}(ng.NodeTemplate.Taints),
		AvailabilityZones: func(zones []string) []*string {
			az := make([]*string, 0)
			for _, v := range zones {
				az = append(az, to.Ptr(v))
			}
			return az
		}(ng.AutoScaling.Zones),
		// 临时设置节点数量,方便后续更新VMSS
		Count: func() *int32 {
			if ng.NodeGroupType == common.CloudClusterNodeGroupTypeSystem {
				return to.Ptr(int32(1))
			}
			return to.Ptr(int32(0))
		}(),
		EnableNodePublicIP: to.Ptr(func(group *proto.NodeGroup) bool {
			if group.LaunchTemplate.InternetAccess != nil {
				return group.LaunchTemplate.InternetAccess.PublicIPAssigned
			}
			return false
		}(ng)),
		Mode:          to.Ptr(armcontainerservice.AgentPoolMode(ng.NodeGroupType)),
		MaxPods:       to.Ptr(int32(podNum)),
		Name:          to.Ptr(getCloudNodeGroupID(ng)),
		OSDiskSizeGB:  to.Ptr(int32(sysDiskSize)),
		OSType:        to.Ptr(armcontainerservice.OSTypeLinux),
		ScaleDownMode: to.Ptr(armcontainerservice.ScaleDownModeDelete),
		Type:          to.Ptr(armcontainerservice.AgentPoolTypeVirtualMachineScaleSets),
		VMSize:        to.Ptr(ng.LaunchTemplate.InstanceType),
		VnetSubnetID: to.Ptr(fmt.Sprintf(
			"/subscriptions/%s/resourceGroups/%s/providers/Microsoft.Network/virtualNetworks/%s/subnets/%s",
			info.CmOption.Account.SubscriptionID, rgName, ng.AutoScaling.VpcID, subnetIds[0])),
	}

	return agentPool, nil
}

// 使用cidr的第11个IP作为DNS IP
func genDNSServiceIP(cidr string) string {
	ip, _, _ := net.ParseCIDR(cidr)
	ip = incrementIP(ip, 10)
	return ip.String()
}

// incrementIP xxx
func incrementIP(ip net.IP, index int) net.IP {
	for i := 0; i < index; i++ {
		incremented := false
		for j := len(ip) - 1; j >= 0; j-- {
			ip[j]++
			if ip[j] > 0 {
				incremented = true
				break
			}
		}
		if !incremented {
			break
		}
	}

	return ip
}

// CheckAKSClusterStatusTask check cluster create status
func CheckAKSClusterStatusTask(taskID string, stepName string) error {
	start := time.Now()
	// get task and task current step
	state, step, err := cloudprovider.GetTaskStateAndCurrentStep(taskID, stepName)
	if err != nil {
		return err
	}
	// previous step successful when retry task
	if step == nil {
		blog.Infof("CheckAKSClusterStatusTask[%s]: current step[%s] successful and skip", taskID, stepName)
		return nil
	}
	blog.Infof("CheckAKSClusterStatusTask[%s]: task %s run step %s, system: %s, old state: %s, params %v",
		taskID, taskID, stepName, step.System, step.Status, step.Params)

	// step login started here
	clusterID := step.Params[cloudprovider.ClusterIDKey.String()]
	cloudID := step.Params[cloudprovider.CloudIDKey.String()]

	// get depend basic info
	dependInfo, err := cloudprovider.GetClusterDependBasicInfo(cloudprovider.GetBasicInfoReq{
		ClusterID: clusterID,
		CloudID:   cloudID,
	})
	if err != nil {
		blog.Errorf("CheckAKSClusterStatusTask[%s]: GetClusterDependBasicInfo for cluster %s in task %s "+
			"step %s failed, %s", taskID, clusterID, taskID, stepName, err.Error())
		retErr := fmt.Errorf("get cloud/project information failed, %s", err.Error())
		_ = state.UpdateStepFailure(start, stepName, retErr)
		return retErr
	}

	// check cluster status
	ctx := cloudprovider.WithTaskIDForContext(context.Background(), taskID)
	err = checkClusterStatus(ctx, dependInfo)
	if err != nil {
		blog.Errorf("CheckAKSClusterStatusTask[%s] checkClusterStatus[%s] failed: %v",
			taskID, clusterID, err)
		retErr := fmt.Errorf("checkClusterStatus[%s] timeout|abnormal", clusterID)
		_ = state.UpdateStepFailure(start, stepName, retErr)
		return retErr
	}

	// update step
	if err = state.UpdateStepSucc(start, stepName); err != nil {
		blog.Errorf("CheckAKSClusterStatusTask[%s] task %s %s update to storage fatal",
			taskID, taskID, stepName)
		return err
	}

	return nil
}

// checkClusterStatus check cluster status
func checkClusterStatus(ctx context.Context, info *cloudprovider.CloudDependBasicInfo) error {
	taskID := cloudprovider.GetTaskIDFromContext(ctx)

	// get azureCloud client
	cli, err := api.NewAksServiceImplWithCommonOption(info.CmOption)
	if err != nil {
		blog.Errorf("checkClusterStatus[%s] get aks client failed: %s", taskID, err.Error())
		retErr := fmt.Errorf("get cloud aks client err, %s", err.Error())
		return retErr
	}

	var (
		failed = false
	)

	// conetxt timeout
	ctx, cancel := context.WithTimeout(ctx, 30*time.Minute)
	defer cancel()

	// loop cluster status
	err = loop.LoopDoFunc(ctx, func() error {
		cluster, errGet := cli.GetCluster(ctx, info, info.Cluster.ExtraInfo[common.ClusterResourceGroup])
		if errGet != nil {
			blog.Errorf("checkClusterStatus[%s] failed: %v", taskID, errGet)
			return nil
		}

		blog.Infof("checkClusterStatus[%s] cluster[%s] current status[%s]", taskID,
			info.Cluster.ClusterID, *cluster.Properties.ProvisioningState)

		// check cluster status
		switch *cluster.Properties.ProvisioningState {
		case api.ManagedClusterPodIdentityProvisioningStateSucceeded:
			return loop.EndLoop
		case api.ManagedClusterPodIdentityProvisioningStateFailed:
			failed = true
			return loop.EndLoop
		}

		return nil
	}, loop.LoopInterval(10*time.Second))
	if err != nil {
		blog.Errorf("checkClusterStatus[%s] cluster[%s] failed: %v", taskID, info.Cluster.ClusterID, err)
		return err
	}

	// failed status
	if failed {
		blog.Errorf("checkClusterStatus[%s] GetCluster[%s] failed: abnormal", taskID, info.Cluster.ClusterID)
		retErr := fmt.Errorf("cluster[%s] status abnormal", info.Cluster.ClusterID)
		return retErr
	}

	return nil
}

// CheckAKSNodeGroupsStatusTask check cluster nodes status
func CheckAKSNodeGroupsStatusTask(taskID string, stepName string) error {
	start := time.Now()
	// get task and task current step
	state, step, err := cloudprovider.GetTaskStateAndCurrentStep(taskID, stepName)
	if err != nil {
		return err
	}
	// previous step successful when retry task
	if step == nil {
		blog.Infof("CheckAKSNodeGroupsStatusTask[%s]: current step[%s] successful and skip", taskID, stepName)
		return nil
	}
	blog.Infof("CheckAKSNodeGroupsStatusTask[%s]: task %s run step %s, system: %s, old state: %s, params %v",
		taskID, taskID, stepName, step.System, step.Status, step.Params)

	// step login started here
	clusterID := step.Params[cloudprovider.ClusterIDKey.String()]
	cloudID := step.Params[cloudprovider.CloudIDKey.String()]
	nodeGroupIDs := cloudprovider.ParseNodeIpOrIdFromCommonMap(step.Params,
		cloudprovider.NodeGroupIDKey.String(), ",")
	systemID := state.Task.CommonParams[cloudprovider.CloudSystemID.String()]

	// get depend cloud info
	dependInfo, err := cloudprovider.GetClusterDependBasicInfo(cloudprovider.GetBasicInfoReq{
		ClusterID: clusterID,
		CloudID:   cloudID,
	})
	if err != nil {
		blog.Errorf("CheckAKSNodeGroupsStatusTask[%s]: GetClusterDependBasicInfo for cluster %s in task %s "+
			"step %s failed, %s", taskID, clusterID, taskID, stepName, err.Error())
		retErr := fmt.Errorf("get cloud/project information failed, %s", err.Error())
		_ = state.UpdateStepFailure(start, stepName, retErr)
		return retErr
	}

	// check cluster status
	ctx := cloudprovider.WithTaskIDForContext(context.Background(), taskID)
	addSuccessNodeGroups, addFailureNodeGroups, err := checkNodesGroupStatus(ctx, dependInfo, systemID, nodeGroupIDs)
	if err != nil {
		blog.Errorf("CheckAKSNodeGroupsStatusTask[%s] checkNodesGroupStatus[%s] failed: %v",
			taskID, clusterID, err)
		retErr := fmt.Errorf("CheckAKSNodeGroupsStatusTask[%s] timeout|abnormal", clusterID)
		_ = state.UpdateStepFailure(start, stepName, retErr)
		return retErr
	}

	// update response information to task common params
	if state.Task.CommonParams == nil {
		state.Task.CommonParams = make(map[string]string)
	}

	// failed groups
	if len(addFailureNodeGroups) > 0 {
		state.Task.CommonParams[cloudprovider.FailedNodeGroupIDsKey.String()] =
			strings.Join(addFailureNodeGroups, ",")
	}
	// success groups
	if len(addSuccessNodeGroups) == 0 {
		blog.Errorf("CheckAKSNodeGroupsStatusTask[%s] nodegroups init failed", taskID)
		retErr := fmt.Errorf("节点池初始化失败, 请联系管理员")
		_ = state.UpdateStepFailure(start, stepName, retErr)
		return retErr
	}
	state.Task.CommonParams[cloudprovider.SuccessNodeGroupIDsKey.String()] =
		strings.Join(addSuccessNodeGroups, ",")
	// update step
	if err = state.UpdateStepSucc(start, stepName); err != nil {
		blog.Errorf("CheckAKSNodeGroupsStatusTask[%s] task %s %s update to storage fatal",
			taskID, taskID, stepName)
		return err
	}

	return nil
}

// checkNodesGroupStatus check node group status
func checkNodesGroupStatus(ctx context.Context, info *cloudprovider.CloudDependBasicInfo,
	systemID string, nodeGroupIDs []string) ([]string, []string, error) {

	var (
		addSuccessNodeGroups = make([]string, 0)
		addFailureNodeGroups = make([]string, 0)
	)
	// get taskId from context
	taskID := cloudprovider.GetTaskIDFromContext(ctx)

	// get azureCloud client
	cli, err := api.NewAksServiceImplWithCommonOption(info.CmOption)
	if err != nil {
		blog.Errorf("checkNodesGroupStatus[%s] get aks client failed: %s", taskID, err.Error())
		retErr := fmt.Errorf("get cloud aks client err, %s", err.Error())
		return nil, nil, retErr
	}

	// handle groups
	nodeGroups := make([]*proto.NodeGroup, 0)
	for _, ngID := range nodeGroupIDs {
		nodeGroup, errGet := actions.GetNodeGroupByGroupID(cloudprovider.GetStorageModel(), ngID)
		if errGet != nil {
			return nil, nil, fmt.Errorf("checkNodesGroupStatus GetNodeGroupByGroupID failed, %s", errGet.Error())
		}
		nodeGroups = append(nodeGroups, nodeGroup)

	}

	// context timeout
	ctx, cancel := context.WithTimeout(ctx, 10*time.Minute)
	defer cancel()

	// loop cluster nodePool status
	err = loop.LoopDoFunc(ctx, func() error {
		index := 0
		running, failure := make([]string, 0), make([]string, 0)
		for _, ng := range nodeGroups {
			// get agent pool
			aksAgentPool, errQuery := cli.GetPoolAndReturn(ctx, info.Cluster.ExtraInfo[common.ClusterResourceGroup],
				systemID, getCloudNodeGroupID(ng))
			if errQuery != nil {
				blog.Errorf("checkNodesGroupStatus[%s] failed: %v", taskID, errQuery)
				return nil
			}
			if aksAgentPool == nil {
				blog.Errorf("checkNodesGroupStatus[%s] GetPoolAndReturn[%s] not found", taskID, ng.NodeGroupID)
				return nil
			}

			blog.Infof("checkNodesGroupStatus[%s] nodeGroup[%s] status %s",
				taskID, ng.NodeGroupID, *aksAgentPool.Properties.ProvisioningState)

			// agent pool status check
			switch *aksAgentPool.Properties.ProvisioningState {
			case api.AgentPoolPodIdentityProvisioningStateSucceeded:
				running = append(running, ng.NodeGroupID)
				index++
			case api.AgentPoolPodIdentityProvisioningStateFailed:
				failure = append(failure, ng.NodeGroupID)
				index++
			}
		}
		if index == len(nodeGroups) {
			addSuccessNodeGroups = running
			addFailureNodeGroups = failure
			return loop.EndLoop
		}

		return nil
	}, loop.LoopInterval(10*time.Second))
	if err != nil {
		blog.Errorf("checkNodesGroupStatus[%s] cluster[%s] failed: %v", taskID, info.Cluster.ClusterID, err)
		return nil, nil, err
	}

	blog.Infof("checkNodesGroupStatus[%s] success[%v] failure[%v]",
		taskID, addSuccessNodeGroups, addFailureNodeGroups)

	return addSuccessNodeGroups, addFailureNodeGroups, nil
}

// UpdateAKSNodesGroupToDBTask update AKS nodepool
func UpdateAKSNodesGroupToDBTask(taskID string, stepName string) error {
	start := time.Now()
	// get task and task current step
	state, step, err := cloudprovider.GetTaskStateAndCurrentStep(taskID, stepName)
	if err != nil {
		return err
	}
	// previous step successful when retry task
	if step == nil {
		blog.Infof("UpdateAKSNodesGroupToDBTask[%s]: current step[%s] successful and skip", taskID, stepName)
		return nil
	}
	blog.Infof("UpdateAKSNodesGroupToDBTask[%s]: task %s run step %s, system: %s, old state: %s, params %v",
		taskID, taskID, stepName, step.System, step.Status, step.Params)

	// step login started here
	clusterID := step.Params[cloudprovider.ClusterIDKey.String()]
	cloudID := step.Params[cloudprovider.CloudIDKey.String()]
	addSuccessNodeGroupIDs := cloudprovider.ParseNodeIpOrIdFromCommonMap(state.Task.CommonParams,
		cloudprovider.SuccessNodeGroupIDsKey.String(), ",")
	addFailedNodeGroupIDs := cloudprovider.ParseNodeIpOrIdFromCommonMap(state.Task.CommonParams,
		cloudprovider.FailedNodeGroupIDsKey.String(), ",")

	// get depend cloud basic info
	dependInfo, err := cloudprovider.GetClusterDependBasicInfo(cloudprovider.GetBasicInfoReq{
		ClusterID: clusterID,
		CloudID:   cloudID,
	})
	if err != nil {
		blog.Errorf("UpdateAKSNodesGroupToDBTask[%s]: GetClusterDependBasicInfo for cluster %s in task %s "+
			"step %s failed, %s", taskID, clusterID, taskID, stepName, err.Error())
		retErr := fmt.Errorf("get cloud/project information failed, %s", err.Error())
		_ = state.UpdateStepFailure(start, stepName, retErr)
		return retErr
	}

	// update node groups
	ctx := cloudprovider.WithTaskIDForContext(context.Background(), taskID)
	err = updateNodeGroups(ctx, dependInfo, addFailedNodeGroupIDs, addSuccessNodeGroupIDs)
	if err != nil {
		blog.Errorf("UpdateAKSNodesGroupToDBTask[%s] updateNodeGroups[%s] failed: %v",
			taskID, clusterID, err)
		retErr := fmt.Errorf("UpdateAKSNodesGroupToDBTask[%s] failed, %s", clusterID, err)
		_ = state.UpdateStepFailure(start, stepName, retErr)
		return retErr
	}

	// update step
	if err = state.UpdateStepSucc(start, stepName); err != nil {
		blog.Errorf("UpdateAKSNodesGroupToDBTask[%s] task %s %s update to storage fatal",
			taskID, taskID, stepName)
		return err
	}

	return nil
}

// updateNodeGroups update node groups
func updateNodeGroups(ctx context.Context, info *cloudprovider.CloudDependBasicInfo,
	addFailedNodeGroupIDs, addSuccessNodeGroupIDs []string) error {
	taskID := cloudprovider.GetTaskIDFromContext(ctx)

	// get cluster resourceGroup
	clusterResourceGroup := info.Cluster.ExtraInfo[common.ClusterResourceGroup]
	nodeResourceGroup := info.Cluster.ExtraInfo[common.NodeResourceGroup]

	// failed groups
	if len(addFailedNodeGroupIDs) > 0 {
		for _, ngID := range addFailedNodeGroupIDs {
			err := cloudprovider.UpdateNodeGroupStatus(ngID, common.StatusCreateNodeGroupFailed)
			if err != nil {
				return fmt.Errorf("updateNodeGroups updateNodeGroupStatus[%s] failed, %v", ngID, err)
			}
		}
	}

	// success groups
	for _, ngID := range addSuccessNodeGroupIDs {
		// get group by Id
		nodeGroup, err := actions.GetNodeGroupByGroupID(cloudprovider.GetStorageModel(), ngID)
		if err != nil {
			return fmt.Errorf("updateNodeGroups GetNodeGroupByGroupID failed, %s", err.Error())
		}

		// get azureCloud client
		cli, err := api.NewAksServiceImplWithCommonOption(info.CmOption)
		if err != nil {
			blog.Errorf("updateNodeGroups[%s] get aks client failed: %s", taskID, err.Error())
			return fmt.Errorf("get cloud aks client err, %s", err.Error())
		}

		// get aks agent pool
		aksAgentPool, err := cli.GetPoolAndReturn(ctx, cloudprovider.GetClusterResourceGroup(info.Cluster),
			info.Cluster.SystemID, getCloudNodeGroupID(nodeGroup))
		if err != nil {
			blog.Errorf("updateNodeGroups[%s] GetPoolAndReturn failed: %v", taskID, err)
			return fmt.Errorf("updateNodeGroups GetPoolAndReturn[%s] failed, %s",
				nodeGroup.NodeGroupID, err.Error())
		}

		// process vmss
		err = processVmss(ctx, cli, aksAgentPool, nodeGroup, nodeResourceGroup, clusterResourceGroup)
		if err != nil {
			return fmt.Errorf("updateNodeGroups processVmss[%s] failed, %s", nodeGroup.NodeGroupID, err.Error())
		}

		nodeGroup.CloudNodeGroupID = *aksAgentPool.Name
		nodeGroup.Status = common.StatusRunning

		err = cloudprovider.GetStorageModel().UpdateNodeGroup(context.Background(), nodeGroup)
		if err != nil {
			return fmt.Errorf("updateNodeGroups UpdateNodeGroup[%s] failed, %s",
				nodeGroup.NodeGroupID, err.Error())
		}
	}

	return nil
}

// processVmss process vmss
func processVmss(ctx context.Context, cli api.AksService, pool *armcontainerservice.AgentPool,
	nodeGroup *proto.NodeGroup, rg, crg string) error {
	set, err := cli.MatchNodeGroup(ctx, rg, *pool.Name)
	if err != nil {
		return fmt.Errorf("processVmss call MatchNodeGroup[%s] falied, %v", nodeGroup.NodeGroupID, err)
	}
	if set == nil {
		return fmt.Errorf("virtual machine scale set is nil")
	}

	// scaleSystemVmss
	vmSet, err := scaleSystemVmss(ctx, cli, set, nodeGroup, rg)
	if err != nil {
		return fmt.Errorf("processVmss scaleSystemVmss[%s] failed, %s", nodeGroup.NodeGroupID, err.Error())
	}

	vmSet.SKU.Capacity = to.Ptr(int64(nodeGroup.AutoScaling.DesiredSize))

	// 字段对齐
	_ = cli.AgentPoolToNodeGroup(pool, nodeGroup)

	// updateVmss
	finalVmss, err := updateVmss(ctx, cli, nodeGroup, vmSet, rg, crg, false)
	if err != nil {
		return fmt.Errorf("processVmss updateVmss[%s] failed, %s", nodeGroup.NodeGroupID, err.Error())
	}

	// update node group
	_ = cli.SetToNodeGroup(finalVmss, nodeGroup)

	nodeGroup.AutoScaling.DesiredSize = uint32(*finalVmss.SKU.Capacity)

	return nil
}

// 由于创建系统池时,节点数不能为0, 此处先删除创建的初始节点, 待更新vmss后重新创建
func scaleSystemVmss(rootCtx context.Context, cli api.AksService, set *armcompute.VirtualMachineScaleSet,
	group *proto.NodeGroup, rg string) (*armcompute.VirtualMachineScaleSet, error) {
	if group.NodeGroupType == common.CloudClusterNodeGroupTypeSystem {
		set.SKU.Capacity = to.Ptr(int64(0))

		ctx, cancel := context.WithTimeout(rootCtx, 5*time.Minute)
		defer cancel()

		api.SetImageReferenceNull(set)
		vmSet, err := cli.UpdateSetWithName(ctx, set, rg, *set.Name)
		if err != nil {
			return nil, fmt.Errorf("scaleSystemVmss call UpdateSetWithName[%s][%s] failed, %v", rg, *set.Name, err)
		}

		return vmSet, nil
	}

	return set, nil
}

// CheckAKSClusterNodesStatusTask check cluster nodes status
func CheckAKSClusterNodesStatusTask(taskID string, stepName string) error {
	start := time.Now()
	// get task and task current step
	state, step, err := cloudprovider.GetTaskStateAndCurrentStep(taskID, stepName)
	if err != nil {
		return err
	}
	// previous step successful when retry task
	if step == nil {
		blog.Infof("CheckAKSClusterNodesStatusTask[%s]: current step[%s] successful and skip", taskID, stepName)
		return nil
	}
	blog.Infof("CheckAKSClusterNodesStatusTask[%s]: task %s run step %s, system: %s, old state: %s, params %v",
		taskID, taskID, stepName, step.System, step.Status, step.Params)

	// step login started here
	clusterID := step.Params[cloudprovider.ClusterIDKey.String()]
	cloudID := step.Params[cloudprovider.CloudIDKey.String()]
	nodeGroupIDs := cloudprovider.ParseNodeIpOrIdFromCommonMap(state.Task.CommonParams,
		cloudprovider.SuccessNodeGroupIDsKey.String(), ",")

	// get depend basic info
	dependInfo, err := cloudprovider.GetClusterDependBasicInfo(cloudprovider.GetBasicInfoReq{
		ClusterID: clusterID,
		CloudID:   cloudID,
	})
	if err != nil {
		blog.Errorf("CheckAKSClusterNodesStatusTask[%s]: GetClusterDependBasicInfo for cluster %s in task %s "+
			"step %s failed, %s", taskID, clusterID, taskID, stepName, err.Error())
		retErr := fmt.Errorf("get cloud/project information failed, %s", err.Error())
		_ = state.UpdateStepFailure(start, stepName, retErr)
		return retErr
	}

	// check cluster status
	ctx := cloudprovider.WithTaskIDForContext(context.Background(), taskID)
	addSuccessNodes, addFailureNodes, err := checkClusterNodesStatus(ctx, dependInfo, nodeGroupIDs)
	if err != nil {
		blog.Errorf("CheckAKSClusterStatusTask[%s] checkClusterStatus[%s] failed: %v",
			taskID, clusterID, err)
		retErr := fmt.Errorf("checkClusterStatus[%s] timeout|abnormal", clusterID)
		_ = state.UpdateStepFailure(start, stepName, retErr)
		return retErr
	}

	// update response information to task common params
	if state.Task.CommonParams == nil {
		state.Task.CommonParams = make(map[string]string)
	}
	// failed nodes
	if len(addFailureNodes) > 0 {
		state.Task.CommonParams[cloudprovider.FailedClusterNodeIDsKey.String()] = strings.Join(addFailureNodes, ",")
	}
	// success nodes
	if len(addSuccessNodes) == 0 {
		blog.Errorf("CheckCreateClusterNodeStatusTask[%s] nodes init failed", taskID)
		retErr := fmt.Errorf("节点初始化失败, 请联系管理员")
		_ = state.UpdateStepFailure(start, stepName, retErr)
		return retErr
	}
	state.Task.CommonParams[cloudprovider.SuccessClusterNodeIDsKey.String()] = strings.Join(addSuccessNodes, ",")

	// update step
	if err = state.UpdateStepSucc(start, stepName); err != nil {
		blog.Errorf("CheckCreateClusterNodeStatusTask[%s] task %s %s update to storage fatal", taskID, taskID, stepName)
		return err
	}

	return nil
}

// checkClusterNodesStatus check cluster node status
func checkClusterNodesStatus(ctx context.Context, info *cloudprovider.CloudDependBasicInfo, // nolint
	nodeGroupIDs []string) ([]string, []string, error) {
	var totalNodesNum uint32
	var addSuccessNodes, addFailureNodes = make([]string, 0), make([]string, 0)
	nodePoolList := make([]string, 0)
	poolVmss := make(map[string]string)

	// get taskId from context
	taskID := cloudprovider.GetTaskIDFromContext(ctx)

	// loop nodeGroups
	for _, ngID := range nodeGroupIDs {
		nodeGroup, err := actions.GetNodeGroupByGroupID(cloudprovider.GetStorageModel(), ngID)
		if err != nil {
			return nil, nil, fmt.Errorf("get nodegroup information failed, %s", err.Error())
		}
		totalNodesNum += nodeGroup.AutoScaling.DesiredSize
		nodePoolList = append(nodePoolList, nodeGroup.CloudNodeGroupID)
		poolVmss[nodeGroup.CloudNodeGroupID] = nodeGroup.AutoScaling.AutoScalingID
	}

	// get azureCloud client
	cli, err := api.NewAksServiceImplWithCommonOption(info.CmOption)
	if err != nil {
		blog.Errorf("checkClusterNodesStatus[%s] get aks client failed: %s", taskID, err.Error())
		return nil, nil, fmt.Errorf("get cloud aks client err, %s", err.Error())
	}

	// context timeout
	ctx, cancel := context.WithTimeout(ctx, 10*time.Minute)
	defer cancel()

	// loop cluster nodes status
	err = loop.LoopDoFunc(ctx, func() error {
		index := 0
		running, failure := make([]string, 0), make([]string, 0)
		for _, pool := range nodePoolList {
			// listInstanceAndReturn
			instances, errGet := cli.ListInstanceAndReturn(ctx, info.Cluster.ExtraInfo[common.NodeResourceGroup],
				poolVmss[pool])
			if errGet != nil {
				blog.Errorf("checkClusterNodesStatus[%s] failed: %v", taskID, errGet)
				return nil
			}

			blog.Infof("checkClusterNodesStatus[%s] nodeGroup[%s], current instances %d ",
				taskID, pool, len(instances))

			for _, instance := range instances {
				blog.Infof("checkClusterNodesStatus[%s] node[%s] state %s", taskID, *instance.Name,
					*instance.Properties.ProvisioningState)
				switch *instance.Properties.ProvisioningState {
				case api.VMProvisioningStateSucceeded:
					index++
					running = append(running, *instance.Name)
				case api.VMProvisioningStateFailed:
					failure = append(failure, *instance.Name)
					index++
				}
			}
		}

		if index == int(totalNodesNum) {
			addSuccessNodes = running
			addFailureNodes = failure
			return loop.EndLoop
		}

		return nil
	}, loop.LoopInterval(10*time.Second))
	// other error
	if err != nil && !errors.Is(err, context.DeadlineExceeded) {
		blog.Errorf("checkClusterNodesStatus[%s] ListNodes failed: %v", taskID, err)
		return nil, nil, err
	}
	// timeout error
	if errors.Is(err, context.DeadlineExceeded) {
		blog.Errorf("checkClusterNodesStatus[%s] ListNodes failed: %v", taskID, err)

		running, failure := make([]string, 0), make([]string, 0)
		for _, pool := range nodePoolList {
			instances, errGet := cli.ListInstanceAndReturn(ctx, info.Cluster.ExtraInfo[common.NodeResourceGroup],
				fmt.Sprintf("%s-%s", pool, "vmss"))
			if errGet != nil {
				blog.Errorf("checkClusterNodesStatus[%s] failed: %v", taskID, errGet)
				return nil, nil, errGet
			}

			for _, instance := range instances {
				blog.Infof("checkClusterNodesStatus[%s] node[%s] state %s", taskID, *instance.Name,
					*instance.Properties.ProvisioningState)
				switch *instance.Properties.ProvisioningState {
				case api.VMProvisioningStateSucceeded:
					running = append(running, *instance.Name)
				default:
					failure = append(failure, *instance.Name)
				}
			}
		}

		addSuccessNodes = running
		addFailureNodes = failure
	}
	blog.Infof("checkClusterNodesStatus[%s] success[%v] failure[%v]", taskID, addSuccessNodes, addFailureNodes)

	return addSuccessNodes, addFailureNodes, nil
}

// UpdateAKSNodesToDBTask update AKS nodes
func UpdateAKSNodesToDBTask(taskID string, stepName string) error {
	start := time.Now()
	// get task and task current step
	state, step, err := cloudprovider.GetTaskStateAndCurrentStep(taskID, stepName)
	if err != nil {
		return err
	}
	// previous step successful when retry task
	if step == nil {
		blog.Infof("UpdateNodesToDBTask[%s]: current step[%s] successful and skip", taskID, stepName)
		return nil
	}
	blog.Infof("UpdateNodesToDBTask[%s]: task %s run step %s, system: %s, old state: %s, params %v",
		taskID, taskID, stepName, step.System, step.Status, step.Params)

	// step login started here
	clusterID := step.Params[cloudprovider.ClusterIDKey.String()]
	cloudID := step.Params[cloudprovider.CloudIDKey.String()]
	nodeGroupIDs := cloudprovider.ParseNodeIpOrIdFromCommonMap(state.Task.CommonParams,
		cloudprovider.SuccessNodeGroupIDsKey.String(), ",")

	// get depend basic info
	dependInfo, err := cloudprovider.GetClusterDependBasicInfo(cloudprovider.GetBasicInfoReq{
		ClusterID: clusterID,
		CloudID:   cloudID,
	})
	if err != nil {
		blog.Errorf("UpdateNodesToDBTask[%s]: GetClusterDependBasicInfo for cluster %s in task %s "+
			"step %s failed, %s", taskID, clusterID, taskID, stepName, err.Error())
		retErr := fmt.Errorf("get cloud/project information failed, %s", err.Error())
		_ = state.UpdateStepFailure(start, stepName, retErr)
		return retErr
	}

	// save node info to db
	ctx := cloudprovider.WithTaskIDForContext(context.Background(), taskID)
	err = updateNodeToDB(ctx, state, dependInfo, nodeGroupIDs)
	if err != nil {
		blog.Errorf("UpdateNodesToDBTask[%s] checkNodesGroupStatus[%s] failed: %v",
			taskID, clusterID, err)
		retErr := fmt.Errorf("UpdateNodesToDBTask[%s] timeout|abnormal", clusterID)
		_ = state.UpdateStepFailure(start, stepName, retErr)
		return retErr
	}

	// sync clusterData to pass-cc
	providerutils.SyncClusterInfoToPassCC(taskID, dependInfo.Cluster)

	// sync cluster perms
	providerutils.AuthClusterResourceCreatorPerm(ctx, dependInfo.Cluster.ClusterID,
		dependInfo.Cluster.ClusterName, dependInfo.Cluster.Creator)

	// update step
	if err = state.UpdateStepSucc(start, stepName); err != nil {
		blog.Errorf("UpdateNodesToDBTask[%s] task %s %s update to storage fatal",
			taskID, taskID, stepName)
		return err
	}

	return nil
}

// updateNodeToDB update node info to db
func updateNodeToDB(ctx context.Context, state *cloudprovider.TaskState, info *cloudprovider.CloudDependBasicInfo,
	nodeGroupIDs []string) error {
	taskID := cloudprovider.GetTaskIDFromContext(ctx)
	nodeResourceGroup := info.Cluster.ExtraInfo[common.NodeResourceGroup]
	// get azureCloud client
	cli, err := api.NewAksServiceImplWithCommonOption(info.CmOption)
	if err != nil {
		blog.Errorf("updateNodeToDB[%s] get aks client failed: %s", taskID, err.Error())
		return fmt.Errorf("updateNodeToDB get aks client err, %s", err.Error())
	}

	addSuccessNodes := make([]string, 0)
	// loop nodeGroups
	for _, ngID := range nodeGroupIDs {
		nodeGroup, err := actions.GetNodeGroupByGroupID(cloudprovider.GetStorageModel(), ngID)
		if err != nil {
			return fmt.Errorf("updateNodeToDB GetNodeGroupByGroupID information failed, %s", err.Error())
		}

		vmssList, err := cli.ListInstanceAndReturn(ctx, nodeResourceGroup, nodeGroup.AutoScaling.AutoScalingID)
		if err != nil {
			return fmt.Errorf("updateNodeToDB ListInstanceAndReturn failed, %s", err.Error())
		}
		interfaceList := make([]*armnetwork.Interface, 0)
		// 获取 interface list
		err = retry.Do(func() error {
			interfaceList, err = cli.ListSetInterfaceAndReturn(ctx, nodeResourceGroup, nodeGroup.AutoScaling.AutoScalingID)
			if err != nil {
				return fmt.Errorf("updateNodeToDB ListSetInterfaceAndReturn failed, %v", err)
			}
			return nil
		}, retry.Context(ctx), retry.Attempts(3))
		if err != nil {
			return fmt.Errorf("updateNodeToDB get vm network interface failed, %v", err)
		}

		info.NodeGroup = nodeGroup
		nodes, err := vmToNode(cli, info, vmssList, interfaceList)
		if err != nil {
			return fmt.Errorf("updateNodeToDB vmToNode failed, %v", err)
		}
		for _, n := range nodes {
			if n.Status == "running" {
				n.Status = common.StatusRunning
				addSuccessNodes = append(addSuccessNodes, n.InnerIP)
			} else {
				n.Status = common.StatusAddNodesFailed
			}
			n.NodeGroupID = nodeGroup.NodeGroupID
			err = cloudprovider.GetStorageModel().CreateNode(context.Background(), n)
			if err != nil {
				return fmt.Errorf("updateNodeToDB CreateNode[%s] failed, %v", n.NodeName, err)
			}
		}
	}
	state.Task.CommonParams[cloudprovider.DynamicNodeIPListKey.String()] = strings.Join(addSuccessNodes, ",")
	state.Task.CommonParams[cloudprovider.NodeIPsKey.String()] = strings.Join(addSuccessNodes, ",")
	state.Task.CommonParams[cloudprovider.NodeNamesKey.String()] = strings.Join(addSuccessNodes, ",")
	state.Task.NodeIPList = addSuccessNodes

	return nil
}

// RegisterAKSClusterKubeConfigTask register cluster kubeconfig
func RegisterAKSClusterKubeConfigTask(taskID string, stepName string) error {
	start := time.Now()

	// get task and task current step
	state, step, err := cloudprovider.GetTaskStateAndCurrentStep(taskID, stepName)
	if err != nil {
		return err
	}
	// previous step successful when retry task
	if step == nil {
		blog.Infof("RegisterAKSClusterKubeConfigTask[%s]: current step[%s] successful and skip", taskID, stepName)
		return nil
	}
	blog.Infof("RegisterAKSClusterKubeConfigTask[%s] task %s run current step %s, system: %s, old state: %s, params %v",
		taskID, taskID, stepName, step.System, step.Status, step.Params)

	// inject taskID
	ctx := cloudprovider.WithTaskIDForContext(context.Background(), taskID)

	clusterID := step.Params[cloudprovider.ClusterIDKey.String()]
	cloudID := step.Params[cloudprovider.CloudIDKey.String()]

	// handler logic
	dependInfo, err := cloudprovider.GetClusterDependBasicInfo(cloudprovider.GetBasicInfoReq{
		ClusterID: clusterID,
		CloudID:   cloudID,
	})
	if err != nil {
		blog.Errorf("RegisterAKSClusterKubeConfigTask[%s] GetClusterDependBasicInfo in task %s step %s failed, %s",
			taskID, taskID, stepName, err.Error())
		retErr := fmt.Errorf("get cloud/project information failed, %s", err.Error())
		_ = state.UpdateStepFailure(start, stepName, retErr)
		return retErr
	}

	// import cluster credential
	err = importClusterCredential(ctx, dependInfo)
	if err != nil {
		blog.Errorf("RegisterAKSClusterKubeConfigTask[%s] importClusterCredential failed: %s", taskID, err.Error())
		retErr := fmt.Errorf("importClusterCredential failed %s", err.Error())
		_ = state.UpdateStepFailure(start, stepName, retErr)
		return retErr
	}

	blog.Infof("RegisterAKSClusterKubeConfigTask[%s] importClusterCredential success", taskID)

	// update step
	if err = state.UpdateStepSucc(start, stepName); err != nil {
		blog.Errorf("RegisterAKSClusterKubeConfigTask[%s:%s] update to storage fatal", taskID, stepName)
		return err
	}

	return nil
}<|MERGE_RESOLUTION|>--- conflicted
+++ resolved
@@ -240,12 +240,13 @@
 			NetworkProfile: &armcontainerservice.NetworkProfile{
 				NetworkPlugin: to.Ptr(armcontainerservice.NetworkPluginAzure),
 				NetworkPolicy: to.Ptr(armcontainerservice.NetworkPolicyCalico),
-<<<<<<< HEAD
 				NetworkPluginMode: func() *armcontainerservice.NetworkPluginMode {
 					if cluster.ClusterAdvanceSettings.NetworkType == common.AzureCniOverlay {
+						// 使用azure cni overlay插件
 						return to.Ptr(armcontainerservice.NetworkPluginModeOverlay)
 					}
 
+					// 使用azure cni node subnet插件
 					return to.Ptr(armcontainerservice.NetworkPluginMode(""))
 				}(),
 				PodCidr:      to.Ptr(cluster.NetworkSettings.ClusterIPv4CIDR),
@@ -253,13 +254,6 @@
 				DNSServiceIP: to.Ptr(genDNSServiceIP(cluster.NetworkSettings.ServiceIPv4CIDR)), // nolint
 				ServiceCidrs: []*string{to.Ptr(cluster.NetworkSettings.ServiceIPv4CIDR)},       // nolint
 				PodCidrs:     []*string{to.Ptr(cluster.NetworkSettings.ClusterIPv4CIDR)},       // nolint
-=======
-				PodCidr:       to.Ptr(cluster.NetworkSettings.ClusterIPv4CIDR),                  // nolint
-				ServiceCidr:   to.Ptr(cluster.NetworkSettings.ServiceIPv4CIDR),                  // nolint
-				DNSServiceIP:  to.Ptr(genDNSServiceIP(cluster.NetworkSettings.ServiceIPv4CIDR)), // nolint
-				ServiceCidrs:  []*string{to.Ptr(cluster.NetworkSettings.ServiceIPv4CIDR)},       // nolint
-				PodCidrs:      []*string{to.Ptr(cluster.NetworkSettings.ClusterIPv4CIDR)},       // nolint
->>>>>>> a9969caf
 			},
 			ServicePrincipalProfile: &armcontainerservice.ManagedClusterServicePrincipalProfile{
 				ClientID: to.Ptr(info.CmOption.Account.ClientID),     // nolint
