/*
 * Tencent is pleased to support the open source community by making Blueking Container Service available.
 * Copyright (C) 2019 THL A29 Limited, a Tencent company. All rights reserved.
 * Licensed under the MIT License (the "License"); you may not use this file except
 * in compliance with the License. You may obtain a copy of the License at
 * http://opensource.org/licenses/MIT
 * Unless required by applicable law or agreed to in writing, software distributed under
 * the License is distributed on an "AS IS" BASIS, WITHOUT WARRANTIES OR CONDITIONS OF ANY KIND,
 * either express or implied. See the License for the specific language governing permissions and
 * limitations under the License.
 *
 */

package cloudprovider

import (
	"context"
	"errors"
	"fmt"
	"strconv"
	"time"

	"github.com/Tencent/bk-bcs/bcs-common/common/blog"
	"github.com/Tencent/bk-bcs/bcs-common/common/modules"
	"github.com/Tencent/bk-bcs/bcs-common/pkg/odm/drivers"
	"github.com/Tencent/bk-bcs/bcs-common/pkg/odm/operator"
	proto "github.com/Tencent/bk-bcs/bcs-services/bcs-cluster-manager/api/clustermanager"
	"github.com/Tencent/bk-bcs/bcs-services/bcs-cluster-manager/internal/actions"
	"github.com/Tencent/bk-bcs/bcs-services/bcs-cluster-manager/internal/common"
	storeopt "github.com/Tencent/bk-bcs/bcs-services/bcs-cluster-manager/internal/store/options"
	"github.com/Tencent/bk-bcs/bcs-services/bcs-cluster-manager/internal/types"
	"github.com/Tencent/bk-bcs/bcs-services/bcs-cluster-manager/internal/utils"
)

var (
	// BKSOPTask bk-sops common job
	BKSOPTask = "bksopsjob"
	// TaskID inject taskID into ctx
	TaskID = "taskID"
)

// GetTaskIDFromContext
func GetTaskIDFromContext(ctx context.Context) string {
	if id, ok := ctx.Value(TaskID).(string); ok {
		return id
	}

	return ""
}

// WithTaskIDForContext will return a new context wrapped taskID flag around the original ctx
func WithTaskIDForContext(ctx context.Context, taskID string) context.Context {
	return context.WithValue(ctx, TaskID, taskID)
}

// CredentialData dependency data
type CredentialData struct {
	// Cloud cloud
	Cloud *proto.Cloud
	// Cluster cluster
	AccountID string
}

// GetCredential get specified credential information according Cloud configuration, if Cloud conf is nil, try Cluster Account.
// @return CommonOption: option can be nil if no credential conf in cloud or cluster account or when cloudprovider don't support authentication
// GetCredential get cloud credential by cloud or cluster
func GetCredential(data *CredentialData) (*CommonOption, error) {
	if data.Cloud == nil && data.AccountID == "" {
		return nil, fmt.Errorf("lost cloud/account information")
	}

	option := &CommonOption{}
	// get credential from cloud
	if data.Cloud.CloudCredential != nil {
		option.Key = data.Cloud.CloudCredential.Key
		option.Secret = data.Cloud.CloudCredential.Secret
	}

	// if credential not exist cloud, get from cluster account
	if len(option.Key) == 0 && data.AccountID != "" {
		// try to get credential in cluster
		account, err := GetStorageModel().GetCloudAccount(context.Background(), data.Cloud.CloudID, data.AccountID)
		if err != nil {
			return nil, fmt.Errorf("GetCloudAccount failed: %v", err)
		}
		option.Key = account.Account.SecretID
		option.Secret = account.Account.SecretKey
	}

	// set cloud basic confInfo
	option.CommonConf = CloudConf{
		CloudInternalEnable: data.Cloud.ConfInfo.CloudInternalEnable,
		CloudDomain:         data.Cloud.ConfInfo.CloudDomain,
		MachineDomain:       data.Cloud.ConfInfo.MachineDomain,
	}

	// check cloud credential info
	err := checkCloudCredentialValidate(data.Cloud, option)
	if err != nil {
		return nil, fmt.Errorf("checkCloudCredentialValidate %s failed: %v", data.Cloud.CloudProvider, err)
	}

	return option, nil
}

func checkCloudCredentialValidate(cloud *proto.Cloud, option *CommonOption) error {
	validate, err := GetCloudValidateMgr(cloud.CloudProvider)
	if err != nil {
		return err
	}
	err = validate.ImportCloudAccountValidate(&proto.Account{
		SecretID:  option.Key,
		SecretKey: option.Secret,
	})
	if err != nil {
		return err
	}

	return nil
}

// GetCredentialByCloudID get credentialInfo by cloudID
func GetCredentialByCloudID(cloudID string) (*CommonOption, error) {
	cloud, err := GetStorageModel().GetCloud(context.Background(), cloudID)
	if err != nil {
		return nil, fmt.Errorf("GetCredentialByCloudID getCloud failed: %v", err)
	}

	option := &CommonOption{}
	option.Key = cloud.CloudCredential.Key
	option.Secret = cloud.CloudCredential.Secret

	return option, nil
}

// TaskType taskType
type TaskType string

// String() toString
func (tt TaskType) String() string {
	return string(tt)
}

var (
	// CreateCluster task
	CreateCluster TaskType = "CreateCluster"
	// ImportCluster task
	ImportCluster TaskType = "ImportCluster"
	// DeleteCluster task
	DeleteCluster TaskType = "DeleteCluster"
	// AddNodesToCluster task
	AddNodesToCluster TaskType = "AddNodesToCluster"
	// RemoveNodesFromCluster task
	RemoveNodesFromCluster TaskType = "RemoveNodesFromCluster"

	// CreateNodeGroup task
	CreateNodeGroup TaskType = "CreateNodeGroup"
	// UpdateNodeGroup task
	UpdateNodeGroup TaskType = "UpdateNodeGroup"
	// DeleteNodeGroup task
	DeleteNodeGroup TaskType = "DeleteNodeGroup"
	// MoveNodesToNodeGroup task
	MoveNodesToNodeGroup TaskType = "MoveNodesToNodeGroup"
<<<<<<< HEAD
	// SwitchNodeGroupAutoScaling task
	SwitchNodeGroupAutoScaling TaskType = "SwitchNodeGroupAutoScaling"
=======

	// UpdateNodeGroupDesiredNode task
	UpdateNodeGroupDesiredNode TaskType = "UpdateNodeGroupDesiredNode"

	// ApplyInstanceMachinesTask apply instance subTask
	ApplyInstanceMachinesTask TaskType = "ApplyInstanceMachinesTask"

	// CleanNodeGroupNodes task
	CleanNodeGroupNodes TaskType = "CleanNodeGroupNodes"
>>>>>>> b8c235ea
)

// GetTaskType getTaskType by cloud
func GetTaskType(cloud string, taskName TaskType) string {
	return fmt.Sprintf("%s-%s", cloud, taskName.String())
}

// CloudDependBasicInfo cloud depend cluster info
type CloudDependBasicInfo struct {
	// Cluster info
	Cluster *proto.Cluster
	// Cloud info
	Cloud *proto.Cloud
	// NodeGroup info
	NodeGroup *proto.NodeGroup
	// CmOption option
	CmOption *CommonOption
}

// GetClusterDependBasicInfo get cluster/cloud/nodeGroup depend info, nodeGroup may be nil.
// only get metadata, try not to change it
func GetClusterDependBasicInfo(clusterID string, cloudID string, nodeGroupID string) (*CloudDependBasicInfo, error) {
	var (
		cluster   *proto.Cluster
		cloud     *proto.Cloud
		nodeGroup *proto.NodeGroup
		err       error
	)

	cloud, cluster, err = actions.GetCloudAndCluster(GetStorageModel(), cloudID, clusterID)
	if err != nil {
		return nil, err
	}

	// cloud credential info
	cmOption, err := GetCredential(&CredentialData{
		Cloud:     cloud,
		AccountID: cluster.CloudAccountID,
	})
	if err != nil {
		return nil, err
	}
	cmOption.Region = cluster.Region

	if len(nodeGroupID) > 0 {
		nodeGroup, err = actions.GetNodeGroupByGroupID(GetStorageModel(), nodeGroupID)
		if err != nil {
			return nil, err
		}
	}

	return &CloudDependBasicInfo{cluster, cloud, nodeGroup, cmOption}, nil
}

// UpdateClusterStatus set cluster status
func UpdateClusterStatus(clusterID string, status string) error {
	cluster, err := GetStorageModel().GetCluster(context.Background(), clusterID)
	if err != nil {
		return err
	}

	cluster.Status = status
	err = GetStorageModel().UpdateCluster(context.Background(), cluster)
	if err != nil {
		return err
	}

	return nil
}

// UpdateClusterStatus set cluster status
func UpdateCluster(cluster *proto.Cluster) error {
	err := GetStorageModel().UpdateCluster(context.Background(), cluster)
	if err != nil {
		return err
	}

	return nil
}

// UpdateClusterCredentialByConfig update clusterCredential by kubeConfig
func UpdateClusterCredentialByConfig(clusterID string, config *types.Config) error {
	// first import cluster need to auto generate clusterCredential info, subsequently kube-agent report to update
	// currently, bcs only support token auth, kubeConfigList length greater 0, get zeroth kubeConfig
	var (
		server     = ""
		caCertData = ""
		token      = ""
		clientCert = ""
		clientKey  = ""
	)
	if len(config.Clusters) > 0 {
		server = config.Clusters[0].Cluster.Server
		caCertData = string(config.Clusters[0].Cluster.CertificateAuthorityData)
	}
	if len(config.AuthInfos) > 0 {
		token = config.AuthInfos[0].AuthInfo.Token
		clientCert = string(config.AuthInfos[0].AuthInfo.ClientCertificateData)
		clientKey = string(config.AuthInfos[0].AuthInfo.ClientKeyData)
	}

	if server == "" || caCertData == "" || (token == "" && (clientCert == "" || clientKey == "")) {
		return fmt.Errorf("importClusterCredential parse kubeConfig failed: %v", "[server|caCertData|token] null")
	}

	now := time.Now().Format(time.RFC3339)
	err := GetStorageModel().PutClusterCredential(context.Background(), &proto.ClusterCredential{
		ServerKey:     clusterID,
		ClusterID:     clusterID,
		ClientModule:  modules.BCSModuleKubeagent,
		ServerAddress: server,
		CaCertData:    caCertData,
		UserToken:     token,
		ConnectMode:   modules.BCSConnectModeDirect,
		CreateTime:    now,
		UpdateTime:    now,
		ClientKey:     clientKey,
		ClientCert:    clientCert,
	})
	if err != nil {
		return err
	}

	return nil
}

// ListNodesInClusterNodePool list nodeGroup nodes
func ListNodesInClusterNodePool(clusterID, nodePoolID string) ([]*proto.Node, error) {
	condM := make(operator.M)
	condM["nodegroupid"] = nodePoolID
	condM["clusterid"] = clusterID
	cond := operator.NewLeafCondition(operator.Eq, condM)
	nodes, err := GetStorageModel().ListNode(context.Background(), cond, &storeopt.ListOption{})
	if err != nil {
		blog.Errorf("ListNodesInClusterNodePool NodeGroup %s all Nodes failed, %s", nodePoolID, err.Error())
		return nil, err
	}

	//sum running & creating nodes, these status are ready to serve workload
	var (
		goodNodes []*proto.Node
	)
	for _, node := range nodes {
		if node.Status == common.StatusRunning || node.Status == common.StatusInitialization {
			goodNodes = append(goodNodes, node)
		}
	}

	return goodNodes, nil
}

// GetNodesNumWhenApplyInstanceTask get nodeNum
func GetNodesNumWhenApplyInstanceTask(clusterID, nodeGroupID, taskType, status string, steps []string) (int, error) {
	cond := operator.NewLeafCondition(operator.Eq, operator.M{
		"clusterid":   clusterID,
		"tasktype":    taskType,
		"nodegroupid": nodeGroupID,
		"status":      status,
	})
	taskList, err := GetStorageModel().ListTask(context.Background(), cond, &storeopt.ListOption{})
	if err != nil {
		blog.Errorf("GetNodesNumWhenApplyInstanceTask failed: %v", err)
		return 0, err
	}

	currentScalingNodes := 0
	for i := range taskList {
		if utils.StringInSlice(taskList[i].CurrentStep, steps) {
			desiredNodes := taskList[i].CommonParams[ScalingKey.String()]
			nodeNum, err := strconv.Atoi(desiredNodes)
			if err != nil {
				blog.Errorf("GetNodesNumWhenApplyInstanceTask strconv desiredNodes failed: %v", err)
				continue
			}
			currentScalingNodes += nodeNum
		}
	}

	return currentScalingNodes, nil
}

// UpdateNodeGroupDesiredSize when scaleOutNodes failed
func UpdateNodeGroupDesiredSize(groupID string, nodeNum int, scaleOut bool) error {
	group, err := GetStorageModel().GetNodeGroup(context.Background(), groupID)
	if err != nil {
		blog.Errorf("updateNodeGroupDesiredSize failed when CA scale nodes: %v", err)
		return err
	}

	if scaleOut {
		if group.AutoScaling.DesiredSize >= uint32(nodeNum) {
			group.AutoScaling.DesiredSize = group.AutoScaling.DesiredSize - uint32(nodeNum)
		} else {
			group.AutoScaling.DesiredSize = 0
			blog.Warnf("updateNodeGroupDesiredSize abnormal, desiredSize[%v] scaleNodesNum[%v]",
				group.AutoScaling.DesiredSize, nodeNum)
		}
	} else {
		group.AutoScaling.DesiredSize = group.AutoScaling.DesiredSize + uint32(nodeNum)
	}

	err = GetStorageModel().UpdateNodeGroup(context.Background(), group)
	if err != nil {
		blog.Errorf("updateNodeGroupDesiredSize failed when CA scale nodes: %v", err)
		return err
	}

	return nil
}

// SaveNodeInfoToDB save node to DB
func SaveNodeInfoToDB(node *proto.Node) error {
	instanceID := node.NodeID

	oldNode, err := GetStorageModel().GetNode(context.Background(), instanceID)
	if err != nil && !errors.Is(err, drivers.ErrTableRecordNotFound) {
		return fmt.Errorf("saveNodeInfoToDB getNode[%s] failed: %v", node.NodeID, err)
	}

	if oldNode == nil {
		err = GetStorageModel().CreateNode(context.Background(), node)
		if err != nil {
			return fmt.Errorf("saveNodeInfoToDB createNode[%s] failed: %v", node.NodeID, err)
		}

		return nil
	}

	err = GetStorageModel().UpdateNode(context.Background(), node)
	if err != nil {
		return fmt.Errorf("saveNodeInfoToDB updateNode[%s] failed: %v", node.NodeID, err)
	}

	return nil
}

// UpdateNodeStatusByInstanceID update node status
func UpdateNodeStatusByInstanceID(instanceID, status string) error {
	node, err := GetStorageModel().GetNode(context.Background(), instanceID)
	if err != nil {
		return err
	}

	node.Status = status

	err = GetStorageModel().UpdateNode(context.Background(), node)
	if err != nil {
		return err
	}

	return nil
}<|MERGE_RESOLUTION|>--- conflicted
+++ resolved
@@ -161,10 +161,9 @@
 	DeleteNodeGroup TaskType = "DeleteNodeGroup"
 	// MoveNodesToNodeGroup task
 	MoveNodesToNodeGroup TaskType = "MoveNodesToNodeGroup"
-<<<<<<< HEAD
+
 	// SwitchNodeGroupAutoScaling task
 	SwitchNodeGroupAutoScaling TaskType = "SwitchNodeGroupAutoScaling"
-=======
 
 	// UpdateNodeGroupDesiredNode task
 	UpdateNodeGroupDesiredNode TaskType = "UpdateNodeGroupDesiredNode"
@@ -174,7 +173,6 @@
 
 	// CleanNodeGroupNodes task
 	CleanNodeGroupNodes TaskType = "CleanNodeGroupNodes"
->>>>>>> b8c235ea
 )
 
 // GetTaskType getTaskType by cloud
