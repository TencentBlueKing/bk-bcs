/*
 * Tencent is pleased to support the open source community by making Blueking Container Service available.
 * Copyright (C) 2019 THL A29 Limited, a Tencent company. All rights reserved.
 * Licensed under the MIT License (the "License"); you may not use this file except
 * in compliance with the License. You may obtain a copy of the License at
 * http://opensource.org/licenses/MIT
 * Unless required by applicable law or agreed to in writing, software distributed under
 * the License is distributed on an "AS IS" BASIS, WITHOUT WARRANTIES OR CONDITIONS OF ANY KIND,
 * either express or implied. See the License for the specific language governing permissions and
 * limitations under the License.
 */

package cloudprovider

import (
	"context"
	"encoding/json"
	"errors"
	"fmt"
	"net"
	"strconv"
	"strings"
	"time"

	"github.com/Tencent/bk-bcs/bcs-common/common/blog"
	"github.com/Tencent/bk-bcs/bcs-common/common/modules"
	"github.com/Tencent/bk-bcs/bcs-common/pkg/odm/drivers"
	"github.com/Tencent/bk-bcs/bcs-common/pkg/odm/operator"
	v1 "k8s.io/apiextensions-apiserver/pkg/apis/apiextensions/v1"
	"k8s.io/apiextensions-apiserver/pkg/client/clientset/clientset"
	metav1 "k8s.io/apimachinery/pkg/apis/meta/v1"
	"k8s.io/client-go/tools/clientcmd"

	proto "github.com/Tencent/bk-bcs/bcs-services/bcs-cluster-manager/api/clustermanager"
	"github.com/Tencent/bk-bcs/bcs-services/bcs-cluster-manager/internal/actions"
	"github.com/Tencent/bk-bcs/bcs-services/bcs-cluster-manager/internal/clusterops"
	"github.com/Tencent/bk-bcs/bcs-services/bcs-cluster-manager/internal/common"
	"github.com/Tencent/bk-bcs/bcs-services/bcs-cluster-manager/internal/options"
	"github.com/Tencent/bk-bcs/bcs-services/bcs-cluster-manager/internal/remote/alarm"
	"github.com/Tencent/bk-bcs/bcs-services/bcs-cluster-manager/internal/remote/alarm/bkmonitor"
	"github.com/Tencent/bk-bcs/bcs-services/bcs-cluster-manager/internal/remote/alarm/tmp"
	"github.com/Tencent/bk-bcs/bcs-services/bcs-cluster-manager/internal/remote/cmdb"
	"github.com/Tencent/bk-bcs/bcs-services/bcs-cluster-manager/internal/remote/nodeman"
	"github.com/Tencent/bk-bcs/bcs-services/bcs-cluster-manager/internal/store/nodetemplate"
	storeopt "github.com/Tencent/bk-bcs/bcs-services/bcs-cluster-manager/internal/store/options"
	"github.com/Tencent/bk-bcs/bcs-services/bcs-cluster-manager/internal/store/templateconfig"
	"github.com/Tencent/bk-bcs/bcs-services/bcs-cluster-manager/internal/types"
	"github.com/Tencent/bk-bcs/bcs-services/bcs-cluster-manager/internal/utils"
)

const (
	// BKSOPTask bk-sops common job
	BKSOPTask = "bksopsjob"
	// UnCordonNodesAction 节点可调度任务
	UnCordonNodesAction = "unCordonNodes"
	// CordonNodesAction 节点不可调度任务
	CordonNodesAction = "cordonNodes"
	// WatchTask watch component common job
	WatchTask = "watchjob"
	// InstallImagePullSecretAddonAction imagePull component common job
	InstallImagePullSecretAddonAction = "installImagePullSecret"
	// RemoveHostFromCmdbAction remove host action
	RemoveHostFromCmdbAction = "removeHostFromCmdb"
	// CheckNodeIpsInCmdbAction check node if in cmdb
	CheckNodeIpsInCmdbAction = "checkNodeIpsInCmdb"
	// InstallGseAgentAction install gseAgent action
	InstallGseAgentAction = "installGseAgent"
	// TransferHostModuleAction transfer module action
	TransferHostModuleAction = "transferHostModule"
	// EnsureAutoScalerAction install/update ca component
	EnsureAutoScalerAction = "ensureAutoScaler"
	// JobFastExecuteScriptAction execute script by job
	JobFastExecuteScriptAction = "jobFastExecuteScript"
	// InstallVclusterAction install vcluster
	InstallVclusterAction = "installVcluster"
	// DeleteVclusterAction uninstall vcluster
	DeleteVclusterAction = "deleteVcluster"
	// UpgradeVclusterAction upgrade vcluster
	UpgradeVclusterAction = "upgradeVcluster"
	// CreateNamespaceAction 创建命名空间任务
	CreateNamespaceAction = "createNamespace"
	// DeleteNamespaceAction 删除命名空间任务
	DeleteNamespaceAction = "deleteNamespace"
	// SetNodeLabelsAction 节点设置labels任务
	SetNodeLabelsAction = "nodeSetLabels"
	// SetNodeTaintsAction 节点设置labels任务
	SetNodeTaintsAction = "nodeSetTaints"
	// CheckNodePodsAction 检测节点业务pod
	CheckNodePodsAction = "checkNodePods"
	// SetNodeAnnotationsAction 节点设置Annotations任务
	SetNodeAnnotationsAction = "nodeSetAnnotations"
	// CheckKubeAgentStatusAction 检测agent组件状态
	CheckKubeAgentStatusAction = "checkAgentStatus"
	// CreateResourceQuotaAction 创建资源配额任务
	CreateResourceQuotaAction = "createResourceQuota"
	// DeleteResourceQuotaAction 删除资源配额任务
	DeleteResourceQuotaAction = "deleteResourceQuota"
	// ResourcePoolLabelAction 设置资源池标签
	ResourcePoolLabelAction = "resourcePoolLabel"
	// CheckClusterCleanNodesAction 检测集群销毁节点状态
	CheckClusterCleanNodesAction = "checkClusterCleanNodes"
	// RemoveClusterNodesInnerTaintAction remove nodes inner taints
	RemoveClusterNodesInnerTaintAction = "removeClusterNodesInnerTaint"
	// LadderResourcePoolLabelAction 标签设置
	LadderResourcePoolLabelAction = "yunti-ResourcePoolLabelTask"
	// AddNodesShieldAlarmAction 屏蔽机器告警
	AddNodesShieldAlarmAction = "addNodesShieldAlarm"
	// NodeDrainPodAction 节点驱逐pod
	NodeDrainPodAction = "nodeDrainPod"
	// InstallLogCollectorAddonAction 安装日志采集组件
	InstallLogCollectorAddonAction = "installLogCollectorAddon" // nolint:gosec
)

var (
	defaultTaskID = "qwertyuiop123456"
	// TaskID inject taskID into ctx
	TaskID = "taskID"
	// StepNameKey inject stepName into ctx
	StepNameKey = "stepName"
)

// GetTaskIDFromContext get taskID from context
func GetTaskIDFromContext(ctx context.Context) string {
	if id, ok := ctx.Value(TaskID).(string); ok {
		return id
	}

	return defaultTaskID
}

// WithTaskIDForContext will return a new context wrapped taskID flag around the original ctx
func WithTaskIDForContext(ctx context.Context, taskID string) context.Context {
	// NOCC:golint/type(设计如此)
	return context.WithValue(ctx, TaskID, taskID) // nolint
}

// GetTaskIDAndStepNameFromContext get taskID and stepName from context
func GetTaskIDAndStepNameFromContext(ctx context.Context) (string, string) {
	taskID, stepName := "", ""

	if id, ok := ctx.Value(TaskID).(string); ok {
		taskID = id
	}

	if name, ok := ctx.Value(StepNameKey).(string); ok {
		stepName = name
	}

	return taskID, stepName
}

// WithTaskIDAndStepNameForContext will return a new context wrapped taskID and stepName flag around the original ctx
func WithTaskIDAndStepNameForContext(ctx context.Context, taskID, stepName string) context.Context {
	// NOCC:golint/type(设计如此)
	ctx = context.WithValue(ctx, TaskID, taskID)         // nolint
	return context.WithValue(ctx, StepNameKey, stepName) // nolint
}

// CredentialData dependency data
type CredentialData struct {
	// Cloud cloud
	Cloud *proto.Cloud
	// Cluster cluster
	AccountID string
}

// GetCredential get specified credential information according Cloud configuration,
// if Cloud conf is nil, try Cluster Account.
// @return CommonOption: option can be nil if no credential conf in cloud or cluster account or
// when cloudprovider don't support authentication
// GetCredential get cloud credential by cloud or cluster
func GetCredential(data *CredentialData) (*CommonOption, error) {
	if data.Cloud == nil && data.AccountID == "" {
		return nil, fmt.Errorf("lost cloud/account information")
	}

	option := &CommonOption{}

	// if credential not exist account, get from common cloud
	if data.AccountID != "" {
		// try to get credential in cluster
		account, err := GetStorageModel().GetCloudAccount(context.Background(),
			data.Cloud.CloudID, data.AccountID, false)
		if err != nil {
			return nil, fmt.Errorf("GetCloudAccount failed: %v", err)
		}
		option.Account = account.Account
	}

	// get credential from cloud
	if option.Account == nil && data.Cloud.CloudCredential != nil {
		option.Account = &proto.Account{
			SecretID:             data.Cloud.CloudCredential.Key,
			SecretKey:            data.Cloud.CloudCredential.Secret,
			SubscriptionID:       data.Cloud.CloudCredential.SubscriptionID,
			TenantID:             data.Cloud.CloudCredential.TenantID,
			ResourceGroupName:    data.Cloud.CloudCredential.ResourceGroupName,
			ClientID:             data.Cloud.CloudCredential.ClientID,
			ClientSecret:         data.Cloud.CloudCredential.ClientSecret,
			ServiceAccountSecret: data.Cloud.CloudCredential.ServiceAccountSecret,
			GkeProjectID:         data.Cloud.CloudCredential.GkeProjectID,
		}
	}

	// set cloud basic confInfo
	option.CommonConf = CloudConf{
		CloudInternalEnable: data.Cloud.ConfInfo.CloudInternalEnable,
		CloudDomain:         data.Cloud.ConfInfo.CloudDomain,
		MachineDomain:       data.Cloud.ConfInfo.MachineDomain,
		VpcDomain:           data.Cloud.ConfInfo.VpcDomain,
	}

	// check cloud credential info
	err := checkCloudCredentialValidate(data.Cloud, option)
	if err != nil {
		return nil, fmt.Errorf("checkCloudCredentialValidate %s failed: %v", data.Cloud.CloudProvider, err)
	}

	return option, nil
}

// GetCloudCmOptionByCluster get common option by cluster
func GetCloudCmOptionByCluster(cls *proto.Cluster) (*CommonOption, error) {
	cloud, err := GetStorageModel().GetCloud(context.Background(), cls.GetProvider())
	if err != nil {
		blog.Errorf("GetCloudCmOptionByCluster[%s:%s] get cloud failed: %v",
			cls.GetClusterID(), cls.GetProvider(), err)
		return nil, err
	}
	cmOption, err := GetCredential(&CredentialData{
		Cloud:     cloud,
		AccountID: cls.GetCloudAccountID(),
	})
	if err != nil {
		blog.Errorf("getCredential for cloudprovider[%s] when GetCloudCmOptionByCluster[%s:%s] failed, %s",
			cloud.CloudID, cls.ClusterID, cls.Region, err.Error())
		return nil, err
	}
	cmOption.Region = cls.GetRegion()

	return cmOption, nil
}

func checkCloudCredentialValidate(cloud *proto.Cloud, option *CommonOption) error {
	validate, err := GetCloudValidateMgr(cloud.CloudProvider)
	if err != nil {
		return err
	}
	err = validate.ImportCloudAccountValidate(option.Account)
	if err != nil {
		return err
	}

	return nil
}

// CloudDependBasicInfo cloud depend cluster info
type CloudDependBasicInfo struct {
	// Cluster info
	Cluster *proto.Cluster
	// Cloud info
	Cloud *proto.Cloud
	// NodeGroup info
	NodeGroup *proto.NodeGroup
	// NodeTemplate info
	NodeTemplate *proto.NodeTemplate
	// CmOption option
	CmOption *CommonOption
}

// GetBasicInfoReq getDependBasicInfo, clusterID and cloudID must be not empty
type GetBasicInfoReq struct {
	ClusterID      string
	CloudID        string
	NodeGroupID    string
	NodeTemplateID string
}

// GetClusterDependBasicInfo get cluster/cloud/nodeGroup depend info, nodeGroup may be nil.
// only get metadata, try not to change it
func GetClusterDependBasicInfo(request GetBasicInfoReq) (*CloudDependBasicInfo, error) {
	var (
		cluster      *proto.Cluster
		cloud        *proto.Cloud
		nodeGroup    *proto.NodeGroup
		nodeTemplate *proto.NodeTemplate
		err          error
	)

	cloud, cluster, err = actions.GetCloudAndCluster(GetStorageModel(), request.CloudID, request.ClusterID)
	if err != nil {
		return nil, err
	}

	// cloud credential info
	cmOption, err := GetCredential(&CredentialData{
		Cloud:     cloud,
		AccountID: cluster.CloudAccountID,
	})
	if err != nil {
		return nil, err
	}
	cmOption.Region = cluster.Region

	if len(request.NodeGroupID) > 0 {
		nodeGroup, err = actions.GetNodeGroupByGroupID(GetStorageModel(), request.NodeGroupID)
		if err != nil {
			return nil, err
		}
	}
	if len(request.NodeTemplateID) > 0 {
		nodeTemplate, err = actions.GetNodeTemplateByTemplateID(GetStorageModel(), request.NodeTemplateID)
		if err != nil {
			return nil, err
		}
	}

	return &CloudDependBasicInfo{cluster, cloud, nodeGroup,
		nodeTemplate, cmOption}, nil
}

// UpdateClusterStatus set cluster status
func UpdateClusterStatus(clusterID string, status string) (*proto.Cluster, error) {
	cluster, err := GetStorageModel().GetCluster(context.Background(), clusterID)
	if err != nil {
		return nil, err
	}

	cluster.Status = status
	err = GetStorageModel().UpdateCluster(context.Background(), cluster)
	if err != nil {
		return nil, err
	}

	return cluster, nil
}

// UpdateNodeGroupStatus set nodegroup status
func UpdateNodeGroupStatus(nodeGroupID, status string) error {
	group, err := GetStorageModel().GetNodeGroup(context.Background(), nodeGroupID)
	if err != nil {
		return err
	}

	group.Status = status
	err = GetStorageModel().UpdateNodeGroup(context.Background(), group)
	if err != nil {
		return err
	}

	return nil
}

// GetClusterByID get cluster by clusterID
func GetClusterByID(clusterID string) (*proto.Cluster, error) {
	return GetStorageModel().GetCluster(context.Background(), clusterID)
}

// GetNodeGroupByID get nodeGroup by groupID
func GetNodeGroupByID(nodeGroupId string) (*proto.NodeGroup, error) {
	return GetStorageModel().GetNodeGroup(context.Background(), nodeGroupId)
}

// UpdateCluster set cluster status
func UpdateCluster(cluster *proto.Cluster) error {
	err := GetStorageModel().UpdateCluster(context.Background(), cluster)
	if err != nil {
		return err
	}

	return nil
}

// GetClusterCredentialByClusterID get cluster credential what agent report
func GetClusterCredentialByClusterID(ctx context.Context, clusterID string) (bool, error) {
	_, exist, err := GetStorageModel().GetClusterCredential(ctx, clusterID)
	if err != nil {
		blog.Errorf("GetClusterCredentialByClusterID[%s] failed: %v", clusterID, err)
		return false, err
	}

	return exist, nil
}

// UpdateClusterCredentialByConfig update clusterCredential by kubeConfig
func UpdateClusterCredentialByConfig(clusterID string, config *types.Config) error {
	// first import cluster need to auto generate clusterCredential info, subsequently kube-agent report to update
	// currently, bcs only support token auth, kubeConfigList length greater 0, get zeroth kubeConfig
	var (
		server     = ""
		caCertData = ""
		token      = ""
		clientCert = ""
		clientKey  = ""
	)
	if len(config.Clusters) > 0 {
		server = config.Clusters[0].Cluster.Server
		caCertData = string(config.Clusters[0].Cluster.CertificateAuthorityData)
	}
	if len(config.AuthInfos) > 0 {
		token = config.AuthInfos[0].AuthInfo.Token
		clientCert = string(config.AuthInfos[0].AuthInfo.ClientCertificateData)
		clientKey = string(config.AuthInfos[0].AuthInfo.ClientKeyData)
	}

	if server == "" || (token == "" && (clientCert == "" || clientKey == "")) {
		return fmt.Errorf("importClusterCredential parse kubeConfig "+
			"failed: %v", "[server|token｜clientCert] empty")
	}

	// need to handle crypt
	now := time.Now().Format(time.RFC3339)
	err := GetStorageModel().PutClusterCredential(context.Background(), &proto.ClusterCredential{
		ServerKey:     clusterID,
		ClusterID:     clusterID,
		ClientModule:  modules.BCSModuleKubeagent,
		ServerAddress: server,
		CaCertData:    caCertData,
		UserToken:     token,
		ConnectMode:   modules.BCSConnectModeDirect,
		CreateTime:    now,
		UpdateTime:    now,
		ClientKey:     clientKey,
		ClientCert:    clientCert,
	})
	if err != nil {
		return err
	}

	return nil
}

func getNodeNormalStatus(extraStatus []string) []string {
	defaultStatus := []string{common.StatusRunning, common.StatusInitialization,
		common.StatusAddNodesFailed, common.StatusResourceApplyFailed,
		common.StatusDeleting}

	if len(extraStatus) > 0 {
		defaultStatus = append(defaultStatus, extraStatus...)
	}

	return defaultStatus
}

// GetClusterOrPoolNodes get cluster or nodeGroup nodes
func GetClusterOrPoolNodes(clusterId, nodePoolId string) ([]*proto.Node, error) {
	condM := make(operator.M)
	condM["clusterid"] = clusterId

	if len(nodePoolId) > 0 {
		condM["nodegroupid"] = nodePoolId
	}
	cond := operator.NewLeafCondition(operator.Eq, condM)
	return GetStorageModel().ListNode(context.Background(), cond, &storeopt.ListOption{All: true})
}

// ListNodesInClusterNodePool list nodeGroup nodes
func ListNodesInClusterNodePool(clusterID, nodePoolID string) ([]*proto.Node, error) {
	nodes, err := GetClusterOrPoolNodes(clusterID, nodePoolID)
	if err != nil {
		blog.Errorf("ListNodesInClusterNodePool NodeGroup %s all Nodes failed, %s", nodePoolID, err.Error())
		return nil, err
	}

	// sum running & creating nodes, these status are ready to serve workload
	var (
		goodNodes []*proto.Node
	)
	for _, node := range nodes {
		if utils.StringInSlice(node.Status, getNodeNormalStatus(nil)) {
			goodNodes = append(goodNodes, node)
		}
	}

	return goodNodes, nil
}

// ListClusterNodes list cluster nodes (运行中/上架中状态)
func ListClusterNodes(clusterID string) ([]*proto.Node, error) {
	nodes, err := GetClusterOrPoolNodes(clusterID, "")
	if err != nil {
		blog.Errorf("ListClusterNodes %s all Nodes failed, %s", clusterID, err.Error())
		return nil, err
	}

	// sum running & creating nodes, these status are ready to serve workload
	var (
		goodNodes []*proto.Node
	)
	for _, node := range nodes {
		if utils.StringInSlice(node.Status, getNodeNormalStatus([]string{common.StatusResourceApplying})) {
			goodNodes = append(goodNodes, node)
		}
	}

	return goodNodes, nil
}

// GetNodesNumWhenApplyInstanceTask get nodeNum
func GetNodesNumWhenApplyInstanceTask(clusterID, nodeGroupID, taskType, status string, steps []string) (int, error) {
	cond := operator.NewLeafCondition(operator.Eq, operator.M{
		"clusterid":   clusterID,
		"tasktype":    taskType,
		"nodegroupid": nodeGroupID,
		"status":      status,
	})
	taskList, err := GetStorageModel().ListTask(context.Background(), cond, &storeopt.ListOption{})
	if err != nil {
		blog.Errorf("GetNodesNumWhenApplyInstanceTask failed: %v", err)
		return 0, err
	}

	currentScalingNodes := 0
	for i := range taskList {
		if utils.StringInSlice(taskList[i].CurrentStep, steps) {
			desiredNodes := taskList[i].CommonParams[ScalingNodesNumKey.String()]
			nodeNum, err := strconv.Atoi(desiredNodes)
			if err != nil {
				blog.Errorf("GetNodesNumWhenApplyInstanceTask strconv desiredNodes failed: %v", err)
				continue
			}
			currentScalingNodes += nodeNum
		}
	}

	return currentScalingNodes, nil
}

// UpdateNodeGroupDesiredSize when scaleOutNodes failed
func UpdateNodeGroupDesiredSize(groupID string, nodeNum int, scaleOut bool) error {
	group, err := GetStorageModel().GetNodeGroup(context.Background(), groupID)
	if err != nil {
		blog.Errorf("updateNodeGroupDesiredSize failed when CA scale nodes: %v", err)
		return err
	}

	if scaleOut {
		if group.AutoScaling.DesiredSize >= uint32(nodeNum) {
			group.AutoScaling.DesiredSize -= uint32(nodeNum)
		} else {
			group.AutoScaling.DesiredSize = 0
			blog.Warnf("updateNodeGroupDesiredSize abnormal, desiredSize[%v] scaleNodesNum[%v]",
				group.AutoScaling.DesiredSize, nodeNum)
		}
	} else {
		group.AutoScaling.DesiredSize += uint32(nodeNum)
	}

	err = GetStorageModel().UpdateNodeGroup(context.Background(), group)
	if err != nil {
		blog.Errorf("updateNodeGroupDesiredSize failed when CA scale nodes: %v", err)
		return err
	}

	return nil
}

// SaveNodeInfoToDB save node to DB
func SaveNodeInfoToDB(ctx context.Context, node *proto.Node, isIP bool) error {
	var (
		oldNode *proto.Node
		err     error
	)
	taskID := GetTaskIDFromContext(ctx)

	if isIP {
		oldNode, err = GetStorageModel().GetNodeByIP(context.Background(), node.InnerIP)
	} else {
		oldNode, err = GetStorageModel().GetNode(context.Background(), node.NodeID)
	}
	blog.Infof("SaveNodeInfoToDB[%s] node[%s:%s] node[%+v] err: %v", taskID, node.InnerIP, node.NodeID, oldNode, err)

	if err != nil && !errors.Is(err, drivers.ErrTableRecordNotFound) {
		return fmt.Errorf("saveNodeInfoToDB[%s] getNode[%s] failed: %v", taskID, node.NodeID, err)
	}

	if oldNode == nil {
		// check repeated cluster ips
		inDb, inCluster := checkRepeatedNodes(ctx, node)
		blog.Infof("SaveNodeInfoToDB[%s] cluster[%s] nodeGroup[%s] checkRepeatedNodes[%+v:%+v]",
			taskID, node.ClusterID, node.NodeGroupID, inDb, inCluster)

		if inDb && !inCluster {
			err = GetStorageModel().DeleteNodeByIP(context.Background(), node.InnerIP)
			if err != nil {
				return err
			}
		}

		err = GetStorageModel().CreateNode(context.Background(), node)
		if err != nil {
			return fmt.Errorf("saveNodeInfoToDB[%s] createNode[%s] failed: %v", taskID, node.InnerIP, err)
		}

		blog.Infof("saveNodeInfoToDB[%s] createNode[%s:%s] success", taskID, node.InnerIP, node.NodeID)

		return nil
	}

	blog.Infof("saveNodeInfoToDB[%s] exist node[%s:%s]", taskID, node.InnerIP, node.NodeID)
	err = GetStorageModel().UpdateNode(context.Background(), node)
	if err != nil {
		return fmt.Errorf("saveNodeInfoToDB updateNode[%s] failed: %v", node.InnerIP, err)
	}

	return nil
}

// checkRepeatedNodes check ip repeated: ip in db, ip in cluster
func checkRepeatedNodes(ctx context.Context, n *proto.Node) (bool, bool) {
	var (
		ip = n.InnerIP
	)

	taskID := GetTaskIDFromContext(ctx)

	if ip != "" {
		existNode, err := GetStorageModel().GetNodeByIP(context.Background(), ip)
		if err != nil && !errors.Is(err, drivers.ErrTableRecordNotFound) {
			blog.Infof("checkRepeatedNodes[%s] GetNodeByIP[%s] failed: %v", taskID, ip, err)
			return false, false
		}
		// db not exist ip
		if existNode == nil {
			blog.Infof("checkRepeatedNodes[%s] IP[%s] not exist db", taskID, ip)
			return false, false
		}

		// check ip exist in cluster
		clusterID := existNode.ClusterID
		if clusterID == "" {
			blog.Infof("checkRepeatedNodes[%s] IP[%s] clusterID empty", taskID, ip)
			return true, false
		}
		found := checkNodeExistInCluster(clusterID, ip)
		if found {
			blog.Infof("checkRepeatedNodes[%s] IP[%s] exist in cluster[%s]", taskID, ip, clusterID)
			return true, true
		}
		blog.Infof("checkRepeatedNodes[%s] IP[%s] not exist in cluster[%s]", taskID, ip, clusterID)

		return true, false
	}

	return false, false
}

func checkNodeExistInCluster(clusterID, ip string) bool {
	if clusterID == "" || ip == "" {
		return false
	}

	found := false

	k8sClient := clusterops.NewK8SOperator(options.GetGlobalCMOptions(), GetStorageModel())
	node, _ := k8sClient.GetClusterNode(context.Background(), clusterops.QueryNodeOption{
		ClusterID: clusterID,
		NodeIP:    ip,
	})
	if node != nil {
		found = true
		return found
	}

	return found
}

// GetInstanceIPsByID get InstanceIP by NodeID
func GetInstanceIPsByID(ctx context.Context, nodeIDs []string) []string {
	var (
		nodeIPs = make([]string, 0)
		taskID  = GetTaskIDFromContext(ctx)
	)

	for _, id := range nodeIDs {
		node, err := GetStorageModel().GetNode(context.Background(), id)
		if err != nil {
			blog.Errorf("GetInstanceIPsByID[%s] nodeID[%s] failed: %v", taskID, id, err)
			continue
		}

		nodeIPs = append(nodeIPs, node.InnerIP)
	}

	return nodeIPs
}

// GetInstanceIPsByName get InstanceIP by NodeName
func GetInstanceIPsByName(ctx context.Context, clusterID string, nodeNames []string) []string {
	var (
		taskID  = GetTaskIDFromContext(ctx)
		nodeIPs = make([]string, 0)
	)

	for _, name := range nodeNames {
		node, err := GetStorageModel().GetNodeByName(context.Background(), clusterID, name)
		if err != nil {
			blog.Errorf("GetInstanceIPsByName[%s] nodeName[%s] failed: %v", taskID, name, err)
			continue
		}

		nodeIPs = append(nodeIPs, node.InnerIP)
	}

	return nodeIPs
}

// GetNodesByInstanceIDs get nodes by instanceIDs
func GetNodesByInstanceIDs(instanceIDs []string) []*proto.Node {
	nodes := make([]*proto.Node, 0)
	for _, id := range instanceIDs {
		node, err := GetStorageModel().GetNode(context.Background(), id)
		if err != nil {
			continue
		}

		nodes = append(nodes, node)
	}

	return nodes
}

// UpdateNodeStatusByInstanceID update node status
func UpdateNodeStatusByInstanceID(instanceID, status string) error {
	node, err := GetStorageModel().GetNode(context.Background(), instanceID)
	if err != nil {
		return err
	}

	node.Status = status

	err = GetStorageModel().UpdateNode(context.Background(), node)
	if err != nil {
		return err
	}

	return nil
}

// UpdateClusterSystemID set cluster systemID
func UpdateClusterSystemID(clusterID string, systemID string) error {
	cluster, err := GetStorageModel().GetCluster(context.Background(), clusterID)
	if err != nil {
		return err
	}

	cluster.SystemID = systemID
	err = GetStorageModel().UpdateCluster(context.Background(), cluster)
	if err != nil {
		return err
	}

	return nil
}

// UpdateNodeListStatus update nodeList status
func UpdateNodeListStatus(isInstanceIP bool, instances []string, status string) error {
	for i := range instances {
		err := UpdateNodeStatus(isInstanceIP, instances[i], status)
		if err != nil {
			// batch update if one failed need to handle, other than task failed
			continue
		}
	}

	return nil
}

// GetNodeByIpOrId get node info by ip or id
func GetNodeByIpOrId(isIp bool, instance string) (*proto.Node, error) {
	var (
		node *proto.Node
		err  error
	)
	if isIp {
		node, err = GetStorageModel().GetNodeByIP(context.Background(), instance)
	} else {
		node, err = GetStorageModel().GetNode(context.Background(), instance)
	}
	if err != nil && !errors.Is(err, drivers.ErrTableRecordNotFound) {
		return nil, err
	}

	if errors.Is(err, drivers.ErrTableRecordNotFound) {
		return nil, fmt.Errorf("instance[%s] not found", instance)
	}

	return node, nil
}

// UpdateNodeStatus update node status
func UpdateNodeStatus(isInstanceIP bool, instance, status string) error {
	node, err := GetNodeByIpOrId(isInstanceIP, instance)
	if err != nil {
		return err
	}

	node.Status = status
	err = GetStorageModel().UpdateNode(context.Background(), node)
	if err != nil {
		return err
	}

	return nil
}

// GetClusterMasterIPList get cluster masterIPs
func GetClusterMasterIPList(cluster *proto.Cluster) []string {
	masterIPs := make([]string, 0)
	for masterIP := range cluster.Master {
		masterIPs = append(masterIPs, masterIP)
	}

	return masterIPs
}

// GetClusterImage get cluster image info
func GetClusterImage(ctx context.Context, cls *proto.Cluster) (string, error) {
	cloud, err := GetStorageModel().GetCloud(context.Background(), cls.GetProvider())
	if err != nil {
		blog.Errorf("GetClusterImage[%s:%s] get cloud failed: %v",
			cls.GetClusterID(), cls.GetProvider(), err)
		return "", err
	}

	nodeMgr, err := GetNodeMgr(cloud.CloudProvider)
	if err != nil {
		blog.Errorf("get cloudprovider %s NodeManager getCloudZones failed, %s", cloud.CloudProvider, err.Error())
		return "", err
	}
	cmOption, err := GetCredential(&CredentialData{
		Cloud:     cloud,
		AccountID: cls.CloudAccountID,
	})
	if err != nil {
		blog.Errorf("get credential for cloudprovider %s/%s getCloudZones failed, %s",
			cloud.CloudID, cloud.CloudProvider, err.Error())
		return "", err
	}
	cmOption.Region = cls.Region

	imageId, err := nodeMgr.GetCVMImageIDByImageName(cls.GetClusterBasicSettings().GetOS(), cmOption)
	if err == nil {
		blog.Errorf("GetClusterImage[%s] GetCVMImageIDByImageName success: %v",
			cls.GetClusterBasicSettings().GetOS(), imageId)
		return imageId, nil
	}

	blog.Infof("GetClusterImage[%s] GetCVMImageIDByImageName failed: %v",
		cls.GetClusterBasicSettings().GetOS(), err)

	return cls.GetClusterBasicSettings().GetOS(), nil
}

// StepOptions xxx
type StepOptions struct {
	SkipFailed bool
	Translate  string
	AllowSkip  bool
	MaxRetry   uint32
}

// StepOption xxx
type StepOption func(opt *StepOptions)

// WithStepMaxRetry 单子任务最大重试次数
func WithStepMaxRetry(maxRetry uint32) StepOption {
	return func(opt *StepOptions) {
		opt.MaxRetry = maxRetry
	}
}

// WithStepSkipFailed 任务失败的时候是否允许自动跳过
func WithStepSkipFailed(skip bool) StepOption {
	return func(opt *StepOptions) {
		opt.SkipFailed = skip
	}
}

// WithStepAllowSkip 任务失败的时候是否允许跳过，手动操作
func WithStepAllowSkip(allow bool) StepOption {
	return func(opt *StepOptions) {
		opt.AllowSkip = allow
	}
}

// WithStepTranslate xxx
func WithStepTranslate(translate string) StepOption {
	return func(opt *StepOptions) {
		opt.Translate = translate
	}
}

// InitTaskStep init task step
func InitTaskStep(stepInfo StepInfo, opts ...StepOption) *proto.Step {
	defaultOptions := &StepOptions{
		SkipFailed: false,
		Translate:  "",
		AllowSkip:  false,
		MaxRetry:   0,
	}
	for _, opt := range opts {
		opt(defaultOptions)
	}

	nowStr := time.Now().Format(time.RFC3339)
	return &proto.Step{
		Name:   stepInfo.StepMethod,
		System: "api",
		Params: make(map[string]string),
		Retry:  0,
		// 最大重试次数
		MaxRetry:     defaultOptions.MaxRetry,
		SkipOnFailed: defaultOptions.SkipFailed,
		Start:        nowStr,
		Status:       TaskStatusNotStarted,
		TaskMethod:   stepInfo.StepMethod,
		TaskName:     stepInfo.StepName,
		Translate:    defaultOptions.Translate,
		AllowSkip:    defaultOptions.AllowSkip,
	}
}

// GetIDToIPMap get instanceID to instanceIP map
func GetIDToIPMap(nodeIDs, nodeIPs []string) map[string]string {
	idToIPMap := make(map[string]string, 0)
	for i := range nodeIDs {
		if i < len(nodeIPs) {
			idToIPMap[nodeIDs[i]] = nodeIPs[i]
		}
	}

	return idToIPMap
}

// GetNodeIdToIpMapByNodeIds get nodeId mapTo nodeIp
func GetNodeIdToIpMapByNodeIds(nodeIds []string) map[string]string {
	nodes := GetNodesByInstanceIDs(nodeIds)

	idToIpmap := make(map[string]string, 0)
	for i := range nodes {
		idToIpmap[nodes[i].GetNodeID()] = nodes[i].GetInnerIP()
	}

	return idToIpmap
}

// IsExternalNodePool check group external nodePool
func IsExternalNodePool(group *proto.NodeGroup) bool {
	if group == nil {
		return false
	}
	switch group.GetNodeGroupType() {
	case common.External.String():
		return true
	case common.Normal.String(), "":
		return false
	}

	return false
}

// ParseNodeIpOrIdFromCommonMap parse nodeIDs or nodeIPs by chart
func ParseNodeIpOrIdFromCommonMap(taskCommonMap map[string]string, key string, chart string) []string {
	val, ok := taskCommonMap[key]
	if !ok || val == "" {
		return nil
	}

	return strings.Split(val, chart)
}

// ParseMapFromStepParas from step parse k1=v1;k2=v2; to map
func ParseMapFromStepParas(stepMap map[string]string, key string) map[string]string {
	val, ok := stepMap[key]
	if !ok || val == "" {
		return nil
	}

	return utils.StringsToMap(val)
}

// GetScaleOutModuleID get scaleOut module ID
func GetScaleOutModuleID(cls *proto.Cluster, asOption *proto.ClusterAutoScalingOption,
	template *proto.NodeTemplate, isGroup bool) string {
	if template != nil && template.Module != nil && template.Module.ScaleOutModuleID != "" {
		return template.Module.ScaleOutModuleID
	}
	if isGroup && len(cls.GetModuleID()) > 0 {
		return cls.GetModuleID()
	}
	if asOption != nil && asOption.Module != nil && asOption.Module.ScaleOutModuleID != "" {
		return asOption.Module.ScaleOutModuleID
	}
	if cls.GetClusterBasicSettings().GetModule().GetWorkerModuleID() != "" {
		return cls.GetClusterBasicSettings().GetModule().GetWorkerModuleID()
	}

	return ""
}

// GetScaleInModuleID get scaleIn module ID only from template
func GetScaleInModuleID(asOption *proto.ClusterAutoScalingOption, template *proto.NodeTemplate) string {
	if template != nil && template.Module != nil && template.Module.ScaleInModuleID != "" {
		return template.Module.ScaleInModuleID
	}
	if asOption != nil && asOption.Module != nil && asOption.Module.ScaleInModuleID != "" {
		return asOption.Module.ScaleInModuleID
	}

	return ""
}

// GetBusinessID get business id, default cluster business id
func GetBusinessID(cls *proto.Cluster, asOption *proto.ClusterAutoScalingOption,
	template *proto.NodeTemplate, scale bool) string {
	getBizID := func(scale bool, scaleOut, scaleIn string) string {
		switch scale {
		case true:
			return scaleOut
		case false:
			return scaleIn
		}
		return ""
	}

	if template != nil && template.Module != nil {
		return getBizID(scale, template.Module.ScaleOutBizID, template.Module.ScaleInBizID)
	}

	if asOption != nil && asOption.Module != nil {
		return getBizID(scale, asOption.Module.ScaleOutBizID, asOption.Module.ScaleInBizID)
	}

	return cls.GetBusinessID()
}

// GetBKCloudName get bk cloud name by id
func GetBKCloudName(bkCloudID int) string {
	cli := nodeman.GetNodeManClient()
	if cli == nil {
		return ""
	}
	list, err := cli.CloudList(context.Background())
	if err != nil {
		blog.Errorf("get cloud list failed, err %s", err.Error())
		return ""
	}
	for _, v := range list {
		if v.BKCloudID == bkCloudID {
			return v.BKCloudName
		}
	}
	return ""
}

// GetModuleName get module name
func GetModuleName(bkBizID, bkModuleID int) string {
	cli := cmdb.GetCmdbClient()
	if cli == nil {
		return ""
	}
	list, err := cli.ListTopology(context.Background(), bkBizID, false, false)
	if err != nil {
		blog.Errorf("list topology failed, err %s", err.Error())
		return ""
	}
	if list == nil {
		return ""
	}
	name := ""
	for _, v := range list.Child {
		name = list.BKInstName + " / " + v.BKInstName
		for _, c := range v.Child {
			if c.BKInstID == bkModuleID {
				name += " / " + c.BKInstName
				return name
			}
		}
	}
	return name
}

// GetBizMaintainers get biz maintainers
func GetBizMaintainers(bkBizID int) string {
	cli := cmdb.GetCmdbClient()
	if cli == nil {
		return ""
	}

	bizData, err := cli.GetBusinessMaintainer(bkBizID)
	if err != nil {
		blog.Errorf("GetBizMaintainers failed: %v", err.Error())
		return ""
	}

	return bizData.BKBizMaintainer
}

// IsMasterIp check ip if is cluster master
func IsMasterIp(ip string, cls *proto.Cluster) bool {
	if cls == nil || cls.Master == nil {
		return false
	}

	_, ok := cls.Master[ip]
	return ok
}

// UpdateNodeGroupCloudAndModuleInfo update cloudID && moduleInfo
func UpdateNodeGroupCloudAndModuleInfo(nodeGroupID string, cloudGroupID string,
	consumer bool, clusterBiz string) error {
	group, err := GetStorageModel().GetNodeGroup(context.Background(), nodeGroupID)
	if err != nil {
		return err
	}
	if consumer {
		group.ConsumerID = cloudGroupID
	} else {
		group.CloudNodeGroupID = cloudGroupID
	}

	// update group module info
	if group.NodeTemplate != nil && group.NodeTemplate.Module != nil {
		if group.NodeTemplate.Module.ScaleOutBizID == "" {
			group.NodeTemplate.Module.ScaleOutBizID = clusterBiz
		}
		if group.NodeTemplate.Module.ScaleInBizID == "" {
			group.NodeTemplate.Module.ScaleInBizID = clusterBiz
		}
		if group.NodeTemplate.Module.ScaleOutModuleID != "" {
			scaleOutBiz, _ := strconv.Atoi(group.NodeTemplate.Module.ScaleOutBizID)
			scaleOutModule, _ := strconv.Atoi(group.NodeTemplate.Module.ScaleOutModuleID)
			group.NodeTemplate.Module.ScaleOutModuleName = GetModuleName(scaleOutBiz, scaleOutModule)
		}
		if group.NodeTemplate.Module.ScaleInModuleID != "" {
			scaleInBiz, _ := strconv.Atoi(group.NodeTemplate.Module.ScaleInBizID)
			scaleInModule, _ := strconv.Atoi(group.NodeTemplate.Module.ScaleInModuleID)
			group.NodeTemplate.Module.ScaleInModuleName = GetModuleName(scaleInBiz, scaleInModule)
		}
	}
	err = GetStorageModel().UpdateNodeGroup(context.Background(), group)
	if err != nil {
		return err
	}

	return nil
}

// ShieldHostAlarm shield host alarm for user
func ShieldHostAlarm(ctx context.Context, clusterId, bizID string, ips []string) error {
	taskID, stepName := GetTaskIDAndStepNameFromContext(ctx)
	if len(ips) == 0 {
		return fmt.Errorf("ShieldHostAlarm[%s] ips empty", taskID)
	}

	biz, _ := strconv.Atoi(bizID)
	bizData, err := cmdb.GetCmdbClient().GetBusinessMaintainer(biz)
	if err != nil {
		blog.Errorf("ShieldHostAlarm[%s] GetBusinessMaintainer[%s] failed: %v", taskID, bizID, err)
		return err
	}
	maintainers := strings.Split(bizData.BKBizMaintainer, ",")
	if len(maintainers) == 0 {
		return fmt.Errorf("ShieldHostAlarm[%s] BKBizMaintainer[%s] empty", taskID, bizID)
	}

	hostData, err := cmdb.GetCmdbClient().QueryAllHostInfoWithoutBiz(ips)
	if err != nil {
		blog.Errorf("ShieldHostAlarm[%s] QueryAllHostInfoWithoutBiz[%+v] failed: %v", taskID, ips, err)
		return err
	}

	hosts := make([]alarm.HostInfo, 0)
	for i := range hostData {
		hosts = append(hosts, alarm.HostInfo{
			IP:      hostData[i].BKHostInnerIP,
			CloudID: uint64(hostData[i].BkCloudID),
		})
	}
	blog.Infof("ShieldHostAlarm[%s] bizID[%s] hostInfo[%+v]", taskID, bizID, hosts)

	var alarms = []alarm.AlarmInterface{tmp.GetBKAlarmClient(), bkmonitor.GetBkMonitorClient()}

	for i := range alarms {
		err = alarms[i].ShieldHostAlarmConfig(maintainers[0], &alarm.ShieldHost{
			BizID:     bizID,
			HostList:  hosts,
			ClusterId: clusterId,
		})
		if err != nil {
			blog.Errorf("ShieldHostAlarm[%s][%s] ShieldHostAlarmConfig failed: %v", taskID, alarms[i].Name(), err)
			continue
		}

		GetStorageModel().CreateTaskStepLogInfo(context.Background(), taskID, stepName,
			fmt.Sprintf("[%s] successful", alarms[i].Name()))

		blog.Infof("ShieldHostAlarm[%s][%s] ShieldHostAlarmConfig success", taskID, alarms[i].Name())
	}

	return nil
}

// UpdateAutoScalingOptionModuleInfo update cluster ca moduleInfo
func UpdateAutoScalingOptionModuleInfo(clusterID string) error {
	cls, err := GetStorageModel().GetCluster(context.Background(), clusterID)
	if err != nil {
		return err
	}

	asOption, err := GetStorageModel().GetAutoScalingOption(context.Background(), clusterID)
	if err != nil {
		return err
	}
	// update asOption module info
	if asOption.Module != nil {
		if asOption.Module.ScaleOutBizID == "" {
			asOption.Module.ScaleOutBizID = cls.BusinessID
		}
		if asOption.Module.ScaleInBizID == "" {
			asOption.Module.ScaleInBizID = cls.BusinessID
		}
		if asOption.Module.ScaleOutModuleID != "" {
			scaleOutBiz, _ := strconv.Atoi(asOption.Module.ScaleOutBizID)
			scaleOutModule, _ := strconv.Atoi(asOption.Module.ScaleOutModuleID)
			asOption.Module.ScaleOutModuleName = GetModuleName(scaleOutBiz, scaleOutModule)
		}
		if asOption.Module.ScaleInModuleID != "" {
			scaleInBiz, _ := strconv.Atoi(asOption.Module.ScaleInBizID)
			scaleInModule, _ := strconv.Atoi(asOption.Module.ScaleInModuleID)
			asOption.Module.ScaleInModuleName = GetModuleName(scaleInBiz, scaleInModule)
		}
	}
	err = GetStorageModel().UpdateAutoScalingOption(context.Background(), asOption)
	if err != nil {
		return err
	}

	return nil
}

// IsInDependentCluster check independent cluster
func IsInDependentCluster(cluster *proto.Cluster) bool {
	return cluster.ManageType == common.ClusterManageTypeIndependent
}

// IsManagedCluster check managed cluster
func IsManagedCluster(cluster *proto.Cluster) bool {
	return cluster.ManageType == common.ClusterManageTypeManaged
}

// GetCRDByKubeConfig get crd by kubeConfig
func GetCRDByKubeConfig(kubeConfig string) (*v1.CustomResourceDefinitionList, error) {
	_, err := types.GetKubeConfigFromYAMLBody(false, types.YamlInput{
		FileName:    "",
		YamlContent: kubeConfig,
	})

	if err != nil {
		return nil, fmt.Errorf("checkKubeConfig get kubeConfig from YAML body failed: %v", err)
	}

	// 解析 kubeConfig 字符串
	cfg, err := clientcmd.NewClientConfigFromBytes([]byte(kubeConfig))
	if err != nil {
		return nil, err
	}

	// 获取 Kubernetes 配置
	config, err := cfg.ClientConfig()
	if err != nil {
		return nil, err
	}

	// 使用 Kubernetes 配置创建一个 Kubernetes 客户端
	cli, err := clientset.NewForConfig(config)
	if err != nil {
		return nil, err
	}

	// 获取 CRD
	ctx, cancel := context.WithTimeout(context.Background(), time.Second*120)
	defer cancel()

	return cli.ApiextensionsV1().CustomResourceDefinitions().List(ctx, metav1.ListOptions{})
}

// UpdateVirtualNodeStatus update virtual nodes status
func UpdateVirtualNodeStatus(clusterId, nodeGroupId, taskID string) error {
	if clusterId == "" || nodeGroupId == "" || taskID == "" {
		blog.Infof("UpdateVirtualNodeStatus[%s] validate data", taskID)
		return nil
	}

	condM := make(operator.M)
	condM["nodegroupid"] = nodeGroupId
	condM["clusterid"] = clusterId
	condM["taskid"] = taskID
	cond := operator.NewLeafCondition(operator.Eq, condM)

	nodes, err := GetStorageModel().ListNode(context.Background(), cond, &storeopt.ListOption{})
	if err != nil {
		blog.Errorf("UpdateVirtualNodeStatus[%s] NodeGroup %s all Nodes failed, %s",
			taskID, nodeGroupId, err.Error())
		return err
	}

	blog.Infof("UpdateVirtualNodeStatus[%s] ListNodes[%+v] success", taskID, nodes)
	for i := range nodes {
		blog.Infof("UpdateVirtualNodeStatus[%s] node status", nodes[i].NodeID)
		nodes[i].Status = common.StatusResourceApplyFailed
		err = GetStorageModel().UpdateNode(context.Background(), nodes[i])
		if err != nil {
			return err
		}
	}

	return nil
}

// DeleteVirtualNodes delete virtual nodes
func DeleteVirtualNodes(clusterId, nodeGroupId, taskID string) error {
	if clusterId == "" || nodeGroupId == "" || taskID == "" {
		blog.Infof("DeleteVirtualNodes[%s] validate data", taskID)
		return nil
	}

	condM := make(operator.M)
	condM["nodegroupid"] = nodeGroupId
	condM["clusterid"] = clusterId
	condM["taskid"] = taskID
	cond := operator.NewLeafCondition(operator.Eq, condM)

	nodes, err := GetStorageModel().ListNode(context.Background(), cond, &storeopt.ListOption{})
	if err != nil {
		blog.Errorf("ListNodesInClusterNodePool[%s] NodeGroup %s all Nodes failed, %s",
			taskID, nodeGroupId, err.Error())
		return err
	}

	blog.Infof("DeleteVirtualNodes[%s] ListNodes[%+v] success", taskID, nodes)
	for i := range nodes {
		blog.Infof("DeleteVirtualNodes[%s] node[%s] status", taskID, nodes[i].NodeID)

		if !strings.HasPrefix(nodes[i].GetNodeID(), "bcs") {
			continue
		}
		err = GetStorageModel().DeleteNode(context.Background(), nodes[i].GetNodeID())
		if err != nil {
			return err
		}
	}

	return nil
}

// GetAnnotationsByNg get annotations by nodeGroup
func GetAnnotationsByNg(group *proto.NodeGroup) map[string]string {
	if group == nil || group.NodeTemplate == nil || len(group.NodeTemplate.Annotations) == 0 {
		return nil
	}

	return group.GetNodeTemplate().GetAnnotations()
}

// GetLabelsByNg get labels by nodeGroup
func GetLabelsByNg(group *proto.NodeGroup) map[string]string {
	if group == nil || group.NodeTemplate == nil || len(group.NodeTemplate.Labels) == 0 {
		return nil
	}

	return group.GetNodeTemplate().GetLabels()
}

// GetTaintsByNg get taints by nodeGroup
func GetTaintsByNg(group *proto.NodeGroup) []*proto.Taint {
	if group == nil || group.NodeTemplate == nil || len(group.NodeTemplate.Taints) == 0 {
		return nil
	}

	return group.GetNodeTemplate().GetTaints()
}

// GetTransModuleInfo get trans moduleID
func GetTransModuleInfo(cls *proto.Cluster, asOption *proto.ClusterAutoScalingOption, group *proto.NodeGroup) string {
	if group != nil && group.NodeTemplate != nil && group.NodeTemplate.Module != nil &&
		len(group.NodeTemplate.Module.ScaleOutModuleID) != 0 {
		return group.NodeTemplate.Module.ScaleOutModuleID
	}

	if asOption != nil && asOption.GetModule() != nil && asOption.GetModule().GetScaleInModuleID() != "" {
		return asOption.GetModule().GetScaleOutModuleID()
	}

	return cls.GetClusterBasicSettings().GetModule().GetWorkerModuleID()
}

// UpdateClusterErrMessage update cluster failed message
func UpdateClusterErrMessage(clusterId string, message string) error {
	cluster, errLocal := GetClusterByID(clusterId)
	if errLocal == nil {
		// record cluster connect failed reason
		cluster.Message = message
		_ = UpdateCluster(cluster)

		return nil
	}

	return errLocal
}

// UpdateNodeGroupCloudNodeGroupID set nodegroup cloudNodeGroupID
func UpdateNodeGroupCloudNodeGroupID(nodeGroupID string, newGroup *proto.NodeGroup) error {
	group, err := GetStorageModel().GetNodeGroup(context.Background(), nodeGroupID)
	if err != nil {
		return err
	}

	group.CloudNodeGroupID = newGroup.CloudNodeGroupID
	if group.AutoScaling != nil && group.AutoScaling.VpcID == "" {
		group.AutoScaling.VpcID = newGroup.AutoScaling.VpcID
	}
	if group.LaunchTemplate != nil {
		group.LaunchTemplate.InstanceChargeType = newGroup.LaunchTemplate.InstanceChargeType
	}
	err = GetStorageModel().UpdateNodeGroup(context.Background(), group)
	if err != nil {
		return err
	}

	return nil
}

// GetClusterResourceGroup cluster resource group
func GetClusterResourceGroup(cls *proto.Cluster) string {
	if cls.GetExtraInfo() == nil {
		return ""
	}

	rg, ok := cls.GetExtraInfo()[common.ClusterResourceGroup]
	if ok {
		return rg
	}

	return ""
}

// GetNodeResourceGroup other resource group
func GetNodeResourceGroup(cls *proto.Cluster) string {
	if cls.GetExtraInfo() == nil {
		return ""
	}

	rg, ok := cls.GetExtraInfo()[common.NodeResourceGroup]
	if ok {
		return rg
	}

	return ""
}

// GetNetworkResourceGroup other resource group
func GetNetworkResourceGroup(cls *proto.Cluster) string {
	if cls.GetExtraInfo() == nil {
		return ""
	}

	rg, ok := cls.GetExtraInfo()[common.NetworkResourceGroup]
	if ok {
		return rg
	}

	return ""
}

// ListProjectNotifyTemplates list project notify templates
func ListProjectNotifyTemplates(projectId string) ([]*proto.NotifyTemplate, error) {
	condM := make(operator.M)
	condM["projectid"] = projectId

	cond := operator.NewLeafCondition(operator.Eq, condM)
	templates, err := GetStorageModel().ListNotifyTemplate(context.Background(), cond, &storeopt.ListOption{})
	if err != nil {
		return nil, err
	}

	return templates, nil
}

// GetOverlayCidrBlocks get overlayIps from vpc
func GetOverlayCidrBlocks(cloudId, vpcId string) ([]*net.IPNet, error) {
	vpc, err := GetStorageModel().GetCloudVPC(context.Background(), cloudId, vpcId)
	if err != nil {
		return nil, err
	}

	cidrs := make([]string, 0)
	for i := range vpc.GetOverlay().GetCidrs() {
		if vpc.GetOverlay().GetCidrs()[i].GetBlock() {
			continue
		}
		cidrs = append(cidrs, vpc.GetOverlay().GetCidrs()[i].GetCidr())
	}

	var blocks []*net.IPNet
	for _, v := range cidrs {
		_, ipnet, _ := net.ParseCIDR(v)
		blocks = append(blocks, ipnet)
	}
	return blocks, nil
}

// GetCloudByProvider get cloud by provider
func GetCloudByProvider(provider string) (*proto.Cloud, error) {
	return GetStorageModel().GetCloudByProvider(context.Background(), provider)
}

// GetCloudBizTags get cloud tags
func GetCloudBizTags(bizId int64, operator string) (map[string]string, error) {
	client := cmdb.GetCmdbClient()
	bizID, err := client.GetBS2IDByBizID(bizId)
	if err != nil {
		return nil, err
	}

	tClient := cmdb.GetTCmdbClient()
	// 查询二级业务详情
	business2, err := tClient.QueryBusinessLevel2DetailInfo(bizID)
	if err != nil {
		return nil, err
	}

	// 获取业务标签
	return map[string]string{
		common.KeyPart:      options.GetGlobalCMOptions().TagDepart,
		common.KeyProduct:   business2.BsiProductName + fmt.Sprintf("_%v", business2.BsiProductId),
		common.KeyOneBiz:    business2.BizLevel1Name + fmt.Sprintf("_%v", business2.BizLevel1Id),
		common.KeySecondBiz: business2.BizLevel2Name + fmt.Sprintf("_%v", business2.BizLevel2Id),
		common.KeyOperator:  operator,
	}, nil
}

// GetGpuNodeTemplate get gpu node template by instanceType
func GetGpuNodeTemplate(insType string) (*proto.NodeTemplate, error) {
	condM := make(operator.M)
	condM[nodetemplate.ProjectIDKey] = common.Default
	condM[nodetemplate.NameKey] = insType
	cond := operator.NewLeafCondition(operator.Eq, condM)
	nodeTemplates, err := GetStorageModel().ListNodeTemplate(context.Background(), cond, &storeopt.ListOption{All: true})
	if err != nil {
		blog.Errorf("GetGpuNodeTemplate ListNodeTemplate ins[%s], err:%s", insType, err.Error())
		return nil, fmt.Errorf("GetGpuNodeTemplate ins[%s], err:%s", insType, err.Error())
	}

	for i := range nodeTemplates {
		templateType, ok := nodeTemplates[i].GetExtraInfo()[common.TemplateType]
		if !ok {
			continue
		}
		if templateType == common.TemplateGpu {
			return nodeTemplates[i], nil
		}
	}

	return nil, fmt.Errorf("GetGpuNodeTemplate ins[%s] is empty", insType)
}

// GetTaskTimeoutConfig get task timeout config
func GetTaskTimeoutConfig(ctx context.Context, projectID, clusterID string) ([]*proto.TimeoutConfig, error) {
	condM := make(operator.M)
	if projectID != "" {
		condM[templateconfig.ProjectIDKey] = projectID
	}
	if clusterID != "" {
		condM[templateconfig.ClusterIDKey] = clusterID
	}

	condM[templateconfig.ConfigTypeKey] = common.TaskTimeConfigType
	cond := operator.NewLeafCondition(operator.Eq, condM)

	templateConfigs, err := GetStorageModel().ListTemplateConfigs(ctx, cond, &storeopt.ListOption{})
	if err != nil {
		return nil, fmt.Errorf("list template config failed: %v", err)
	}

	if len(templateConfigs) == 0 {
		return nil, fmt.Errorf("GetTaskTimeoutConfig projectID[%s] clusterID[%s] time template config is empty",
			projectID, clusterID)
	}

	templateConfig := templateConfigs[0]

	var cloudConfig *proto.CloudTemplateConfig
	if err := json.Unmarshal([]byte(templateConfig.ConfigContent), &cloudConfig); err != nil {
		blog.Errorf("GetTaskTimeoutConfig unmarshal cloud config content failed: %v", err)
		return nil, err
	}

	if cloudConfig == nil {
		return nil, fmt.Errorf("GetTaskTimeoutConfig projectID[%s] clusterID[%s] time template cloudConfig is empty",
			projectID, clusterID)
	}

	return cloudConfig.GetTaskTimeTemplateConfig().GetTimeoutConfig(), nil
}

// GetTaskTimeout get task timeout
func GetTaskTimeout(
	ctx context.Context, projectID, clusterID, stepName string, defaultTime time.Duration) time.Duration {
	taskID := GetTaskIDFromContext(ctx)

	taskTimeoutConfig, err := GetTaskTimeoutConfig(ctx, projectID, clusterID)
	if err != nil {
		blog.Errorf("GetTaskTimeout[%s] projectID[%s] clusterID[%s] failed: %v",
			taskID, projectID, clusterID, err)
		return defaultTime
	}

	if len(taskTimeoutConfig) == 0 {
		return defaultTime
	}

	var baseStepName string
	if strings.Contains(stepName, BKSOPTask) {
		baseStepName = BKSOPTask
	} else {
		str := strings.Split(stepName, "-")
		if len(str) > 1 {
			baseStepName = str[1]
		}
	}

	for i := range taskTimeoutConfig {
		if baseStepName == taskTimeoutConfig[i].GetStepName() {
			configTimeout := taskTimeoutConfig[i].GetTimeout()
			return time.Duration(configTimeout) * time.Minute
		}
	}

	return defaultTime
}

<<<<<<< HEAD
// GetUsableCidrByMask get usable cidr by mask
func GetUsableCidrByMask(ipnets []*net.IPNet, subnetMask int) []string {
	result := make([]string, 0)

	for _, ipnet := range ipnets {
		ones, _ := ipnet.Mask.Size()
		if subnetMask < ones {
			continue
		}

		// 计算子网数量和步长
		subnetCount := 1 << (subnetMask - ones)
		step := 1 << (32 - subnetMask)
		ip := ipnet.IP.To4()
		startIP := uint32(ip[0])<<24 | uint32(ip[1])<<16 | uint32(ip[2])<<8 | uint32(ip[3])

		for i := 0; i < subnetCount; i++ {
			n := startIP + uint32(i*step)
			currentIP := net.IPv4(byte(n>>24), byte(n>>16), byte(n>>8), byte(n))
			if !ipnet.Contains(currentIP) {
				continue
			}
			result = append(result, fmt.Sprintf("%s/%d", currentIP, subnetMask))
		}
	}

	return result
=======
// AllowCrossBizNodes check if allow cross biz nodes
func AllowCrossBizNodes(cls *proto.Cluster) bool {
	return cls.Labels[WhiteListLabelKey] == common.True
>>>>>>> 2c53f3d5
}<|MERGE_RESOLUTION|>--- conflicted
+++ resolved
@@ -1641,7 +1641,6 @@
 	return defaultTime
 }
 
-<<<<<<< HEAD
 // GetUsableCidrByMask get usable cidr by mask
 func GetUsableCidrByMask(ipnets []*net.IPNet, subnetMask int) []string {
 	result := make([]string, 0)
@@ -1669,9 +1668,9 @@
 	}
 
 	return result
-=======
+}
+
 // AllowCrossBizNodes check if allow cross biz nodes
 func AllowCrossBizNodes(cls *proto.Cluster) bool {
 	return cls.Labels[WhiteListLabelKey] == common.True
->>>>>>> 2c53f3d5
 }