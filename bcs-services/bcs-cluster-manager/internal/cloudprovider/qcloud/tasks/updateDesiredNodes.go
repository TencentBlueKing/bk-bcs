--- conflicted
+++ resolved
@@ -104,12 +104,7 @@
 	if err != nil {
 		return nil, fmt.Errorf("applyInstanceMachines[%s] getAsgIDByNodePool failed: %v", taskID, err)
 	}
-<<<<<<< HEAD
-	err = tkeCli.ModifyNodePoolDesiredCapacityAboutAsg(cluster.SystemID, group.NodeGroupID, int64(group.AutoScaling.DesiredSize))
-=======
-
 	asCli, err := api.NewASClient(info.CmOption)
->>>>>>> b8c235ea
 	if err != nil {
 		return nil, err
 	}
@@ -300,16 +295,11 @@
 	defer cancel()
 
 	// wait all nodes to be ready
-<<<<<<< HEAD
-	err = cloudprovider.LoopDoFunc(ctx, func() error {
-		np, err := cli.DescribeClusterNodePoolDetail(cluster.SystemID, group.CloudNodeGroupID)
-=======
 	err = cloudprovider.LoopDoFunc(timeCtx, func() error {
 		instances, err := cli.QueryTkeClusterInstances(&api.DescribeClusterInstances{
 			ClusterID:   info.Cluster.SystemID,
 			InstanceIDs: instanceIDs,
 		})
->>>>>>> b8c235ea
 		if err != nil {
 			blog.Errorf("checkClusterInstanceStatus[%s] QueryTkeClusterInstances failed: %v", taskID, err)
 			return nil
@@ -388,8 +378,6 @@
 	if err != nil {
 		return err
 	}
-<<<<<<< HEAD
-=======
 	// previous step successful when retry task
 	if step == nil {
 		return nil
@@ -425,22 +413,11 @@
 		_ = state.UpdateStepFailure(start, stepName, retErr)
 		return retErr
 	}
->>>>>>> b8c235ea
 
 	// update response information to task common params
 	if state.Task.CommonParams == nil {
 		state.Task.CommonParams = make(map[string]string)
 	}
-<<<<<<< HEAD
-
-	// update step
-	if err := state.UpdateStepSucc(start, stepName); err != nil {
-		blog.Errorf("CheckUpdateDesiredNodesStatusTask[%s] task %s %s update to storage fatal", taskID, taskID, stepName)
-		return err
-	}
-	return nil
-}
-=======
 	if len(successInstances) > 0 {
 		state.Task.CommonParams[cloudprovider.SuccessClusterNodeIDsKey.String()] = strings.Join(successInstances, ",")
 		// dynamic inject paras
@@ -455,7 +432,6 @@
 		blog.Errorf("CheckClusterNodesStatusTask[%] task %s %s update to storage fatal", taskID, taskID, stepName)
 		return err
 	}
->>>>>>> b8c235ea
 
 	return nil
 }