/*
 * Tencent is pleased to support the open source community by making Blueking Container Service available.
 * Copyright (C) 2019 THL A29 Limited, a Tencent company. All rights reserved.
 * Licensed under the MIT License (the "License"); you may not use this file except
 * in compliance with the License. You may obtain a copy of the License at
 * http://opensource.org/licenses/MIT
 * Unless required by applicable law or agreed to in writing, software distributed under
 * the License is distributed on an "AS IS" BASIS, WITHOUT WARRANTIES OR CONDITIONS OF ANY KIND,
 * either express or implied. See the License for the specific language governing permissions and
 * limitations under the License.
 */

package tasks

import (
	"context"
	"fmt"
	"time"

	"github.com/Tencent/bk-bcs/bcs-common/common/blog"

	cmproto "github.com/Tencent/bk-bcs/bcs-services/bcs-cluster-manager/api/clustermanager"
	"github.com/Tencent/bk-bcs/bcs-services/bcs-cluster-manager/internal/cloudprovider"
	"github.com/Tencent/bk-bcs/bcs-services/bcs-cluster-manager/internal/cloudprovider/qcloud/business"
	"github.com/Tencent/bk-bcs/bcs-services/bcs-cluster-manager/internal/cloudprovider/utils"
	icommon "github.com/Tencent/bk-bcs/bcs-services/bcs-cluster-manager/internal/common"
)

// DeleteTKEClusterTask delete cluster task
func DeleteTKEClusterTask(taskID string, stepName string) error {
	cloudprovider.GetStorageModel().CreateTaskStepLogInfo(context.Background(), taskID, stepName,
		"start delete tke cluster")
	start := time.Now()
	// get task and task current step
	state, step, err := cloudprovider.GetTaskStateAndCurrentStep(taskID, stepName)
	if err != nil {
		return err
	}
	// previous step successful when retry task
	if step == nil {
		blog.Infof("DeleteTKEClusterTask[%s]: current step[%s] successful and skip", taskID, stepName)
		return nil
	}
	blog.Infof("DeleteTKEClusterTask[%s]: task %s run step %s, system: %s, old state: %s, params %v",
		taskID, taskID, stepName, step.System, step.Status, step.Params)

	// step login started here
	clusterID := step.Params[cloudprovider.ClusterIDKey.String()]
	cloudID := step.Params[cloudprovider.CloudIDKey.String()]
	deleteMode := step.Params[cloudprovider.DeleteModeKey.String()]
	clusterStatus := step.Params[cloudprovider.LastClusterStatus.String()]

	// only support retain mode
	if deleteMode != cloudprovider.Retain.String() {
		deleteMode = cloudprovider.Retain.String()
	}

	dependInfo, err := cloudprovider.GetClusterDependBasicInfo(cloudprovider.GetBasicInfoReq{
		ClusterID: clusterID,
		CloudID:   cloudID,
	})
	if err != nil {
		blog.Errorf("DeleteTKEClusterTask[%s]: GetClusterDependBasicInfo for cluster %s "+
			"in task %s step %s failed, %s", taskID, clusterID, taskID, stepName, err.Error())
		retErr := fmt.Errorf("get cloud/project information failed, %s", err.Error())
		_ = state.UpdateStepFailure(start, stepName, retErr)
		return retErr
	}

	ctx := cloudprovider.WithTaskIDForContext(context.Background(), taskID)

	// need to clean cluster nodes when cluster create or delete failed
	if (clusterStatus == icommon.StatusCreateClusterFailed ||
		clusterStatus == icommon.StatusDeleteClusterFailed) && dependInfo.Cluster.GetSystemID() != "" {
		_, workerNodes, errLocal := getClusterInstancesByClusterID(dependInfo)
		if errLocal == nil && len(workerNodes) > 0 {
			nodeIds := make([]string, 0)
			for i := range workerNodes {
				nodeIds = append(nodeIds, workerNodes[i].InstanceId)
			}

			// nolint
			ids, err := business.DeleteClusterInstance(ctx, dependInfo, nodeIds, false)
			if err != nil {
				blog.Errorf("DeleteTKEClusterTask[%s] DeleteClusterInstance failed: %v", taskID, err)
			} else {
				blog.Infof("DeleteTKEClusterTask[%s] DeleteClusterInstance success: %v", taskID, ids)
			}

			err = business.CheckClusterDeletedNodes(ctx, dependInfo, nodeIds)
			if err != nil {
				blog.Errorf("DeleteTKEClusterTask[%s] CheckClusterDeletedNodes failed: %v", taskID, err)
			}
			// this need to wait nodes to deleted status because of tke bug
			time.Sleep(time.Second * 60)
		}
	}

	err = business.DeleteTkeClusterByClusterId(ctx, dependInfo.CmOption, dependInfo.Cluster.SystemID, deleteMode)
	if err != nil {
		cloudprovider.GetStorageModel().CreateTaskStepLogError(context.Background(), taskID, stepName,
			fmt.Sprintf("delete tke cluster failed [%s]", err))
		blog.Errorf("DeleteTKEClusterTask[%s]: task[%s] step[%s] call qcloud DeleteTKECluster failed: %v",
			taskID, taskID, stepName, err)
		retErr := fmt.Errorf("call qcloud DeleteTKECluster failed: %s", err.Error())
		_ = state.UpdateStepFailure(start, stepName, retErr)
		return retErr
	}
	blog.Infof("DeleteTKEClusterTask[%s]: task %s DeleteTKECluster[%s] successful",
		taskID, taskID, dependInfo.Cluster.SystemID)

	cloudprovider.GetStorageModel().CreateTaskStepLogInfo(context.Background(), taskID, stepName,
		"delete tke cluster successful")

	if err := state.UpdateStepSucc(start, stepName); err != nil {
		blog.Errorf("DeleteTKEClusterTask[%s]: task %s %s update to storage fatal", taskID, taskID, stepName)
		return err
	}
	return nil
}

// CleanClusterDBInfoTask clean cluster DB info
func CleanClusterDBInfoTask(taskID string, stepName string) error { // nolint
	cloudprovider.GetStorageModel().CreateTaskStepLogInfo(context.Background(), taskID, stepName,
		"start clean cluster db info")
	start := time.Now()
	// get task and task current step
	state, step, err := cloudprovider.GetTaskStateAndCurrentStep(taskID, stepName)
	if err != nil {
		return err
	}
	// previous step successful when retry task
	if step == nil {
		blog.Infof("CleanClusterDBInfoTask[%s]: current step[%s] successful and skip", taskID, stepName)
		return nil
	}
	blog.Infof("CleanClusterDBInfoTask[%s]: task %s run step %s, system: %s, old state: %s, params %v",
		taskID, taskID, stepName, step.System, step.Status, step.Params)

	// step login started here
	clusterID := step.Params[cloudprovider.ClusterIDKey.String()]
	cluster, err := cloudprovider.GetStorageModel().GetCluster(context.Background(), clusterID)
	if err != nil {
		blog.Errorf("CleanClusterDBInfoTask[%s]: get cluster for %s failed", taskID, clusterID)
		retErr := fmt.Errorf("get cluster information failed, %s", err.Error())
		_ = state.UpdateStepFailure(start, stepName, retErr)
		return retErr
	}

	// delete cluster autoscalingOption
	err = cloudprovider.GetStorageModel().DeleteAutoScalingOption(context.Background(), cluster.ClusterID)
	if err != nil {
		cloudprovider.GetStorageModel().CreateTaskStepLogError(context.Background(), taskID, stepName,
			fmt.Sprintf("delete cluste auto scaling option failed [%s]", err))
		blog.Errorf("CleanClusterDBInfoTask[%s]: clean cluster[%s] "+
			"autoscalingOption failed: %v", taskID, cluster.ClusterID, err)
	}

	cloudprovider.GetStorageModel().CreateTaskStepLogInfo(context.Background(), taskID, stepName,
		"delete cluste autos caling option successful")

	// delete nodes
	err = cloudprovider.GetStorageModel().DeleteNodesByClusterID(context.Background(), cluster.ClusterID)
	if err != nil {
		cloudprovider.GetStorageModel().CreateTaskStepLogError(context.Background(), taskID, stepName,
			fmt.Sprintf("delete nodes failed [%s]", err))
		blog.Errorf("CleanClusterDBInfoTask[%s]: delete nodes for %s failed", taskID, clusterID)
		retErr := fmt.Errorf("delete node for %s failed, %s", clusterID, err.Error())
		_ = state.UpdateStepFailure(start, stepName, retErr)
		return retErr
	}
	blog.Infof("CleanClusterDBInfoTask[%s]: delete nodes for cluster[%s] in DB successful", taskID, clusterID)

	cloudprovider.GetStorageModel().CreateTaskStepLogInfo(context.Background(), taskID, stepName,
		"delete nodes successful")

	// delete nodeGroup
	err = cloudprovider.GetStorageModel().DeleteNodeGroupByClusterID(context.Background(), cluster.ClusterID)
	if err != nil {
		cloudprovider.GetStorageModel().CreateTaskStepLogError(context.Background(), taskID, stepName,
			fmt.Sprintf("delete nodegroups failed [%s]", err))
		blog.Errorf("CleanClusterDBInfoTask[%s]: delete nodeGroups for %s failed", taskID, clusterID)
		retErr := fmt.Errorf("delete nodeGroups for %s failed, %s", clusterID, err.Error())
		_ = state.UpdateStepFailure(start, stepName, retErr)
		return retErr
	}
	blog.Infof("CleanClusterDBInfoTask[%s]: delete nodeGroups for cluster[%s] in DB successful",
		taskID, clusterID)

	cloudprovider.GetStorageModel().CreateTaskStepLogInfo(context.Background(), taskID, stepName,
		"delete nodegroups successful")

	// delete CIDR and only print logInfo
	err = releaseClusterCIDR(cluster)
	if err != nil {
		cloudprovider.GetStorageModel().CreateTaskStepLogError(context.Background(), taskID, stepName,
			fmt.Sprintf("release cluster cidr failed [%s]", err))
		blog.Errorf("CleanClusterDBInfoTask[%s]: releaseClusterCIDR[%s] cidr failed", taskID, clusterID)
	} else {
		cloudprovider.GetStorageModel().CreateTaskStepLogInfo(context.Background(), taskID, stepName,
			"release cluster cidr successful")
		blog.Infof("CleanClusterDBInfoTask[%s]: releaseClusterCIDR[%s] cidr successful", taskID, clusterID)
	}

	// delete cluster
	cluster.Status = icommon.StatusDeleting
	err = cloudprovider.GetStorageModel().UpdateCluster(context.Background(), cluster)
	if err != nil {
		cloudprovider.GetStorageModel().CreateTaskStepLogError(context.Background(), taskID, stepName,
			fmt.Sprintf("update cluster db info failed [%s]", err))
		blog.Errorf("CleanClusterDBInfoTask[%s]: delete cluster for %s failed", taskID, clusterID)
		retErr := fmt.Errorf("delete cluster for %s failed, %s", clusterID, err.Error())
		_ = state.UpdateStepFailure(start, stepName, retErr)
		return retErr
	}
	blog.Infof("CleanClusterDBInfoTask[%s]: delete cluster[%s] in DB successful", taskID, clusterID)

<<<<<<< HEAD
	cloudprovider.GetStorageModel().CreateTaskStepLogInfo(context.Background(), taskID, stepName,
		"update cluster db info successful")
=======
	// delete cidrs from etcd cache
	_ = handleClusterCacheGrCidrs(taskID, cluster)
>>>>>>> 30f1c83f

	utils.SyncDeletePassCCCluster(taskID, cluster)

	cloudprovider.GetStorageModel().CreateTaskStepLogInfo(context.Background(), taskID, stepName,
		"sync delete pass-cc cluster successful")

	_ = utils.DeleteClusterCredentialInfo(cluster.ClusterID)

	cloudprovider.GetStorageModel().CreateTaskStepLogInfo(context.Background(), taskID, stepName,
		"delete cluster credential successful")

	// virtual cluster need to clean cluster token
	if cluster.ClusterType == icommon.ClusterTypeVirtual {
		_ = utils.DeleteBcsAgentToken(clusterID)
	}

	cloudprovider.GetStorageModel().CreateTaskStepLogInfo(context.Background(), taskID, stepName,
		"clean cluster db info successful")

	if err := state.UpdateStepSucc(start, stepName); err != nil {
		blog.Errorf("CleanClusterDBInfoTask[%s]: task %s %s update to storage fatal", taskID, taskID, stepName)
		return err
	}
	return nil
}

func handleClusterCacheGrCidrs(taskId string, cls *cmproto.Cluster) error { // nolint
	cidrs := make([]string, 0)
	if cls.GetNetworkSettings().GetClusterIPv4CIDR() != "" {
		cidrs = append(cidrs, cls.GetNetworkSettings().GetClusterIPv4CIDR())
	}

	if len(cls.GetNetworkSettings().GetMultiClusterCIDR()) > 0 {
		cidrs = append(cidrs, cls.GetNetworkSettings().GetMultiClusterCIDR()...)
	}

	for i := range cidrs {
		err := business.GetCidrFromCache(icommon.ClusterOverlayNetwork, cls.GetVpcID(), cidrs[i])
		if err != nil {
			blog.Errorf("handleClusterCacheGrCidrs[%s] GetCidrFromCache vpc[%s:%s] failed: %v",
				taskId, cls.GetVpcID(), cidrs[i], err)
			continue
		}
		err = business.DeleteCidrFromCache(icommon.ClusterOverlayNetwork, cls.GetVpcID(), cidrs[i])
		if err != nil {
			blog.Errorf("handleClusterCacheGrCidrs[%s] DeleteCidrFromCache vpc[%s:%s] failed: %v",
				taskId, cls.GetVpcID(), cidrs[i], err)
			continue
		}

		blog.Errorf("handleClusterCacheGrCidrs[%s] DeleteCidrFromCache vpc[%s:%s] successful",
			taskId, cls.GetVpcID(), cidrs[i])
	}

	return nil
}<|MERGE_RESOLUTION|>--- conflicted
+++ resolved
@@ -215,13 +215,11 @@
 	}
 	blog.Infof("CleanClusterDBInfoTask[%s]: delete cluster[%s] in DB successful", taskID, clusterID)
 
-<<<<<<< HEAD
 	cloudprovider.GetStorageModel().CreateTaskStepLogInfo(context.Background(), taskID, stepName,
 		"update cluster db info successful")
-=======
+
 	// delete cidrs from etcd cache
 	_ = handleClusterCacheGrCidrs(taskID, cluster)
->>>>>>> 30f1c83f
 
 	utils.SyncDeletePassCCCluster(taskID, cluster)
 
