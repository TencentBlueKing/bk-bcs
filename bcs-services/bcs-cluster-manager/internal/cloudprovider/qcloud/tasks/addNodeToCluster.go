--- conflicted
+++ resolved
@@ -238,69 +238,6 @@
 	return successNodeIds, failedNodeIds
 }
 
-<<<<<<< HEAD
-// AddNodesShieldAlarmTask shield nodes alarm
-func AddNodesShieldAlarmTask(taskID string, stepName string) error {
-	cloudprovider.GetStorageModel().CreateTaskStepLogInfo(context.Background(), taskID, stepName,
-		"start shield nodes alarm")
-	start := time.Now()
-
-	// get task and task current step
-	state, step, err := cloudprovider.GetTaskStateAndCurrentStep(taskID, stepName)
-	if err != nil {
-		return err
-	}
-	// previous step successful when retry task
-	if step == nil {
-		blog.Infof("AddNodesShieldAlarmTask[%s]: current step[%s] successful and skip", taskID, stepName)
-		return nil
-	}
-	blog.Infof("AddNodesShieldAlarmTask[%s] task %s run current step %s, system: %s, old state: %s, params %v",
-		taskID, taskID, stepName, step.System, step.Status, step.Params)
-
-	// extract valid info
-	clusterID := step.Params[cloudprovider.ClusterIDKey.String()]
-
-	ipList := cloudprovider.ParseNodeIpOrIdFromCommonMap(state.Task.GetCommonParams(),
-		cloudprovider.NodeIPsKey.String(), ",")
-	if len(ipList) == 0 {
-		blog.Errorf("AddNodesShieldAlarmTask[%s]: get cluster IPList/clusterID empty", taskID)
-		retErr := fmt.Errorf("AddNodesShieldAlarmTask: get cluster IPList/clusterID empty")
-		_ = state.UpdateStepFailure(start, stepName, retErr)
-		return retErr
-	}
-
-	cluster, err := cloudprovider.GetStorageModel().GetCluster(context.Background(), clusterID)
-	if err != nil {
-		blog.Errorf("AddNodesShieldAlarmTask[%s]: get cluster for %s failed", taskID, clusterID)
-		retErr := fmt.Errorf("get cluster information failed, %s", err.Error())
-		_ = state.UpdateStepFailure(start, stepName, retErr)
-		return retErr
-	}
-
-	ctx := cloudprovider.WithTaskIDAndStepNameForContext(context.Background(), taskID, stepName)
-	err = cloudprovider.ShieldHostAlarm(ctx, cluster.BusinessID, ipList)
-	if err != nil {
-		cloudprovider.GetStorageModel().CreateTaskStepLogError(context.Background(), taskID, stepName,
-			fmt.Sprintf("shield nodes alarm failed [%s]", err))
-		blog.Errorf("AddNodesShieldAlarmTask[%s] ShieldHostAlarmConfig failed: %v", taskID, err)
-	} else {
-		blog.Infof("AddNodesShieldAlarmTask[%s] ShieldHostAlarmConfig success", taskID)
-	}
-
-	cloudprovider.GetStorageModel().CreateTaskStepLogInfo(context.Background(), taskID, stepName,
-		"shield nodes alarm successful")
-
-	// update step
-	if err := state.UpdateStepSucc(start, stepName); err != nil {
-		blog.Errorf("AddNodesShieldAlarmTask[%s] task %s %s update to storage fatal", taskID, taskID, stepName)
-		return err
-	}
-	return nil
-}
-
-=======
->>>>>>> 30f1c83f
 // AddNodesToClusterTask add node to cluster
 func AddNodesToClusterTask(taskID string, stepName string) error { // nolint
 	cloudprovider.GetStorageModel().CreateTaskStepLogInfo(context.Background(), taskID, stepName,
