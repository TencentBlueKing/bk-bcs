--- conflicted
+++ resolved
@@ -249,17 +249,6 @@
 	if err != nil {
 		t.Fatal(err)
 	}
-<<<<<<< HEAD
-}
-
-func TestDescribeLaunchConfigurations(t *testing.T) {
-	cli := getASClient("ap-guangzhou")
-	asc, err := cli.DescribeLaunchConfigurations([]string{"asc-xxx"})
-	if err != nil {
-		t.Fatal(err)
-	}
-	t.Log(utils.ToJSONString(asc))
-=======
 	t.Logf(activityID)
 
 	ticker := time.NewTicker(5 * time.Second)
@@ -280,5 +269,13 @@
 			return
 		}
 	}
->>>>>>> b8c235ea
+}
+
+func TestDescribeLaunchConfigurations(t *testing.T) {
+	cli := getASClient("ap-guangzhou")
+	asc, err := cli.DescribeLaunchConfigurations([]string{"asc-xxx"})
+	if err != nil {
+		t.Fatal(err)
+	}
+	t.Log(utils.ToJSONString(asc))
 }