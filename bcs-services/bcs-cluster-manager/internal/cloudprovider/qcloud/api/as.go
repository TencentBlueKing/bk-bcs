--- conflicted
+++ resolved
@@ -142,7 +142,6 @@
 	return nil
 }
 
-<<<<<<< HEAD
 // ModifyAutoScalingGroup 修改伸缩组的属性
 // https://cloud.tencent.com/document/api/377/20433
 func (c *ASClient) ModifyAutoScalingGroup(asg *as.ModifyAutoScalingGroupRequest) error {
@@ -192,36 +191,6 @@
 	}
 	blog.Infof("UpgradeLaunchConfiguration success, requestID: %s", resp.Response.RequestId)
 	return nil
-}
-
-// DescribeAutoScalingGroups describe auto scaling groups, when asgIDs is empty, describe all
-// https://cloud.tencent.com/document/api/377/20438
-func (c *ASClient) DescribeAutoScalingGroups(asgIDs []string) ([]*as.AutoScalingGroup, error) {
-	blog.Infof("DescribeAutoScalingGroups input: %s", asgIDs)
-	req := as.NewDescribeAutoScalingGroupsRequest()
-	req.Limit = common.Uint64Ptr(limit)
-	req.AutoScalingGroupIds = common.StringPtrs(asgIDs)
-	got, total := 0, 0
-	first := true
-	ins := make([]*as.AutoScalingGroup, 0)
-	for got < total || first {
-		first = false
-		req.Offset = common.Uint64Ptr(uint64(got))
-		resp, err := c.as.DescribeAutoScalingGroups(req)
-		if err != nil {
-			blog.Errorf("DescribeAutoScalingGroups failed, err: %s", err.Error())
-			return nil, err
-		}
-		if resp == nil || resp.Response == nil {
-			blog.Errorf("DescribeAutoScalingGroups resp is nil")
-			return nil, fmt.Errorf("DescribeAutoScalingGroups resp is nil")
-		}
-		blog.Infof("DescribeAutoScalingGroups success, requestID: %s", resp.Response.RequestId)
-		ins = append(ins, resp.Response.AutoScalingGroupSet...)
-		got += len(resp.Response.AutoScalingGroupSet)
-		total = int(*resp.Response.TotalCount)
-	}
-	return ins, nil
 }
 
 // DescribeLaunchConfigurations describe LaunchConfigurations, when ascIDs is empty, describe all
@@ -252,7 +221,8 @@
 		total = int(*resp.Response.TotalCount)
 	}
 	return ins, nil
-=======
+}
+
 // DescribeAutoScalingGroups 查询ASG信息
 func (c *ASClient) DescribeAutoScalingGroups(asgID string) (*as.AutoScalingGroup, error) {
 	blog.Infof("DescribeAutoScalingGroups input: %s", asgID)
@@ -335,5 +305,4 @@
 	blog.Infof("DescribeAutoScalingActivities success, requestID: %s", resp.Response.RequestId)
 
 	return resp.Response.ActivitySet[0], nil
->>>>>>> b8c235ea
 }