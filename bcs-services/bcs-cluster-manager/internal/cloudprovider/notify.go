--- conflicted
+++ resolved
@@ -77,12 +77,7 @@
 	return nil
 }
 
-<<<<<<< HEAD
-// nolint funlen
-func sendNotifyMessage(cluster *proto.Cluster, group *proto.NodeGroup, task *proto.Task,
-=======
 func sendNotifyMessage(cluster *proto.Cluster, group *proto.NodeGroup, task *proto.Task, // nolint
->>>>>>> e6037d47
 	nt proto.NotifyTemplate, isSuccess bool) error {
 	if !nt.GetEnable() {
 		return fmt.Errorf("task[%s] notifyTemplate[%s] not enable", task.TaskID, nt.NotifyTemplateID)
