/*
 * Tencent is pleased to support the open source community by making Blueking Container Service available.
 * Copyright (C) 2019 THL A29 Limited, a Tencent company. All rights reserved.
 * Licensed under the MIT License (the "License"); you may not use this file except
 * in compliance with the License. You may obtain a copy of the License at
 * http://opensource.org/licenses/MIT
 * Unless required by applicable law or agreed to in writing, software distributed under
 * the License is distributed on an "AS IS" BASIS, WITHOUT WARRANTIES OR CONDITIONS OF ANY KIND,
 * either express or implied. See the License for the specific language governing permissions and
 * limitations under the License.
 */

package common

import (
	"context"
	"fmt"
	"strconv"
	"strings"
	"time"

	"github.com/Tencent/bk-bcs/bcs-common/common/blog"
	"github.com/avast/retry-go"
	"github.com/kirito41dd/xslice"

	proto "github.com/Tencent/bk-bcs/bcs-services/bcs-cluster-manager/api/clustermanager"
	"github.com/Tencent/bk-bcs/bcs-services/bcs-cluster-manager/internal/cloudprovider"
	"github.com/Tencent/bk-bcs/bcs-services/bcs-cluster-manager/internal/remote/cmdb"
	"github.com/Tencent/bk-bcs/bcs-services/bcs-cluster-manager/internal/remote/loop"
	"github.com/Tencent/bk-bcs/bcs-services/bcs-cluster-manager/internal/remote/nodeman"
	"github.com/Tencent/bk-bcs/bcs-services/bcs-cluster-manager/internal/remote/resource"
	"github.com/Tencent/bk-bcs/bcs-services/bcs-cluster-manager/internal/utils"
)

const (
	defaultLimit = 10
)

var (
	transferHostModuleStep = cloudprovider.StepInfo{
		StepMethod: cloudprovider.TransferHostModuleAction,
		StepName:   "转移主机模块",
	}

	removeHostFromCmdbStep = cloudprovider.StepInfo{
		StepMethod: cloudprovider.RemoveHostFromCmdbAction,
		StepName:   "移除主机",
	}
)

// BuildTransferHostModuleStep build common transfer module step
func BuildTransferHostModuleStep(task *proto.Task, businessID string, moduleID string, masterModuleID string) {
	transStep := cloudprovider.InitTaskStep(transferHostModuleStep)

	transStep.Params[cloudprovider.BKBizIDKey.String()] = businessID
	transStep.Params[cloudprovider.BKModuleIDKey.String()] = moduleID
	transStep.Params[cloudprovider.BKMasterModuleIDKey.String()] = masterModuleID

	task.Steps[transferHostModuleStep.StepMethod] = transStep
	task.StepSequence = append(task.StepSequence, transferHostModuleStep.StepMethod)
}

// BuildRemoveHostStep build common remove host from cmdb step
func BuildRemoveHostStep(task *proto.Task, bizID string, nodeIPs []string) {
	removeStep := cloudprovider.InitTaskStep(removeHostFromCmdbStep, cloudprovider.WithStepSkipFailed(true))

	removeStep.Params[cloudprovider.BKBizIDKey.String()] = bizID
	removeStep.Params[cloudprovider.NodeIPsKey.String()] = strings.Join(nodeIPs, ",")

	task.Steps[removeHostFromCmdbStep.StepMethod] = removeStep
	task.StepSequence = append(task.StepSequence, removeHostFromCmdbStep.StepMethod)
}

// TransferHostModuleTask transfer host module task
<<<<<<< HEAD
func TransferHostModuleTask(taskID string, stepName string) error {
=======
func TransferHostModuleTask(taskID string, stepName string) error { // nolint
>>>>>>> 3505687c
	cloudprovider.GetStorageModel().CreateTaskStepLogInfo(context.Background(), taskID, stepName,
		"start transfer host module")
	start := time.Now()
	// get task information and validate
	state, step, err := cloudprovider.GetTaskStateAndCurrentStep(taskID, stepName)
	if err != nil {
		return err
	}
	if step == nil {
		return nil
	}

	// get bkBizID
	bkBizIDString := step.Params[cloudprovider.BKBizIDKey.String()]
	// get nodeIPs
	nodeIPs := cloudprovider.ParseNodeIpOrIdFromCommonMap(state.Task.CommonParams,
		cloudprovider.NodeIPsKey.String(), ",")
	// get moduleID
	moduleIDString := step.Params[cloudprovider.BKModuleIDKey.String()]

	// get moduleID
	masterModuleIDString := step.Params[cloudprovider.BKMasterModuleIDKey.String()]
	masterIPs := cloudprovider.ParseNodeIpOrIdFromCommonMap(state.Task.CommonParams,
		cloudprovider.MasterNodeIPsKey.String(), ",")

	if len(nodeIPs) == 0 {
		blog.Warnf("TransferHostModule %s skip, cause of empty node", taskID)
		_ = state.UpdateStepFailure(start, stepName, fmt.Errorf("empty node ip"))
		return nil
	}

	bkBizID, err := strconv.Atoi(bkBizIDString)
	if err != nil {
		blog.Errorf("TransferHostModule %s failed, invalid bkBizID, err %s", taskID, err.Error())
		_ = state.UpdateStepFailure(start, stepName, fmt.Errorf("invalid bkBizID, err %s", err.Error()))
		return nil
	}
	moduleID, err := strconv.Atoi(moduleIDString)
	if err != nil {
		blog.Errorf("TransferHostModule %s failed, invalid moduleID, err %s", taskID, err.Error())
		_ = state.UpdateStepFailure(start, stepName, fmt.Errorf("invalid moduleID, err %s", err.Error()))
		return nil
	}

	ctx := cloudprovider.WithTaskIDAndStepNameForContext(context.Background(), taskID, stepName)

	// check exist master nodes, trans master nodes module if exist
	if len(masterModuleIDString) != 0 && len(masterIPs) > 0 {
		masterModuleID, _ := strconv.Atoi(masterModuleIDString)
		err = TransBizNodeModule(ctx, bkBizID, masterModuleID, masterIPs)
		if err != nil {
			cloudprovider.GetStorageModel().CreateTaskStepLogError(context.Background(), taskID, stepName,
				fmt.Sprintf("transfer master host module failed [%d]", err))
			blog.Errorf("TransferHostModule transBizNodeModule master[%v] failed: %v", masterIPs, err)
		}

		cloudprovider.GetStorageModel().CreateTaskStepLogInfo(context.Background(), taskID, stepName,
			"transfer master host module successful")
	}

	// transfer nodes
	err = TransBizNodeModule(ctx, bkBizID, moduleID, func() []string {
		filterNodeIps := make([]string, 0)
		for i := range nodeIPs {
			if utils.StringInSlice(nodeIPs[i], masterIPs) {
				continue
			}

			filterNodeIps = append(filterNodeIps, nodeIPs[i])
		}

		return filterNodeIps
	}())
	if err != nil {
		cloudprovider.GetStorageModel().CreateTaskStepLogError(context.Background(), taskID, stepName,
			fmt.Sprintf("transfer host module failed [%s]", err))
		blog.Errorf("TransferHostModule %s failed, bkBizID %d, hosts %v, err %s",
			taskID, bkBizID, nodeIPs, err.Error())
		_ = state.UpdateStepFailure(start, stepName,
			fmt.Errorf("TransferHostModule failed, bkBizID %d, hosts %v, err %s", bkBizID, nodeIPs, err.Error()))
		return nil
	}

	cloudprovider.GetStorageModel().CreateTaskStepLogInfo(context.Background(), taskID, stepName,
		"transfer host module successful")

	blog.Infof("TransferHostModule %s successful", taskID)

	// update step
	_ = state.UpdateStepSucc(start, stepName)

	return nil
}

// TransBizNodeModule trans hostIPs to module. if module is zero, thus trans hostIPs to idle module
func TransBizNodeModule(ctx context.Context, biz, module int, hostIPs []string) error {
	taskID := cloudprovider.GetTaskIDFromContext(ctx)

	cmdbClient := cmdb.GetCmdbClient()
	if cmdbClient == nil {
		blog.Errorf("TransBizNodeModule %s failed, cmdb client is not init", taskID)
		return nil
	}

	// get host id from host list
	var hostIDs []int

	// 要从 bkcc 获取 hostID
	ctx, cancel := context.WithTimeout(context.TODO(), 10*time.Second)
	defer cancel()
	err := retry.Do(func() error {
		var errGet error
		/*
			// hostIPs may be notIn biz cmdb && only operate exist hosts
			hostIDs, errGet = nodeManClient.GetHostIDByIPs(biz, hostIPs)
		*/

		hosts, errGet := cmdbClient.FetchAllHostsByBizID(biz, false)
		if errGet != nil {
			blog.Errorf("TransBizNodeModule %v failed, cmdb fetchAllHostsByBizID err %s", biz, errGet.Error())
			return errGet
		}
		for i := range hosts {
			if utils.StringInSlice(hosts[i].BKHostInnerIP, hostIPs) {
				hostIDs = append(hostIDs, int(hosts[i].BKHostID))
			}
		}

		blog.Infof("TransBizNodeModule %s get hosts id success", taskID)
		return nil
	}, retry.Attempts(3), retry.Context(ctx), retry.DelayType(retry.FixedDelay), retry.Delay(time.Second))
	if err != nil {
		blog.Errorf("TransBizNodeModule %s get host id failed: %v", taskID, err)
		return err
	}

	blog.Infof("TransBizNodeModule %s hostIPs(%v) %+v hostIds(%v) %+v",
		taskID, len(hostIPs), hostIPs, len(hostIDs), hostIDs)

	err = cmdbClient.TransferHostToIdleModule(biz, hostIDs)
	if err != nil {
		blog.Errorf("TransBizNodeModule %s failed, bkBizID %d, hosts %v, err %s",
			taskID, biz, hostIDs, err.Error())
		return err
	}

	if module > 0 {
		err = cmdbClient.TransferHostModule(biz, hostIDs, []int{module}, false)
		if err != nil {
			blog.Errorf("TransBizNodeModule %s failed, bkBizID %d, hosts %v, err %s",
				taskID, biz, hostIDs, err.Error())
			return err
		}
	}

	return nil
}

// RemoveHostFromCMDBTask remove host from cmdb task
func RemoveHostFromCMDBTask(taskID string, stepName string) error {
	cloudprovider.GetStorageModel().CreateTaskStepLogInfo(context.Background(), taskID, stepName,
		"remove host from cmdb")
	start := time.Now()
	// get task information and validate
	state, step, err := cloudprovider.GetTaskStateAndCurrentStep(taskID, stepName)
	if err != nil {
		return err
	}
	if step == nil {
		return nil
	}

	// get bkBizID
	bkBizIDString := step.Params[cloudprovider.BKBizIDKey.String()]
	// get nodeIPs
	nodeIPs := state.Task.CommonParams[cloudprovider.NodeIPsKey.String()]

	if len(nodeIPs) == 0 {
		blog.Infof("RemoveHostFromCMDBTask %s skip, cause of empty node", taskID)
		_ = state.SkipFailure(start, stepName, fmt.Errorf("empty node ip"))
		return nil
	}
	bkBizID, err := strconv.Atoi(bkBizIDString)
	if err != nil {
		blog.Errorf("RemoveHostFromCMDBTask %s failed, invalid bkBizID, err %s", taskID, err.Error())
		_ = state.SkipFailure(start, stepName, fmt.Errorf("invalid bkBizID, err %s", err.Error()))
		return nil
	}

	ctx := cloudprovider.WithTaskIDAndStepNameForContext(context.Background(), taskID, stepName)
	err = RemoveHostFromCmdb(ctx, bkBizID, nodeIPs)
	if err != nil {
		cloudprovider.GetStorageModel().CreateTaskStepLogError(context.Background(), taskID, stepName,
			fmt.Sprintf("remove host from cmdb failed [%s]", err))
		blog.Errorf("RemoveHostFromCmdb[%s] failed: %v", taskID, err)
		_ = state.SkipFailure(start, stepName, err)
		return nil
	}
	blog.Infof("RemoveHostFromCMDBTask %s successful", taskID)

	cloudprovider.GetStorageModel().CreateTaskStepLogInfo(context.Background(), taskID, stepName,
		"remove host from cmdb successful")

	// update step
	_ = state.UpdateStepSucc(start, stepName)
	return nil
}

// RemoveHostFromCmdb remove host from cmdb
func RemoveHostFromCmdb(ctx context.Context, biz int, nodeIPs string) error {
	taskID, stepName := cloudprovider.GetTaskIDAndStepNameFromContext(ctx)

	nodeManClient := nodeman.GetNodeManClient()
	if nodeManClient == nil {
		blog.Errorf("RemoveHostFromCMDBTask %s failed, nodeman client is not init", taskID)
		return fmt.Errorf("nodeman client is not init")
	}
	cmdbClient := cmdb.GetCmdbClient()
	if cmdbClient == nil {
		blog.Errorf("RemoveHostFromCMDBTask %s failed, cmdb client is not init", taskID)
		return fmt.Errorf("cmdb client is not init")
	}

	// get host id from host list
	ips := strings.Split(nodeIPs, ",")
	hostIDs, err := nodeManClient.GetHostIDByIPs(biz, ips)
	if err != nil {
		blog.Errorf("RemoveHostFromCMDBTask %s failed, list nodeman hosts err %s", taskID, err.Error())
		return fmt.Errorf("list nodeman hosts err %s", err.Error())
	}

	if len(hostIDs) == 0 {
		blog.Warnf("RemoveHostFromCMDBTask %s skip, cause of empty host", taskID)
		return nil
	}

	if err := cmdbClient.TransferHostToIdleModule(biz, hostIDs); err != nil {
		blog.Errorf("RemoveHostFromCMDBTask %s TransferHostToIdleModule failed, bkBizID %d, hosts %v, err %s",
			taskID, biz, hostIDs, err.Error())
		return fmt.Errorf("TransferHostToIdleModule failed, bkBizID %d, hosts %v, err %s",
			biz, hostIDs, err.Error())
	}

	cloudprovider.GetStorageModel().CreateTaskStepLogInfo(context.Background(), taskID, stepName,
		"transfer host to idle module successful")

	if err := cmdbClient.TransferHostToResourceModule(biz, hostIDs); err != nil {
		blog.Errorf("RemoveHostFromCMDBTask %s TransferHostToResourceModule failed, bkBizID %d, hosts %v, err %s",
			taskID, biz, hostIDs, err.Error())
		return fmt.Errorf("TransferHostToResourceModule failed, bkBizID %d, hosts %v, err %s",
			biz, hostIDs, err.Error())
	}

	cloudprovider.GetStorageModel().CreateTaskStepLogInfo(context.Background(), taskID, stepName,
		"transfer host to resource module successful")

	if err := cmdbClient.DeleteHost(hostIDs); err != nil {
		blog.Errorf("RemoveHostFromCMDBTask %s DeleteHost %v failed, %s", taskID, hostIDs, err.Error())
		return fmt.Errorf("DeleteHost %v failed, %s", hostIDs, err.Error())
	}

	return nil
}

// CheckNodeIpsInCMDBTask check nodes exist in cmdb task
func CheckNodeIpsInCMDBTask(taskID string, stepName string) error {
	start := time.Now()
	// get task information and validate
	state, step, err := cloudprovider.GetTaskStateAndCurrentStep(taskID, stepName)
	if err != nil {
		return err
	}
	if step == nil {
		return nil
	}

	// get nodeIPs
	nodeIPs := state.Task.CommonParams[cloudprovider.NodeIPsKey.String()]
	ips := strings.Split(nodeIPs, ",")

	if len(ips) == 0 {
		blog.Infof("CheckNodeIpsInCMDBTask[%s] nodeIPs empty", taskID)
		return nil
	}

	ctx := cloudprovider.WithTaskIDForContext(context.Background(), taskID)

	err = CheckIPsInCmdb(ctx, ips)
	if err != nil {
		blog.Errorf("CheckNodeIpsInCMDBTask[%s] failed: %v", taskID, err)
		_ = state.UpdateStepFailure(start, stepName, err)
		return err
	}
	blog.Infof("CheckNodeIpsInCMDBTask %s successful", taskID)

	// update step
	_ = state.UpdateStepSucc(start, stepName)
	return nil
}

// CheckIPsInCmdb check cluster nodeIPs sync to cmdb
func CheckIPsInCmdb(ctx context.Context, nodeIPs []string) error {
	taskID := cloudprovider.GetTaskIDFromContext(ctx)

	var err error
	// check nodeIPs if exist in cmdb
	ctx, cancel := context.WithTimeout(context.TODO(), 10*time.Minute)
	defer cancel()

	err = loop.LoopDoFunc(ctx, func() error {
		cmdbClient := cmdb.GetCmdbClient()
		if cmdbClient == nil {
			blog.Errorf("checkIPsInCmdb[%s] failed, cmdb client is not init", taskID)
			return nil
		}
		detailHosts, errLocal := cmdbClient.QueryAllHostInfoWithoutBiz(nodeIPs)
		if errLocal != nil {
			blog.Errorf("checkIPsInCmdb[%s] QueryAllHostInfoWithoutBiz failed: %s", taskID, errLocal.Error())
			return nil
		}

		blog.Infof("checkIPsInCmdb[%s] QueryAllHostInfoWithoutBiz sourceIps(%v) cmdb(%v)",
			taskID, len(nodeIPs), len(detailHosts))

		if len(detailHosts) == len(nodeIPs) {
			return loop.EndLoop
		}
		return nil
	}, loop.LoopInterval(10*time.Second))
	if err != nil {
		blog.Errorf("checkIPsInCmdb[%s] failed: %v", taskID, err)
		return err
	}

	return nil
}

// HostInfo host info
type HostInfo struct {
	HostId    int64
	HostIp    string
	BkCloudId int
}

// return Host Ids
func returnHostIds(hosts []HostInfo) []int64 {
	hostIds := make([]int64, 0)

	for i := range hosts {
		hostIds = append(hostIds, hosts[i].HostId)
	}
	return hostIds
}

// return Host Ips
func returnHostIps(hosts []HostInfo) []string {
	hostIps := make([]string, 0)

	for i := range hosts {
		hostIps = append(hostIps, hosts[i].HostIp)
	}
	return hostIps
}

// ip In Host Infos
func ipInHostInfos(ip string, hosts []HostInfo) bool {
	for i := range hosts {
		if hosts[i].HostIp == ip {
			return true
		}
	}
	return false
}

// SplitHostsChunks split hosts chunk
func SplitHostsChunks(hostList []HostInfo, limit int) [][]HostInfo {
	if limit <= 0 || len(hostList) == 0 {
		return nil
	}
	i := xslice.SplitToChunks(hostList, limit)
	ss, ok := i.([][]HostInfo)
	if !ok {
		return nil
	}

	return ss
}

// SyncIpsInfoToCmdb sync ips info to cmdb
func SyncIpsInfoToCmdb(ctx context.Context, dependInfo *cloudprovider.CloudDependBasicInfo, nodeIPs []string) error {
	taskID := cloudprovider.GetTaskIDFromContext(ctx)

	inCmdb, notInCmdb, err := splitNodeIPsFromCmdb(ctx, nodeIPs)
	if err != nil {
		return err
	}

	resourcePoolType := ""
	if dependInfo.NodeGroup.GetExtraInfo() != nil {
		t, ok := dependInfo.NodeGroup.GetExtraInfo()[resource.ResourcePoolType]
		if ok {
			resourcePoolType = t
		}
	}

	blog.Infof("SyncIpsInfoToCmdb[%s] resourceType[%s]", resourcePoolType)

	switch resourcePoolType {
	case resource.SelfPool:
		if len(notInCmdb) > 0 {
			err = handleInCmdbFromCmpyNodeIps(ctx, notInCmdb)
			if err != nil {
				blog.Errorf("SyncIpsInfoToCmdb[%s] handleNotInCmdbNodeIps failed: %v", taskID, err)
			}
		}
	default:
		if len(notInCmdb) > 0 {
			err = handleNotInCmdbNodeIps(ctx, notInCmdb)
			if err != nil {
				blog.Errorf("SyncIpsInfoToCmdb[%s] handleNotInCmdbNodeIps failed: %v", taskID, err)
			}
		}
	}

	if len(inCmdb) > 0 {
		err = handleInCmdbNodeIps(ctx, inCmdb)
		if err != nil {
			blog.Errorf("task[%s] SyncIpsInfoToCmdb handleInCmdbNodeIps failed: %v", taskID, err)
		}
	}

	return nil
}

// split Node IPs From Cmdb
func splitNodeIPsFromCmdb(ctx context.Context, nodeIPs []string) ([]HostInfo, []HostInfo, error) {
	taskID := cloudprovider.GetTaskIDFromContext(ctx)

	var (
		nodeInCmdb    = make([]HostInfo, 0)
		nodeNotInCmdb = make([]HostInfo, 0)
	)

	cmdbClient := cmdb.GetCmdbClient()
	if cmdbClient == nil {
		blog.Errorf("checkIPsInCmdb[%s] failed, cmdb client is not init", taskID)
		return nil, nil, fmt.Errorf("cmdbClient is not init")
	}
	detailHosts, errLocal := cmdbClient.QueryAllHostInfoWithoutBiz(nodeIPs)
	if errLocal != nil {
		blog.Errorf("checkIPsInCmdb[%s] QueryAllHostInfoWithoutBiz failed: %s", taskID, errLocal.Error())
		return nil, nil, errLocal
	}

	// nodeInCmdb nodeIPs
	for i := range detailHosts {
		nodeInCmdb = append(nodeInCmdb, HostInfo{
			HostId:    detailHosts[i].BKHostID,
			HostIp:    detailHosts[i].BKHostInnerIP,
			BkCloudId: detailHosts[i].BKHostCloudID,
		})
	}

	blog.Infof("task[%s] splitNodeIPsFromCmdb[%v] nodeInCmdb[%v]", taskID, len(nodeInCmdb), nodeInCmdb)

	for _, ip := range nodeIPs {
		if ipInHostInfos(ip, nodeInCmdb) {
			continue
		}

		nodeNotInCmdb = append(nodeNotInCmdb, HostInfo{
			HostIp: ip,
		})
	}
	blog.Infof("task[%s] splitNodeIPsFromCmdb[%v] nodeNotInCmdb[%v]", taskID, len(nodeNotInCmdb), nodeNotInCmdb)

	return nodeInCmdb, nodeNotInCmdb, nil
}

// handle In Cmdb From Cmpy Node Ips
func handleInCmdbFromCmpyNodeIps(ctx context.Context, inCmdbIps []HostInfo) error {
	taskID := cloudprovider.GetTaskIDFromContext(ctx)

	cmdbClient := cmdb.GetCmdbClient()
	if cmdbClient == nil {
		blog.Errorf("handleInCmdbFromCmpyNodeIps[%s] failed, cmdb client is not init", taskID)
		return fmt.Errorf("cmdbClient is not init")
	}
	hostIps := returnHostIps(inCmdbIps)

	blog.Infof("handleInCmdbFromCmpyNodeIps[%s] hostIps[%v]", taskID, hostIps)
	servers, err := cmdbClient.GetAssetIdsByIps(hostIps)
	if err != nil {
		blog.Errorf("handleInCmdbFromCmpyNodeIps[%s] failed: %v", taskID, err)
		return err
	}
	// 固资号
	assetIds := make([]string, 0)
	for _, s := range servers {
		assetIds = append(assetIds, s.ServerAssetId)
	}
	blog.Infof("handleInCmdbFromCmpyNodeIps[%s] assetIds[%v]", taskID, assetIds)

	// hostIds
	hosts, err := cmdbClient.QueryAllHostInfoByAssetIdWithoutBiz(assetIds)
	if err != nil {
		blog.Errorf("handleInCmdbFromCmpyNodeIps[%s] failed: %v", taskID, err)
		return err
	}

	// 主机ID
	hostIds := make([]int64, 0)
	for i := range hosts {
		hostIds = append(hostIds, hosts[i].BKHostID)
	}
	blog.Infof("handleInCmdbFromCmpyNodeIps[%s] hostIds[%v]", taskID, hostIds)

	// 同步公司cmdb信息至bkcc
	hostIdsChunks := utils.SplitInt64sChunks(hostIds, defaultLimit)
	for i := range hostIdsChunks {
		if len(hostIdsChunks[i]) == 0 {
			continue
		}

		errLocal := cmdbClient.SyncHostInfoFromCmpy(0, hostIdsChunks[i])
		if errLocal != nil {
			blog.Errorf("handleInCmdbFromCmpyNodeIps[%s] [%v] failed: %v", taskID, hostIdsChunks[i], err)
			continue
		}

		blog.Infof("handleInCmdbFromCmpyNodeIps[%s] [%v] success", taskID, hostIdsChunks[i])
	}

	return nil
}

// handle In Cmdb Node Ips
func handleInCmdbNodeIps(ctx context.Context, inCmdbIps []HostInfo) error {
	taskID := cloudprovider.GetTaskIDFromContext(ctx)

	cmdbClient := cmdb.GetCmdbClient()
	if cmdbClient == nil {
		blog.Errorf("handleInCmdbNodeIps[%s] failed, cmdb client is not init", taskID)
		return fmt.Errorf("cmdbClient is not init")
	}

	hostsChunks := SplitHostsChunks(inCmdbIps, defaultLimit)
	for i := range hostsChunks {
		hostIds := returnHostIds(hostsChunks[i])
		hostIps := returnHostIps(hostsChunks[i])
		if len(hostIds) == 0 {
			continue
		}

		err := cmdbClient.SyncHostInfoFromCmpy(0, hostIds)
		if err != nil {
			blog.Errorf("handleInCmdbNodeIps[%s] [%v] failed: %v", taskID, hostIds, err)
			continue
		}

		blog.Infof("handleInCmdbNodeIps[%s] [%v] [%v] success", taskID, hostIds, hostIps)
	}

	return nil
}

// handle Not In Cmdb Node Ips
func handleNotInCmdbNodeIps(ctx context.Context, notInCmdbIps []HostInfo) error {
	taskID := cloudprovider.GetTaskIDFromContext(ctx)

	cmdbClient := cmdb.GetCmdbClient()
	if cmdbClient == nil {
		blog.Errorf("handleNotInCmdbNodeIps[%s] failed, cmdb client is not init", taskID)
		return fmt.Errorf("cmdbClient is not init")
	}

	hostsChunks := SplitHostsChunks(notInCmdbIps, defaultLimit)
	for i := range hostsChunks {
		hostIds := returnHostIds(hostsChunks[i])
		hostIps := returnHostIps(hostsChunks[i])
		if len(hostIds) == 0 {
			continue
		}

		err := cmdbClient.AddHostFromCmpy(nil, hostIps, nil)
		if err != nil {
			blog.Errorf("handleNotInCmdbNodeIps[%s] [%v] failed: %v", taskID, hostIps, err)
			continue
		}

		blog.Infof("handleNotInCmdbNodeIps[%s] [%v] success", taskID, hostIps)
	}

	return nil
}<|MERGE_RESOLUTION|>--- conflicted
+++ resolved
@@ -72,11 +72,7 @@
 }
 
 // TransferHostModuleTask transfer host module task
-<<<<<<< HEAD
-func TransferHostModuleTask(taskID string, stepName string) error {
-=======
 func TransferHostModuleTask(taskID string, stepName string) error { // nolint
->>>>>>> 3505687c
 	cloudprovider.GetStorageModel().CreateTaskStepLogInfo(context.Background(), taskID, stepName,
 		"start transfer host module")
 	start := time.Now()
