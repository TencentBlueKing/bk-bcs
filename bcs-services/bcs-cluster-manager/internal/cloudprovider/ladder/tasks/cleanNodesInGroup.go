--- conflicted
+++ resolved
@@ -129,12 +129,7 @@
 	}
 
 	// inject taskID
-<<<<<<< HEAD
-	ctx := cloudprovider.WithTaskIDAndStepNameForContext(context.Background(), taskID, stepName)
-	cloudprovider.ShieldHostAlarm(ctx, dependInfo.Cluster.BusinessID, nodeIPList) // nolint
-=======
 	ctx := cloudprovider.WithTaskIDForContext(context.Background(), taskID)
->>>>>>> 30f1c83f
 
 	// return device from resource-manager module if ResourceModule true, else retain yunti style
 	orderID, err := destroyDeviceList(ctx, dependInfo, deviceList, operator)
