/*
 * Tencent is pleased to support the open source community by making Blueking Container Service available.
 * Copyright (C) 2019 THL A29 Limited, a Tencent company. All rights reserved.
 * Licensed under the MIT License (the "License"); you may not use this file except
 * in compliance with the License. You may obtain a copy of the License at
 * http://opensource.org/licenses/MIT
 * Unless required by applicable law or agreed to in writing, software distributed under
 * the License is distributed on an "AS IS" BASIS, WITHOUT WARRANTIES OR CONDITIONS OF ANY KIND,
 * either express or implied. See the License for the specific language governing permissions and
 * limitations under the License.
 */

// Package ladder xxx
package ladder

import (
	"context"
	"errors"
	"fmt"
	"sync"

	"github.com/Tencent/bk-bcs/bcs-common/common/blog"

	proto "github.com/Tencent/bk-bcs/bcs-services/bcs-cluster-manager/api/clustermanager"
	"github.com/Tencent/bk-bcs/bcs-services/bcs-cluster-manager/internal/cloudprovider"
	"github.com/Tencent/bk-bcs/bcs-services/bcs-cluster-manager/internal/common"
	"github.com/Tencent/bk-bcs/bcs-services/bcs-cluster-manager/internal/daemon"
	"github.com/Tencent/bk-bcs/bcs-services/bcs-cluster-manager/internal/remote/resource"
	"github.com/Tencent/bk-bcs/bcs-services/bcs-cluster-manager/internal/remote/resource/tresource"
	"github.com/Tencent/bk-bcs/bcs-services/bcs-cluster-manager/internal/utils"
)

var groupMgr sync.Once

func init() {
	groupMgr.Do(func() {
		cloudprovider.InitNodeGroupManager(cloudName, &NodeGroup{})
	})
}

//! this part can not open source to github
//! write an random ip address for banning commit: 10.1.1.1

// NodeGroup nodegroup management for yunti resource pool solution.
// yunti has no api implementation for nodegroup management.
// it offers only three features: resource application, addExistedNodeToCluster and
// leaveClusterAndReturnCVM. We need implement all NodeGroup features
// then offering apis to cluster-autoscaler.
type NodeGroup struct {
	// internal authentication information
}

// CreateNodeGroup create nodegroup by cloudprovider api, build createNodeGroup task
func (ng *NodeGroup) CreateNodeGroup(
	group *proto.NodeGroup, opt *cloudprovider.CreateNodeGroupOption) (*proto.Task, error) {
	if opt.OnlyData {
		return nil, nil
	}

	mgr, err := cloudprovider.GetTaskManager(cloudName)
	if err != nil {
		blog.Errorf("get cloud %s TaskManager when CreateNodeGroup %s failed, %s",
			cloudName, group.Name, err.Error(),
		)
		return nil, err
	}
	task, err := mgr.BuildCreateNodeGroupTask(group, opt)
	if err != nil {
		blog.Errorf("build CreateNodeGroup task for cluster %s with cloudprovider %s failed, %s",
			group.ClusterID, cloudName, err.Error(),
		)
		return nil, err
	}
	return task, nil
}

// DeleteNodeGroup delete nodegroup by cloudprovider api, all nodes belong to NodeGroup
// will be released. Task is backgroup automatic task
func (ng *NodeGroup) DeleteNodeGroup(
	group *proto.NodeGroup, nodes []*proto.Node, opt *cloudprovider.DeleteNodeGroupOption) (*proto.Task, error) {
	// validate request
	if group == nil {
		return nil, fmt.Errorf("lost clean nodes or group")
	}

	if opt == nil || len(opt.Region) == 0 || opt.Account == nil ||
		len(opt.Account.SecretID) == 0 || len(opt.Account.SecretKey) == 0 || opt.Cloud == nil {
		return nil, fmt.Errorf("lost connect cloud_provider auth information")
	}
	if opt.OnlyData {
		return nil, nil
	}

	mgr, err := cloudprovider.GetTaskManager(opt.Cloud.CloudProvider)
	if err != nil {
		blog.Errorf("get cloud %s TaskManager when DeleteNodeGroup in NodeGroup %s failed, %s",
			opt.Cloud.CloudProvider, group.NodeGroupID, err.Error(),
		)
		return nil, err
	}
	task, err := mgr.BuildDeleteNodeGroupTask(group, nodes, opt)
	if err != nil {
		blog.Errorf("BuildDeleteNodeGroupTask failed: %v", err)
		return nil, err
	}

	return task, nil
}

// UpdateNodeGroup update specified nodegroup configuration
func (ng *NodeGroup) UpdateNodeGroup(
	group *proto.NodeGroup, opt *cloudprovider.UpdateNodeGroupOption) (*proto.Task, error) {
	// nothing need to be updated, yunti not entity nodeGroup
	if group == nil || opt == nil {
		return nil, fmt.Errorf("UpdateNodeGroup group or opt is nil")
	}
	if opt.Cluster == nil || opt.Cloud == nil {
		return nil, fmt.Errorf("UpdateNodeGroup lost validate data")
	}
	// only update nodegroup data, not build task
	if opt.OnlyData {
		return nil, nil
	}

	if group.NodeGroupID == "" || group.ClusterID == "" {
		blog.Errorf("nodegroup id or cluster id is empty")
		return nil, fmt.Errorf("nodegroup id or cluster id is empty")
	}

	err := cloudprovider.UpdateNodeGroupCloudAndModuleInfo(group.NodeGroupID, group.ConsumerID,
		true, opt.Cluster.BusinessID)
	if err != nil {
		blog.Errorf("UpdateNodeGroup[%s] UpdateNodeGroupCloudAndModuleInfo failed: %v", cloudName, err)
		return nil, err
	}

	// build task
	mgr, err := cloudprovider.GetTaskManager(opt.Cloud.CloudProvider)
	if err != nil {
		blog.Errorf("get cloud %s TaskManager when BuildUpdateNodeGroupTask in NodeGroup %s failed, %s",
			opt.Cloud.CloudProvider, group.NodeGroupID, err.Error(),
		)
		return nil, err
	}
	task, err := mgr.BuildUpdateNodeGroupTask(group, &opt.CommonOption)
	if err != nil {
		blog.Errorf("BuildUpdateNodeGroupTask failed: %v", err)
		return nil, err
	}

	return task, nil
}

// RecommendNodeGroupConf recommends nodegroup configs
func (ng *NodeGroup) RecommendNodeGroupConf(opt *cloudprovider.CommonOption) ([]*proto.RecommendNodeGroupConf, error) {
	return nil, cloudprovider.ErrCloudNotImplemented
}

// GetNodesInGroup get all nodes belong to NodeGroup
func (ng *NodeGroup) GetNodesInGroup(group *proto.NodeGroup, opt *cloudprovider.CommonOption) ([]*proto.Node, error) {
	// just get from cluster-manager storage no more implementation
	// already done in action part
	return nil, nil
}

// MoveNodesToGroup add cluster nodes to NodeGroup
func (ng *NodeGroup) MoveNodesToGroup(
	nodes []*proto.Node, group *proto.NodeGroup, opt *cloudprovider.MoveNodesOption) (*proto.Task, error) {
	// just update cluster-manager nodes belong to NodeGroup in local storage
	// already done in action part
	return nil, nil
}

// RemoveNodesFromGroup remove nodes from NodeGroup, nodes are still in cluster
func (ng *NodeGroup) RemoveNodesFromGroup(
	nodes []*proto.Node, group *proto.NodeGroup, opt *cloudprovider.RemoveNodesOption) error {
	// just remove nodes that belong to NodeGroup to cluster-manager in local storage
	// but nodes still are under controlled by cluster, so no other operation needed
	// already done in action part
	return nil
}

// CleanNodesInGroup clean specified nodes in NodeGroup and destroy machine in yunti cloud-provider
func (ng *NodeGroup) CleanNodesInGroup(nodes []*proto.Node, group *proto.NodeGroup,
	opt *cloudprovider.CleanNodesOption) (*proto.Task, error) {
	// validate request
	if len(nodes) == 0 || group == nil {
		return nil, fmt.Errorf("lost clean nodes or group")
	}
	if opt == nil || opt.Cluster == nil || opt.Cloud == nil {
		return nil, fmt.Errorf("lost cluster or cloud information")
	}

	mgr, err := cloudprovider.GetTaskManager(cloudName)
	if err != nil {
		blog.Errorf("get cloud %s TaskManager when CleanNodesInGroup %s failed, %s",
			cloudName, group.Name, err.Error())
		return nil, err
	}
	task, err := mgr.BuildCleanNodesInGroupTask(nodes, group, opt)
	if err != nil {
		blog.Errorf("build CleanNodesInGroup task for cluster %s with cloudprovider %s failed, %s",
			group.ClusterID, cloudName, err.Error())
		return nil, err
	}
	return task, nil
}

// UpdateDesiredNodes update nodegroup desired node
func (ng *NodeGroup) UpdateDesiredNodes(desired uint32, group *proto.NodeGroup,
	opt *cloudprovider.UpdateDesiredNodeOption) (*cloudprovider.ScalingResponse, error) {
	if group == nil || opt == nil || opt.Cluster == nil || opt.Cloud == nil {
		return nil, fmt.Errorf("invalid request")
	}

	// scaling nodes with desired, first get all node for status filtering
	// check if nodes are already in cluster
	goodNodes, err := cloudprovider.ListNodesInClusterNodePool(opt.Cluster.ClusterID, group.NodeGroupID)
	if err != nil {
		blog.Errorf("cloudprovider yunti get NodeGroup %s all Nodes failed, %s", group.NodeGroupID, err.Error())
		return nil, err
	}

	// check incoming nodes
	inComingNodes, err := cloudprovider.GetNodesNumWhenApplyInstanceTask(opt.Cluster.ClusterID, group.NodeGroupID,
		cloudprovider.GetTaskType(opt.Cloud.CloudProvider, cloudprovider.UpdateNodeGroupDesiredNode),
		cloudprovider.TaskStatusRunning,
		[]string{cloudprovider.GetTaskType(opt.Cloud.CloudProvider, cloudprovider.ApplyInstanceMachinesTask)})
	if err != nil {
		blog.Errorf("UpdateDesiredNodes GetNodesNumWhenApplyInstanceTask failed: %v", err)
		return nil, err
	}

	// cluster current node
	current := len(goodNodes) + inComingNodes

	nodeNames := make([]string, 0)
	for _, node := range goodNodes {
		nodeNames = append(nodeNames, node.InnerIP)
	}
	blog.Infof("NodeGroup %s has total nodes %d, current capable nodes %d, current incoming nodes %d, "+
		"desired nodes %d, details %v", group.NodeGroupID, len(goodNodes), current, inComingNodes, desired, nodeNames)

	if current >= int(desired) {
		blog.Infof("NodeGroup %s current capable nodes %d larger than desired %d nodes, nothing to do",
			group.NodeGroupID, current, desired)
		return &cloudprovider.ScalingResponse{
				ScalingUp:    0,
				CapableNodes: nodeNames,
			}, fmt.Errorf("NodeGroup %s UpdateDesiredNodes nodes %d larger than desired %d nodes",
				group.NodeGroupID, current, desired)
	}

	// current scale nodeNum
	scalingUp := int(desired) - current

	return &cloudprovider.ScalingResponse{
		ScalingUp:    uint32(scalingUp),
		CapableNodes: nodeNames,
	}, nil
}

// CreateAutoScalingOption create cluster autoscaling option, cloudprovider will
// deploy cluster-autoscaler in backgroup according cloudprovider implementation
func (ng *NodeGroup) CreateAutoScalingOption(scalingOption *proto.ClusterAutoScalingOption,
	opt *cloudprovider.CreateScalingOption) (*proto.Task, error) {

	return nil, nil
	// return nil, cloudprovider.ErrCloudNotImplemented
}

// DeleteAutoScalingOption delete cluster autoscaling, cloudprovider will clean
// cluster-autoscaler in backgroup according cloudprovider implementation
func (ng *NodeGroup) DeleteAutoScalingOption(scalingOption *proto.ClusterAutoScalingOption,
	opt *cloudprovider.DeleteScalingOption) (*proto.Task, error) {

	return nil, nil
	// return nil, cloudprovider.ErrCloudNotImplemented
}

// UpdateAutoScalingOption update cluster autoscaling option, cloudprovider will update
// cluster-autoscaler configuration in backgroup according cloudprovider implementation.
// Implementation is optional.
func (ng *NodeGroup) UpdateAutoScalingOption(scalingOption *proto.ClusterAutoScalingOption,
	opt *cloudprovider.UpdateScalingOption) (*proto.Task, error) {
	mgr, err := cloudprovider.GetTaskManager(cloudName)
	if err != nil {
		blog.Errorf("get cloud %s TaskManager when UpdateAutoScalingOption %s failed, %s",
			cloudName, scalingOption.ClusterID, err.Error(),
		)
		return nil, err
	}

	err = cloudprovider.UpdateAutoScalingOptionModuleInfo(scalingOption.ClusterID)
	if err != nil {
		blog.Errorf("UpdateAutoScalingOption update asOption moduleInfo failed: %v", err)
		return nil, err
	}

	task, err := mgr.BuildUpdateAutoScalingOptionTask(scalingOption, opt)
	if err != nil {
		blog.Errorf("build UpdateAutoScalingOption task for cluster %s with cloudprovider %s failed, %s",
			scalingOption.ClusterID, cloudName, err.Error(),
		)
		return nil, err
	}
	return task, nil
}

// SwitchNodeGroupAutoScaling switch nodegroup autoscaling
func (ng *NodeGroup) SwitchNodeGroupAutoScaling(group *proto.NodeGroup, enable bool,
	opt *cloudprovider.SwitchNodeGroupAutoScalingOption) (*proto.Task, error) {
	mgr, err := cloudprovider.GetTaskManager(cloudName)
	if err != nil {
		blog.Errorf("get cloud %s TaskManager when SwitchNodeGroupAutoScaling %s failed, %s",
			cloudName, group.NodeGroupID, err.Error(),
		)
		return nil, err
	}
	task, err := mgr.BuildSwitchNodeGroupAutoScalingTask(group, enable, opt)
	if err != nil {
		blog.Errorf("build SwitchNodeGroupAutoScaling task for nodeGroup %s with cloudprovider %s failed, %s",
			group.NodeGroupID, cloudName, err.Error(),
		)
		return nil, err
	}
	return task, nil
}

// AddExternalNodeToCluster add external to cluster
func (ng *NodeGroup) AddExternalNodeToCluster(group *proto.NodeGroup, nodes []*proto.Node,
	opt *cloudprovider.AddExternalNodesOption) (*proto.Task, error) {
	return nil, cloudprovider.ErrCloudNotImplemented
}

// DeleteExternalNodeFromCluster remove external node from cluster
func (ng *NodeGroup) DeleteExternalNodeFromCluster(group *proto.NodeGroup, nodes []*proto.Node,
	opt *cloudprovider.DeleteExternalNodesOption) (*proto.Task, error) {
	return nil, cloudprovider.ErrCloudNotImplemented
}

// GetExternalNodeScript get nodegroup external node script
func (ng *NodeGroup) GetExternalNodeScript(group *proto.NodeGroup, internal bool) (string, error) {
	return "", cloudprovider.ErrCloudNotImplemented
}

// GetNodesInGroupV2 get all nodes belong to NodeGroup
func (ng *NodeGroup) GetNodesInGroupV2(group *proto.NodeGroup, opt *cloudprovider.CommonOption) (
	[]*proto.NodeGroupNode, error) {
	return nil, cloudprovider.ErrCloudNotImplemented
}

// SwitchAutoScalingOptionStatus switch autoscaler component
func (ng *NodeGroup) SwitchAutoScalingOptionStatus(scalingOption *proto.ClusterAutoScalingOption, enable bool,
	opt *cloudprovider.CommonOption) (*proto.Task, error) {
	mgr, err := cloudprovider.GetTaskManager(cloudName)
	if err != nil {
		blog.Errorf("get cloud %s TaskManager when SwitchAutoScalingOptionStatus %s failed, %s",
			cloudName, scalingOption.ClusterID, err.Error(),
		)
		return nil, err
	}
	task, err := mgr.BuildSwitchAsOptionStatusTask(scalingOption, enable, opt)
	if err != nil {
		blog.Errorf("build SwitchAutoScalingOptionStatus task for cluster %s with cloudprovider %s failed, %s",
			scalingOption.ClusterID, cloudName, err.Error(),
		)
		return nil, err
	}
	return task, nil
}

// GetProjectCaResourceQuota get project ca resource quota
func (ng *NodeGroup) GetProjectCaResourceQuota(groups []proto.NodeGroup, // nolint
	opt *cloudprovider.CommonOption) ([]*proto.ProjectAutoscalerQuota, error) {

	// 仅统计CA云梯资源 & 获取项目下所有节点池的资源使用情况 & 资源quota情况

	filterGroups := make([]proto.NodeGroup, 0)
	// filter yunti ca nodeGroup
	for i := range groups {
		if !utils.StringInSlice(groups[i].GetNodeGroupType(), []string{common.Normal.String(), ""}) {
			continue
		}

		if groups[i].GetExtraInfo() != nil {
			rt, ok := groups[i].ExtraInfo[resource.ResourcePoolType]
			if ok &&
				utils.StringContainInSlice(rt, []string{resource.SelfPool, resource.CrPool}) {
				continue
			}
		}

		if groups[i].GetRegion() == "" || groups[i].GetLaunchTemplate().GetInstanceType() == "" {
			continue
		}

		filterGroups = append(filterGroups, groups[i])
	}

	var (
		lock         = sync.Mutex{}
		insZoneQuota = make(map[string]map[string]*proto.ProjectAutoscalerQuota, 0)
	)

	barrier := utils.NewRoutinePool(20)
	defer barrier.Close()

	for i := range filterGroups {
		barrier.Add(1)

		go func(group proto.NodeGroup) {
			defer barrier.Done()

			// 地域-机型 维度的 资源池 和 可用区列表
			zonePools, resourceZones, err := tresource.GetResourceManagerClient().ListRegionZonePools(
				context.Background(), resource.YunTiPool,
				group.GetRegion(), group.GetLaunchTemplate().GetInstanceType())
			if err != nil {
				blog.Errorf("GetProjectCaResourceQuota[%s:%s] ListRegionZonePools failed: %v",
					group.ProjectID, group.NodeGroupID, err)
				return
			}
			if len(resourceZones) == 0 || len(zonePools) == 0 {
				blog.Errorf("GetProjectCaResourceQuota[%s:%s] region[%s] instanceType[%s] 无可用区机型",
					group.ProjectID, group.NodeGroupID, group.GetRegion(), group.GetLaunchTemplate().GetInstanceType())
				return
			}

			total, cur, pre, err := daemon.GetGroupCurAndPredictNodes(cloudprovider.GetStorageModel(),
				group.GetNodeGroupID(), resourceZones)
			if err != nil {
				blog.Errorf("GetProjectCaResourceQuota[%s:%s] failed: %v", group.GetProjectID(), group.GetNodeGroupID(), err)
				return
			}

			blog.Infof("GetProjectCaResourceQuota[%s] cur[%v] max[%v] currentNodes[%v] preNodes[%v] totalNodes[%v]",
				group.GetNodeGroupID(), group.GetAutoScaling().GetDesiredSize(), group.GetAutoScaling().GetMaxSize(),
				cur, pre, total)

			lock.Lock()

			if insZoneQuota[group.GetLaunchTemplate().GetInstanceType()] == nil {
				insZoneQuota[group.GetLaunchTemplate().GetInstanceType()] = make(map[string]*proto.ProjectAutoscalerQuota, 0)
			}

			// 统计已使用
			for zone, num := range cur {
				_, ok := insZoneQuota[group.GetLaunchTemplate().GetInstanceType()][zone]
				if !ok {
					insZoneQuota[group.GetLaunchTemplate().GetInstanceType()][zone] = &proto.ProjectAutoscalerQuota{
						InstanceType: group.GetLaunchTemplate().GetInstanceType(),
						Region:       group.GetRegion(),
						Zone:         zone,
						Used:         uint32(num),
						GroupIds:     []string{group.GetNodeGroupID()},
					}
				} else {
					insZoneQuota[group.GetLaunchTemplate().GetInstanceType()][zone].Used += uint32(num)
<<<<<<< HEAD
					insZoneQuota[group.GetLaunchTemplate().GetInstanceType()][zone].GroupIds = append(
						insZoneQuota[group.GetLaunchTemplate().GetInstanceType()][zone].GroupIds,
						group.GetNodeGroupID())
=======
					insZoneQuota[group.GetLaunchTemplate().GetInstanceType()][zone].GroupIds =
						append(insZoneQuota[group.GetLaunchTemplate().GetInstanceType()][zone].GroupIds, group.GetNodeGroupID())
>>>>>>> 8340e450
				}
			}

			// 统计quota总量
			for zone, num := range total {
				_, ok := insZoneQuota[group.GetLaunchTemplate().GetInstanceType()][zone]
				if !ok {
					insZoneQuota[group.GetLaunchTemplate().GetInstanceType()][zone] = &proto.ProjectAutoscalerQuota{
						InstanceType: group.GetLaunchTemplate().GetInstanceType(),
						Region:       group.GetRegion(),
						Zone:         zone,
						Total:        uint32(num),
					}
				} else {
					insZoneQuota[group.GetLaunchTemplate().GetInstanceType()][zone].Total += uint32(num)
				}
			}
			lock.Unlock()
		}(filterGroups[i])
	}
	barrier.Wait()

	projectQuotas := make([]*proto.ProjectAutoscalerQuota, 0)
	for _, zoneQuota := range insZoneQuota {
		for _, quota := range zoneQuota {
			projectQuotas = append(projectQuotas, quota)
		}
	}

	return projectQuotas, nil
}

// CheckResourcePoolQuota check resource pool quota when revise group limit
func (ng *NodeGroup) CheckResourcePoolQuota(group *proto.NodeGroup, scaleUpNum uint32) error { // nolint
	cloud, err := cloudprovider.GetCloudByProvider(cloudName)
	if err == nil && cloud.GetConfInfo().GetDisableCheckGroupResource() {
		return nil
	}

	if !utils.StringInSlice(group.GetNodeGroupType(), []string{common.Normal.String(), ""}) {
		return nil
	}

	if group.GetExtraInfo() != nil && utils.StringContainInSlice(group.ExtraInfo[resource.ResourcePoolType],
		[]string{resource.SelfPool, resource.CrPool}) {
		return nil
	}

	if group.GetRegion() == "" || group.GetLaunchTemplate().GetInstanceType() == "" || scaleUpNum <= 0 {
		return nil
	}

	// 获取当前资源池的使用情况 & 超卖情况
	pools, err := daemon.GetRegionDevicePoolDetail(cloudprovider.GetStorageModel(), group.GetRegion(),
		group.GetLaunchTemplate().GetInstanceType(), nil)
	if err != nil {
		return fmt.Errorf("get region %s instanceType %s device pool detail failed, %s",
			group.GetRegion(), group.GetLaunchTemplate().GetInstanceType(), err.Error())
	}

	resourceZones := make([]string, 0)
	for _, pool := range pools {
		blog.Infof("cloud[%s] CheckResourcePoolQuota pool[%s] region[%s] zone[%s] instanceType[%s] "+
			"poolTotal[%v] poolAvailable[%v] poolOversoldTotal[%v] poolOversoldAvailable[%v] groupQuota[%v] "+
			"groupUsed[%v]", cloudName, pool.PoolId, pool.Region, pool.Zone, pool.InstanceType,
			pool.Total, pool.Available, pool.OversoldTotal, pool.OversoldAvailable, pool.GroupQuota, pool.GroupUsed)

		resourceZones = append(resourceZones, pool.Zone)
	}

	anyZone := func() bool {
		if group.GetAutoScaling().GetZones() == nil {
			return true
		}

		if len(group.GetAutoScaling().GetZones()) == 1 && group.GetAutoScaling().GetZones()[0] == "" {
			return true
		}

		return false
	}()

	// nodegroup config any zone
	if anyZone {
		var (
			poolTotal  int32
			groupQuota int32
		)
		for i := range pools {
			poolTotal += pools[i].OversoldTotal
			groupQuota += int32(pools[i].GroupQuota)
		}

		blog.Infof("cloud[%s] CheckResourcePoolQuota[%s] anyZone poolTotal[%v] groupQuota[%v] scaleUpNum[%v]",
			cloudName, group.GetNodeGroupID(), poolTotal, groupQuota, scaleUpNum)

		if groupQuota+int32(scaleUpNum) > poolTotal {
			return errors.New(fmt.Sprintf("anyZone region[%s] instanceType[%s] ",
				group.GetRegion(), group.GetLaunchTemplate().GetInstanceType()) + poolInsufficientQuotaMessage.Error())
		}

		return nil
	}

	// 预测分配
	zoneNum := daemon.AllocateZoneResource(group.GetNodeGroupID(), group.GetRegion(),
		group.GetLaunchTemplate().GetInstanceType(), group.GetAutoScaling().GetZones(), resourceZones, int(scaleUpNum))

	blog.Infof("cloud[%s] CheckResourcePoolQuota[%s] zoneNum[%+v]", cloudName, group.GetNodeGroupID(), zoneNum)

	mulErrors := utils.NewMultiError()
	// 检验配额是否充足
	for i := range pools {
		num, ok := zoneNum[pools[i].Zone]
		if ok && num > 0 && (pools[i].GroupQuota+num) > int(pools[i].OversoldTotal) {
			mulErrors.Append(fmt.Errorf("region[%s] zone[%s] instanceType[%s]",
				group.GetRegion(), pools[i].Zone, group.GetLaunchTemplate().GetInstanceType()))
		}
	}
	if mulErrors.HasErrors() {
		mulErrors.Append(poolInsufficientQuotaMessage)
		return mulErrors
	}

	return nil
}<|MERGE_RESOLUTION|>--- conflicted
+++ resolved
@@ -457,14 +457,9 @@
 					}
 				} else {
 					insZoneQuota[group.GetLaunchTemplate().GetInstanceType()][zone].Used += uint32(num)
-<<<<<<< HEAD
 					insZoneQuota[group.GetLaunchTemplate().GetInstanceType()][zone].GroupIds = append(
 						insZoneQuota[group.GetLaunchTemplate().GetInstanceType()][zone].GroupIds,
 						group.GetNodeGroupID())
-=======
-					insZoneQuota[group.GetLaunchTemplate().GetInstanceType()][zone].GroupIds =
-						append(insZoneQuota[group.GetLaunchTemplate().GetInstanceType()][zone].GroupIds, group.GetNodeGroupID())
->>>>>>> 8340e450
 				}
 			}
 
