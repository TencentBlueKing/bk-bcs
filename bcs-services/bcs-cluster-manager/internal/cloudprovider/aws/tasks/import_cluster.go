/*
 * Tencent is pleased to support the open source community by making Blueking Container Service available.
 * Copyright (C) 2019 THL A29 Limited, a Tencent company. All rights reserved.
 * Licensed under the MIT License (the "License"); you may not use this file except
 * in compliance with the License. You may obtain a copy of the License at
 * http://opensource.org/licenses/MIT
 * Unless required by applicable law or agreed to in writing, software distributed under
 * the License is distributed on an "AS IS" BASIS, WITHOUT WARRANTIES OR CONDITIONS OF ANY KIND,
 * either express or implied. See the License for the specific language governing permissions and
 * limitations under the License.
 */

package tasks

import (
	"context"
	"encoding/base64"
	"encoding/json"
	"fmt"
	"time"

	"github.com/Tencent/bk-bcs/bcs-common/common/blog"
	k8scorev1 "k8s.io/api/core/v1"
	metav1 "k8s.io/apimachinery/pkg/apis/meta/v1"
	"k8s.io/client-go/kubernetes"
	"k8s.io/client-go/tools/clientcmd"

	proto "github.com/Tencent/bk-bcs/bcs-services/bcs-cluster-manager/api/clustermanager"
	"github.com/Tencent/bk-bcs/bcs-services/bcs-cluster-manager/internal/cloudprovider"
	"github.com/Tencent/bk-bcs/bcs-services/bcs-cluster-manager/internal/common"
	"github.com/Tencent/bk-bcs/bcs-services/bcs-cluster-manager/internal/types"
	"github.com/Tencent/bk-bcs/bcs-services/bcs-cluster-manager/internal/utils"
)

// RegisterClusterKubeConfigTask register cluster kubeConfig connection
func RegisterClusterKubeConfigTask(taskID string, stepName string) error {
	start := time.Now()
	// get task information and validate
	state, step, err := cloudprovider.GetTaskStateAndCurrentStep(taskID, stepName)
	if err != nil {
		return err
	}
	if step == nil {
		return nil
	}

	// step login started here
	clusterID := step.Params[cloudprovider.ClusterIDKey.String()]
	cloudID := step.Params[cloudprovider.CloudIDKey.String()]

	basicInfo, err := cloudprovider.GetClusterDependBasicInfo(cloudprovider.GetBasicInfoReq{
		ClusterID: clusterID,
		CloudID:   cloudID,
	})
	if err != nil {
		blog.Errorf("RegisterClusterKubeConfigTask[%s]: getClusterDependBasicInfo failed: %v", taskID, err)
		retErr := fmt.Errorf("getClusterDependBasicInfo failed, %s", err.Error())
		_ = state.UpdateStepFailure(start, stepName, retErr)
		return retErr
	}

	ctx := cloudprovider.WithTaskIDForContext(context.Background(), taskID)

	err = importClusterCredential(ctx, basicInfo)
	if err != nil {
		blog.Errorf("RegisterClusterKubeConfigTask[%s]: importClusterCredential failed: %v", taskID, err)
		retErr := fmt.Errorf("importClusterCredential failed, %s", err.Error())
		_ = state.UpdateStepFailure(start, stepName, retErr)
		return retErr
	}

	// update step
	if err := state.UpdateStepSucc(start, stepName); err != nil {
		blog.Errorf("RegisterClusterKubeConfigTask[%s] task %s %s update to storage fatal", taskID, taskID, stepName)
		return err
	}

	return nil
}

func importClusterCredential(ctx context.Context, data *cloudprovider.CloudDependBasicInfo) error { // nolint
	configByte, err := base64.StdEncoding.DecodeString(data.Cluster.KubeConfig)
	if err != nil {
		return fmt.Errorf("failed to decode kubeconfig, %v", err)
	}
	typesConfig := &types.Config{}
	err = json.Unmarshal(configByte, typesConfig)
	if err != nil {
		return fmt.Errorf("failed to unmarshal kubeconfig, %v", err)
	}
	err = cloudprovider.UpdateClusterCredentialByConfig(data.Cluster.ClusterID, typesConfig)
	if err != nil {
		return err
	}

	return nil
}

// ImportClusterNodesTask call gkeInterface or kubeConfig import cluster nodes
func ImportClusterNodesTask(taskID string, stepName string) error {
	start := time.Now()
	// get task information and validate
	state, step, err := cloudprovider.GetTaskStateAndCurrentStep(taskID, stepName)
	if err != nil {
		return err
	}
	if step == nil {
		return nil
	}

	// step login started here
	clusterID := step.Params[cloudprovider.ClusterIDKey.String()]
	cloudID := step.Params[cloudprovider.CloudIDKey.String()]

	basicInfo, err := cloudprovider.GetClusterDependBasicInfo(cloudprovider.GetBasicInfoReq{
		ClusterID: clusterID,
		CloudID:   cloudID,
	})
	if err != nil {
		blog.Errorf("ImportClusterNodesTask[%s]: getClusterDependBasicInfo failed: %v", taskID, err)
		retErr := fmt.Errorf("getClusterDependBasicInfo failed, %s", err.Error())
		_ = state.UpdateStepFailure(start, stepName, retErr)
		return retErr
	}

	// import cluster instances
	err = importClusterInstances(basicInfo)
	if err != nil {
		blog.Errorf("ImportClusterNodesTask[%s]: importClusterInstances failed: %v", taskID, err)
		retErr := fmt.Errorf("importClusterInstances failed, %s", err.Error())
		_ = state.UpdateStepFailure(start, stepName, retErr)
		return retErr
	}

	// update cluster masterNodes info
<<<<<<< HEAD
	cloudprovider.GetStorageModel().UpdateCluster(context.Background(), basicInfo.Cluster) // nolint
=======
	err = cloudprovider.GetStorageModel().UpdateCluster(context.Background(), basicInfo.Cluster)
	if err != nil {
		blog.Errorf("ImportClusterNodesTask[%s] task %s %s update cluster fatal", taskID, taskID, stepName)
		return err
	}
>>>>>>> 20ea33ce

	// update step
	if err = state.UpdateStepSucc(start, stepName); err != nil {
		blog.Errorf("ImportClusterNodesTask[%s] task %s %s update to storage fatal", taskID, taskID, stepName)
		return err
	}

	return nil
}

func importClusterInstances(data *cloudprovider.CloudDependBasicInfo) error {
	kubeConfigByte, err := base64.StdEncoding.DecodeString(data.Cluster.KubeConfig)
	if err != nil {
		return fmt.Errorf("decode kube config failed: %v", err)
	}

	config, err := clientcmd.RESTConfigFromKubeConfig(kubeConfigByte)
	if err != nil {
		return fmt.Errorf("build rest config failed: %v", err)
	}

	config.Burst = 200
	config.QPS = 100
	kubeCli, err := kubernetes.NewForConfig(config)
	if err != nil {
		return fmt.Errorf("build kube client failed: %s", err)
	}

	nodes, err := kubeCli.CoreV1().Nodes().List(context.Background(), metav1.ListOptions{})
	if err != nil {
		return fmt.Errorf("list nodes failed, %s", err.Error())
	}

	err = importClusterNodesToCM(context.Background(), nodes.Items, data.Cluster.ClusterID)
	if err != nil {
		return err
	}

	return nil
}

func importClusterNodesToCM(ctx context.Context, nodes []k8scorev1.Node, clusterID string) error {
	for i := range nodes {
		ipv4, ipv6 := utils.GetNodeIPAddress(&nodes[i])
		node := &proto.Node{
			InnerIP:   utils.SliceToString(ipv4),
			InnerIPv6: utils.SliceToString(ipv6),
			Status:    common.StatusRunning,
			NodeName:  nodes[i].Name,
			ClusterID: clusterID,
		}
		err := cloudprovider.GetStorageModel().CreateNode(ctx, node)
		if err != nil {
			blog.Errorf("ImportClusterNodesToCM CreateNode[%s] failed: %v", nodes[i].Name, err)
		}
	}

	return nil
}<|MERGE_RESOLUTION|>--- conflicted
+++ resolved
@@ -133,15 +133,11 @@
 	}
 
 	// update cluster masterNodes info
-<<<<<<< HEAD
-	cloudprovider.GetStorageModel().UpdateCluster(context.Background(), basicInfo.Cluster) // nolint
-=======
 	err = cloudprovider.GetStorageModel().UpdateCluster(context.Background(), basicInfo.Cluster)
 	if err != nil {
 		blog.Errorf("ImportClusterNodesTask[%s] task %s %s update cluster fatal", taskID, taskID, stepName)
 		return err
 	}
->>>>>>> 20ea33ce
 
 	// update step
 	if err = state.UpdateStepSucc(start, stepName); err != nil {
