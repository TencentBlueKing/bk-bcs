/*
 * Tencent is pleased to support the open source community by making Blueking Container Service available.
 * Copyright (C) 2019 THL A29 Limited, a Tencent company. All rights reserved.
 * Licensed under the MIT License (the "License"); you may not use this file except
 * in compliance with the License. You may obtain a copy of the License at
 * http://opensource.org/licenses/MIT
 * Unless required by applicable law or agreed to in writing, software distributed under
 * the License is distributed on an "AS IS" BASIS, WITHOUT WARRANTIES OR CONDITIONS OF ANY KIND,
 * either express or implied. See the License for the specific language governing permissions and
 * limitations under the License.
 *
 */

package aws

import (
	"fmt"

	"github.com/Tencent/bk-bcs/bcs-common/common/blog"
	proto "github.com/Tencent/bk-bcs/bcs-services/bcs-cluster-manager/api/clustermanager"
	"github.com/Tencent/bk-bcs/bcs-services/bcs-cluster-manager/internal/cloudprovider"
	"github.com/Tencent/bk-bcs/bcs-services/bcs-cluster-manager/internal/cloudprovider/aws/api"
)

func init() {
	cloudprovider.InitClusterManager("aws", &Cluster{})
}

// Cluster blueking kubernetes cluster management implementation
type Cluster struct {
}

<<<<<<< HEAD
=======
// CreateCluster create kubenretes cluster according cloudprovider
func (c *Cluster) CreateCluster(cls *proto.Cluster, opt *cloudprovider.CreateClusterOption) (*proto.Task, error) {
	return nil, cloudprovider.ErrCloudNotImplemented
}

>>>>>>> ee07d200
// CreateVirtualCluster create virtual cluster by cloud provider
func (c *Cluster) CreateVirtualCluster(cls *proto.Cluster,
	opt *cloudprovider.CreateVirtualClusterOption) (*proto.Task, error) {
	return nil, cloudprovider.ErrCloudNotImplemented
}

// DeleteVirtualCluster delete virtual cluster
func (c *Cluster) DeleteVirtualCluster(cls *proto.Cluster,
	opt *cloudprovider.DeleteVirtualClusterOption) (*proto.Task, error) {
	return nil, cloudprovider.ErrCloudNotImplemented
}

// CreateCluster create kubenretes cluster according cloudprovider
func (c *Cluster) CreateCluster(cls *proto.Cluster, opt *cloudprovider.CreateClusterOption) (*proto.Task, error) {
	return nil, cloudprovider.ErrCloudNotImplemented
}

// ImportCluster import cluster according cloudprovider
func (c *Cluster) ImportCluster(cls *proto.Cluster, opt *cloudprovider.ImportClusterOption) (*proto.Task, error) {
	// call aws interface to create cluster
	if cls == nil {
		return nil, fmt.Errorf("qcloud ImportCluster cluster is empty")
	}

	if opt == nil || opt.Cloud == nil {
		return nil, fmt.Errorf("qcloud ImportCluster cluster opt or cloud is empty")
	}

	if len(opt.Account.SecretID) == 0 || len(opt.Account.SecretKey) == 0 || len(opt.Region) == 0 {
		return nil, fmt.Errorf("qcloud CreateCluster opt lost valid crendential info")
	}

	mgr, err := cloudprovider.GetTaskManager(opt.Cloud.CloudProvider)
	if err != nil {
		blog.Errorf("get cloud %s TaskManager when ImportCluster %d failed, %s",
			opt.Cloud.CloudID, cls.ClusterName, err.Error(),
		)
		return nil, err
	}

	// build import cluster task
	task, err := mgr.BuildImportClusterTask(cls, opt)
	if err != nil {
		blog.Errorf("build ImportCluster task for cluster %s with cloudprovider %s failed, %s",
			cls.ClusterName, cls.Provider, err.Error(),
		)
		return nil, err
	}

	return task, nil
}

// DeleteCluster delete kubenretes cluster according cloudprovider
func (c *Cluster) DeleteCluster(cls *proto.Cluster, opt *cloudprovider.DeleteClusterOption) (*proto.Task, error) {
	return nil, cloudprovider.ErrCloudNotImplemented
}

// GetCluster get kubenretes cluster detail information according cloudprovider
func (c *Cluster) GetCluster(cloudID string, opt *cloudprovider.GetClusterOption) (*proto.Cluster, error) {
	return nil, cloudprovider.ErrCloudNotImplemented
}

// ListCluster get cloud cluster list by region
func (c *Cluster) ListCluster(opt *cloudprovider.ListClusterOption) ([]*proto.CloudClusterInfo, error) {
	if opt == nil || len(opt.Account.SecretID) == 0 || len(opt.Account.SecretKey) == 0 || len(opt.Region) == 0 {
		return nil, fmt.Errorf("qcloud ListCluster cluster lost operation")
	}

	cli, err := api.NewEksClient(&opt.CommonOption)
	if err != nil {
		return nil, err
	}

	clusters, err := cli.ListEksCluster()
	if err != nil {
		return nil, err
	}

	cloudClusterList := make([]*proto.CloudClusterInfo, 0)
	for _, v := range clusters {
		cloudClusterList = append(cloudClusterList, &proto.CloudClusterInfo{
			ClusterID:   *v,
			ClusterName: *v,
		})
	}

	return cloudClusterList, nil
}

// GetNodesInCluster get all nodes belong to cluster according cloudprovider
func (c *Cluster) GetNodesInCluster(cls *proto.Cluster, opt *cloudprovider.GetNodesOption) ([]*proto.Node, error) {
	return nil, cloudprovider.ErrCloudNotImplemented
}

// AddNodesToCluster add new node to cluster according cloudprovider
func (c *Cluster) AddNodesToCluster(cls *proto.Cluster, nodes []*proto.Node,
	opt *cloudprovider.AddNodesOption) (*proto.Task, error) {
	return nil, cloudprovider.ErrCloudNotImplemented
}

// DeleteNodesFromCluster delete specified nodes from cluster according cloudprovider
func (c *Cluster) DeleteNodesFromCluster(cls *proto.Cluster, nodes []*proto.Node,
	opt *cloudprovider.DeleteNodesOption) (*proto.Task, error) {
	return nil, cloudprovider.ErrCloudNotImplemented
}

// CheckClusterCidrAvailable check cluster CIDR nodesNum when add nodes
func (c *Cluster) CheckClusterCidrAvailable(cls *proto.Cluster, opt *cloudprovider.CheckClusterCIDROption) (bool,
	error) {
	if cls == nil || opt == nil {
		return true, nil
	}

	return true, nil
}

// EnableExternalNodeSupport enable cluster support external node
func (c *Cluster) EnableExternalNodeSupport(cls *proto.Cluster, opt *cloudprovider.EnableExternalNodeOption) error {
	return nil
}

// ListOsImage list image os
func (c *Cluster) ListOsImage(provider string, opt *cloudprovider.CommonOption) ([]*proto.OsImage, error) {
	return nil, cloudprovider.ErrCloudNotImplemented
}

// CheckClusterEndpointStatus check cluster endpoint status
func (c *Cluster) CheckClusterEndpointStatus(clusterID string, isExtranet bool,
	opt *cloudprovider.CheckEndpointStatusOption) (bool, error) {
	return false, cloudprovider.ErrCloudNotImplemented
}<|MERGE_RESOLUTION|>--- conflicted
+++ resolved
@@ -30,14 +30,11 @@
 type Cluster struct {
 }
 
-<<<<<<< HEAD
-=======
 // CreateCluster create kubenretes cluster according cloudprovider
 func (c *Cluster) CreateCluster(cls *proto.Cluster, opt *cloudprovider.CreateClusterOption) (*proto.Task, error) {
 	return nil, cloudprovider.ErrCloudNotImplemented
 }
 
->>>>>>> ee07d200
 // CreateVirtualCluster create virtual cluster by cloud provider
 func (c *Cluster) CreateVirtualCluster(cls *proto.Cluster,
 	opt *cloudprovider.CreateVirtualClusterOption) (*proto.Task, error) {
@@ -47,11 +44,6 @@
 // DeleteVirtualCluster delete virtual cluster
 func (c *Cluster) DeleteVirtualCluster(cls *proto.Cluster,
 	opt *cloudprovider.DeleteVirtualClusterOption) (*proto.Task, error) {
-	return nil, cloudprovider.ErrCloudNotImplemented
-}
-
-// CreateCluster create kubenretes cluster according cloudprovider
-func (c *Cluster) CreateCluster(cls *proto.Cluster, opt *cloudprovider.CreateClusterOption) (*proto.Task, error) {
 	return nil, cloudprovider.ErrCloudNotImplemented
 }
 
