--- conflicted
+++ resolved
@@ -39,13 +39,8 @@
 }
 
 // UpdateNodeGroup update specified nodegroup configuration
-<<<<<<< HEAD
-func (ng *NodeGroup) UpdateNodeGroup(group *proto.NodeGroup,
-	opt *cloudprovider.UpdateNodeGroupOption) (*proto.Task, error) {
-=======
 func (ng *NodeGroup) UpdateNodeGroup(
 	group *proto.NodeGroup, opt *cloudprovider.UpdateNodeGroupOption) (*proto.Task, error) {
->>>>>>> 3e53028c
 	return nil, cloudprovider.ErrCloudNotImplemented
 }
 
