--- conflicted
+++ resolved
@@ -437,12 +437,8 @@
 }
 
 // Handle create cluster request
-<<<<<<< HEAD
-func (ca *CreateAction) Handle(ctx context.Context, req *cmproto.CreateClusterReq, resp *cmproto.CreateClusterResp) { // nolint
-=======
 func (ca *CreateAction) Handle(ctx context.Context, req *cmproto.CreateClusterReq, // nolint
 	resp *cmproto.CreateClusterResp) {
->>>>>>> 20ea33ce
 	if req == nil || resp == nil {
 		blog.Errorf("create cluster failed, req or resp is empty")
 		return
