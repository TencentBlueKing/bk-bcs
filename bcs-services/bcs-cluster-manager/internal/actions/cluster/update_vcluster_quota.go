--- conflicted
+++ resolved
@@ -106,16 +106,11 @@
 	}
 
 	if ua.req.Quota.ServiceLimits != "" {
-<<<<<<< HEAD
-		parsedValue, pErr := strconv.ParseUint(ua.req.Quota.ServiceLimits, 10, 32)
-		if pErr != nil {
-=======
 		// nolint: govet
 		parsedValue, err := strconv.ParseUint(ua.req.Quota.ServiceLimits, 10, 32)
 		if err != nil {
->>>>>>> b0c4e63b
 			ua.setResp(common.BcsErrClusterManagerInvalidParameter,
-				fmt.Sprintf("invalid ServiceLimits format '%s': %v", ua.req.Quota.ServiceLimits, pErr))
+				fmt.Sprintf("invalid ServiceLimits format '%s': %v", ua.req.Quota.ServiceLimits, err))
 			return
 		}
 		resourceQuota.ServiceLimits = strconv.FormatUint(parsedValue, 10)
