/*
 * Tencent is pleased to support the open source community by making Blueking Container Service available.
 * Copyright (C) 2019 THL A29 Limited, a Tencent company. All rights reserved.
 * Licensed under the MIT License (the "License"); you may not use this file except
 * in compliance with the License. You may obtain a copy of the License at
 * http://opensource.org/licenses/MIT
 * Unless required by applicable law or agreed to in writing, software distributed under
 * the License is distributed on an "AS IS" BASIS, WITHOUT WARRANTIES OR CONDITIONS OF ANY KIND,
 * either express or implied. See the License for the specific language governing permissions and
 * limitations under the License.
 */

// Package tresource xxx
package tresource

import (
	"crypto/tls"
	"errors"
	"fmt"
	"math/rand"
	"time"

	"github.com/Tencent/bk-bcs/bcs-common/common/blog"
	"google.golang.org/grpc"
	"google.golang.org/grpc/credentials"
	"google.golang.org/grpc/metadata"
)

var (
	// ErrNotInited err server not init
	ErrNotInited = errors.New("server not init")
	// ErrNotImplement err fun not implement
	ErrNotImplement = errors.New("func not implement")
)

// Options for rm client
type Options struct {
	// Enable enable discovery
	Enable bool
	// Module module name
	Module string
	// other configInfo
	TLSConfig *tls.Config
}

// Config for connect rm server
type Config struct {
	// Hosts host
	Hosts []string
	// AuthToken token
	AuthToken string
	// TLSConfig cert
	TLSConfig *tls.Config
}

// NewResourceManager create ResourceManager SDK implementation
func NewResourceManager(config *Config) (ResourceManagerClient, func()) {
	rand.Seed(time.Now().UnixNano()) // nolint
	if len(config.Hosts) == 0 {
		//! pay more attention for nil return
		return nil, nil
	}
	// create grpc connection
	header := map[string]string{
		"x-content-type": "application/grpc+proto",
		"Content-Type":   "application/grpc",
	}
	if len(config.AuthToken) != 0 {
		header["Authorization"] = fmt.Sprintf("Bearer %s", config.AuthToken)
	}
	md := metadata.New(header)
	var opts []grpc.DialOption
	opts = append(opts, grpc.WithDefaultCallOptions(grpc.Header(&md)))
	if config.TLSConfig != nil {
		opts = append(opts, grpc.WithTransportCredentials(credentials.NewTLS(config.TLSConfig)))
	} else {
<<<<<<< HEAD
		// nolint
		opts = append(opts, grpc.WithInsecure())
=======
		opts = append(opts, grpc.WithInsecure()) // nolint
>>>>>>> e6037d47
	}
	var conn *grpc.ClientConn
	var err error
	maxTries := 3
	for i := 0; i < maxTries; i++ {
		selected := rand.Intn(1024) % len(config.Hosts) // nolint
		addr := config.Hosts[selected]
		conn, err = grpc.Dial(addr, opts...)
		if err != nil {
			blog.Errorf("Create resource manager grpc client with %s error: %s", addr, err.Error())
			continue
		}
		if conn != nil {
			break
		}
	}
	if conn == nil {
		blog.Errorf("create no resource manager client after all instance tries")
		return nil, nil
	}

	// init cluster manager client
	return NewResourceManagerClient(conn), func() { conn.Close() } // nolint
}

// OrderState xxx
type OrderState string

var (
	// OrderFinished finish state
	OrderFinished OrderState = "FINISHED"
	// OrderFailed failed state
	OrderFailed OrderState = "FAILED"
	// OrderRequested requested state
	OrderRequested OrderState = "REQUESTED"
)

// String toString
func (os OrderState) String() string {
	return string(os)
}

const (
	statusOnSale  = "ONSALE"  // nolint
	statusNotSale = "NOTSALE" // nolint
)

// PoolLabel xxx
type PoolLabel string

var (
	// AllowedBusinessIDs businessID
	AllowedBusinessIDs PoolLabel = "allowedBusinessIDs"
	// AvailableQuota quota
	AvailableQuota PoolLabel = "availableQuota"
	// InstanceSpecs instance specs
	InstanceSpecs PoolLabel = "instanceSpecs"
	// ResourceType resource type(online/offline)
	ResourceType PoolLabel = "resourceType"
)

// String toString
func (pl PoolLabel) String() string {
	return string(pl)
}<|MERGE_RESOLUTION|>--- conflicted
+++ resolved
@@ -74,12 +74,7 @@
 	if config.TLSConfig != nil {
 		opts = append(opts, grpc.WithTransportCredentials(credentials.NewTLS(config.TLSConfig)))
 	} else {
-<<<<<<< HEAD
-		// nolint
-		opts = append(opts, grpc.WithInsecure())
-=======
 		opts = append(opts, grpc.WithInsecure()) // nolint
->>>>>>> e6037d47
 	}
 	var conn *grpc.ClientConn
 	var err error
