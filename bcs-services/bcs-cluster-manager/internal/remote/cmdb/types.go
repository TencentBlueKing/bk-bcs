/*
 * Tencent is pleased to support the open source community by making Blueking Container Service available.
 * Copyright (C) 2019 THL A29 Limited, a Tencent company. All rights reserved.
 * Licensed under the MIT License (the "License"); you may not use this file except
 * in compliance with the License. You may obtain a copy of the License at
 * http://opensource.org/licenses/MIT
 * Unless required by applicable law or agreed to in writing, software distributed under
 * the License is distributed on an "AS IS" BASIS, WITHOUT WARRANTIES OR CONDITIONS OF ANY KIND,
 * either express or implied. See the License for the specific language governing permissions and
 * limitations under the License.
 */

package cmdb

// idcZoneMap idc zone
var idcZoneMap = map[string]string{
	"nanjing":   "南京",
	"guangzhou": "广州",
	"shanghai":  "上海",
	"beijing":   "北京",
	"tianjin":   "天津",
	"shenzhen":  "深圳",
}

// GetCityZoneByCityName trans cityName to region
func GetCityZoneByCityName(name string) string {
	for region, city := range idcZoneMap {
		if name == city {
			return region
		}
	}

	return ""
}

// field result
const (
	fieldBS2NameID = "bs2_name_id"
)

const (
	// host field info
	fieldCloudID = "bk_cloud_id"
	// FieldHostIP field host ip
	FieldHostIP      = "bk_host_innerip"
	fieldHostIPv6    = "bk_host_innerip_v6"
	fieldHostOutIP   = "bk_host_outerip"
	fieldHostOutIPV6 = "bk_host_outerip_v6"
	fieldHostID      = "bk_host_id"
	fieldHostName    = "bk_host_name" // 主机名称
	fieldOsType      = "bk_os_type"   // 操作系统类型
	fieldOsName      = "bk_os_name"   // 操作系统名称
	// FieldAssetId 固资号ID
	FieldAssetId = "bk_asset_id"

	fieldDeviceType  = "bk_svr_device_cls_name"
	fieldIDCCityName = "idc_city_name"
	fieldIDCCityID   = "idc_city_id"
	fieldDeviceClass = "svr_device_class"
	fieldRack        = "rack"
	fieldIDCName     = "idc_name"
	fieldAgentId     = "bk_agent_id"

	fieldSubZoneID = "sub_zone_id"    // 子ZoneID
	fieldSubZone   = "sub_zone"       // 子Zone
	fieldIDCAreaID = "bk_idc_area_id" // 区域ID
	fieldIDCArea   = "bk_idc_area"    // 区域
	fieldIspName   = "bk_isp_name"    // 所属运营商
	fieldCpuModule = "bk_cpu_module"  // cpu型号

	fieldHostCPU  = "bk_cpu"
	fieldHostMem  = "bk_mem"
	fieldHostDisk = "bk_disk"

	fieldOperator    = "operator"
	fieldBakOperator = "bk_bak_operator"

	// StartAt offset
	StartAt = 0
	// MaxLimits limit
	MaxLimits = 500
)

var (
	fieldHostDetailInfo = []string{fieldCloudID, FieldHostIP, fieldHostIPv6, fieldHostOutIP, fieldHostOutIPV6,
		fieldHostID, fieldDeviceType, fieldIDCCityName, fieldIDCCityID, fieldDeviceClass, fieldHostCPU, fieldCpuModule,
		fieldHostMem, fieldHostDisk, fieldOperator, fieldBakOperator, fieldRack, fieldIDCName, fieldSubZoneID,
		fieldIspName, fieldAgentId, FieldAssetId}

	fieldHostIPSelectorInfo = []string{FieldHostIP, fieldHostIPv6, fieldCloudID, fieldHostName, fieldOsType,
		fieldOsName, fieldHostID, fieldOperator, fieldBakOperator, fieldAgentId}
)

// condition result
const (
	conditionBkBizID = "bk_biz_id"
)

// Condition xxx
type Condition string

// String to string
func (c Condition) String() string {
	return string(c)
}

var (
<<<<<<< HEAD
	and Condition = "AND" // nolint
	or  Condition = "OR"  // nolint
	in  Condition = "IN"  // nolint
=======
	and Condition = "AND"
	or  Condition = "OR" // nolint
	in  Condition = "IN" // nolint
>>>>>>> 076cdd3b
)

// Page page
type Page struct {
	Start int    `json:"start"`
	Limit int    `json:"limit"`
	Sort  string `json:"sort"`
}

// BaseResponse baseResp
type BaseResponse struct {
	Code      int    `json:"code"`
	Result    bool   `json:"result"`
	Message   string `json:"message"`
	RequestID string `json:"request_id"`
}

// SearchBusinessRequest search business request
type SearchBusinessRequest struct {
	Fields    []string               `json:"fields"`
	Condition map[string]interface{} `json:"condition"`
	Page      Page                   `json:"page"`
	UserName  string                 `json:"bk_username"`
	Operator  string                 `json:"operator"`
}

// SearchBusinessResponse search business resp
type SearchBusinessResponse struct {
	Code      int          `json:"code"`
	Result    bool         `json:"result"`
	Message   string       `json:"message"`
	RequestID string       `json:"request_id"`
	Data      BusinessResp `json:"data"`
}

// BusinessResp resp
type BusinessResp struct {
	Count int            `json:"count"`
	Info  []BusinessData `json:"info"`
}

// BusinessData data
type BusinessData struct {
	BS2NameID       int    `json:"bs2_name_id"`
	Default         int    `json:"default"`
	BKBizID         int64  `json:"bk_biz_id"`
	BKBizName       string `json:"bk_biz_name"`
	BKBizMaintainer string `json:"bk_biz_maintainer"`
}

// ListBizHostRequest list biz host request
type ListBizHostRequest struct {
	Page        Page     `json:"page"`
	BKBizID     int      `json:"bk_biz_id"`
	BKSetIDs    []int    `json:"bk_set_ids"`
	BKModuleIDs []int    `json:"bk_module_ids"`
	Fields      []string `json:"fields"`
}

// ListBizHostsResponse list biz host resp
type ListBizHostsResponse struct {
	Code      int      `json:"code"`
	Result    bool     `json:"result"`
	Message   string   `json:"message"`
	RequestID string   `json:"request_id"`
	Data      HostResp `json:"data"`
}

// HostResp host data
type HostResp struct {
	Count int        `json:"count"`
	Info  []HostData `json:"info"`
}

// HostData host info
type HostData struct {
	BKHostInnerIP   string `json:"bk_host_innerip"`
	BKHostInnerIPV6 string `json:"bk_host_innerip_v6"`
	BKHostCloudID   int    `json:"bk_cloud_id"`
	BKHostID        int64  `json:"bk_host_id"`
	BKHostName      string `json:"bk_host_name"`
	BKHostOsType    string `json:"bk_os_type"`
	BKHostOsName    string `json:"bk_os_name"`
	Operator        string `json:"operator"`
	BKBakOperator   string `json:"bk_bak_operator"`
	BkAgentID       string `json:"bk_agent_id"`
	BkAssetID       string `json:"bk_asset_id"`
}

// HostTopoRelationReq request
type HostTopoRelationReq struct {
	Page        Page  `json:"page"`
	BkBizID     int   `json:"bk_biz_id"`
	BkSetIDs    []int `json:"bk_set_ids"`
	BkModuleIDs []int `json:"bk_module_ids"`
	BkHostIDs   []int `json:"bk_host_ids"`
}

// HostTopoRelationResp host topo
type HostTopoRelationResp struct {
	BaseResponse
	Data HostTopoData `json:"data"`
}

// HostTopoData topo data
type HostTopoData struct {
	Count int                `json:"count"`
	Data  []HostTopoRelation `json:"data"`
}

// HostTopoRelation host topo relation
type HostTopoRelation struct {
	BkBizID           int    `json:"bk_biz_id"`
	BkSetID           int    `json:"bk_set_id"`
	BkModuleID        int    `json:"bk_module_id"`
	BkHostID          int    `json:"bk_host_id"`
	BkSupplierAccount string `json:"bk_supplier_account"`
}

// ListHostsWithoutBizRequest list hosts request
type ListHostsWithoutBizRequest struct {
	Page               Page                `json:"page"`
	BKBizID            int                 `json:"bk_biz_id,omitempty"`
	HostPropertyFilter *HostPropertyFilter `json:"host_property_filter"`
	Fields             []string            `json:"fields"`
}

func buildFilterConditionByStrValues(field string, values []string) *HostPropertyFilter {
	return &HostPropertyFilter{
		Condition: and.String(),
		Rules: []Rule{
			{
				Field:    field,
				Operator: "in",
				Value:    values,
			},
		},
	}
}

// HostPropertyFilter filter confition
type HostPropertyFilter struct {
	// Condition AND OR
	Condition string `json:"condition"`
	// Rules
	Rules []Rule `json:"rules"`
}

// Rule filter rule
type Rule struct {
	Field string `json:"field"`
	// Operator equal,not_equal,in,not_in,less,less_or_equal,greater,greater_or_equal,between,not_between
	Operator string      `json:"operator"`
	Value    interface{} `json:"value"`
}

// ListHostsWithoutBizResponse resp
type ListHostsWithoutBizResponse struct {
	Code      int    `json:"code"`
	Result    bool   `json:"result"`
	Message   string `json:"message"`
	RequestID string `json:"request_id"`
	Data      struct {
		Count int              `json:"count"`
		Info  []HostDetailData `json:"info"`
	} `json:"data"`
}

// HostDetailData host detailed info
type HostDetailData struct {
	HostData
	BkCloudID        int64  `json:"bk_cloud_id"`
	BkHostInnerIPV6  string `json:"bk_host_innerip_v6"`
	BkHostOutIP      string `json:"bk_host_outerip"`
	BkHostOutIPV6    string `json:"bk_host_outerip_v6"`
	IDCName          string `json:"idc_name"`
	IDCCityName      string `json:"idc_city_name"`
	IDCCityID        string `json:"idc_city_id"`
	NormalDeviceType string `json:"bk_svr_device_cls_name"`
	SCMDeviceType    string `json:"svr_device_class"`
	HostCpu          int64  `json:"bk_cpu"`
	HostMem          int64  `json:"bk_mem"`
	HostDisk         int64  `json:"bk_disk"`
	Rack             string `json:"rack"`
	SubZoneID        string `json:"sub_zone_id"`
	CpuModule        string `json:"bk_cpu_module"`
}

<<<<<<< HEAD
const (
	keyBizID          = "BsiId"       // nolint
	keySvrIP          = "SvrIp"       // nolint
	methodBusiness    = "Business"    // nolint
	methodServer      = "Server"      // nolint
	methodBusinessRaw = "BusinessRaw" // nolint
)

=======
>>>>>>> 076cdd3b
// BizInfo business id info
type BizInfo struct {
	BizID int64 `json:"bizID"`
}

// FindHostBizRelationsRequest xxx
type FindHostBizRelationsRequest struct {
	BkHostID []int `json:"bk_host_id"`
	BkBizID  int   `json:"bk_biz_id,omitempty"`
}

// FindHostBizRelationsResponse xxx
type FindHostBizRelationsResponse struct {
	BaseResponse
	Data []HostBizRelations `json:"data"`
}

// HostBizRelations xxx
type HostBizRelations struct {
	BkBizID           int    `json:"bk_biz_id"`
	BkHostID          int    `json:"bk_host_id"`
	BkModuleID        int    `json:"bk_module_id"`
	BkSetID           int    `json:"bk_set_id"`
	BkSupplierAccount string `json:"bk_supplier_account"`
}

// TransHostToERecycleModuleRequest xxx
type TransHostToERecycleModuleRequest struct {
	BkBizID    int   `json:"bk_biz_id"`
	BkSetID    int   `json:"bk_set_id,omitempty"`
	BkModuleID int   `json:"bk_module_id,omitempty"`
	BkHostID   []int `json:"bk_host_id"`
}

// TransHostToERecycleModuleResponse xxx
type TransHostToERecycleModuleResponse struct {
	BaseResponse
}

// QueryBizInternalModuleRequest xxx
type QueryBizInternalModuleRequest struct {
	BizID int `json:"bk_biz_id"`
}

// QueryBizInternalModuleResponse xxx
type QueryBizInternalModuleResponse struct {
	BaseResponse
	Data BizInternalModuleData `json:"data"`
}

// BizInternalModuleData xxx
type BizInternalModuleData struct {
	SetID      int      `json:"bk_set_id"`
	SetName    string   `json:"bk_set_name"`
	ModuleInfo []Module `json:"module"`
}

// Module module info
type Module struct {
	ModuleID        int    `json:"bk_module_id"`
	ModuleName      string `json:"bk_module_name"`
	Default         int    `json:"default"`
	HostApplyEnable bool   `json:"host_apply_enabled"`
}

// moduleNameMaps map module name
var moduleNameMaps = map[string]string{
	"idle pool":    "空闲机池",
	"idle host":    "空闲机",
	"fault host":   "故障机",
	"recycle host": "待回收",
}

// ReplaceName replace module name
func (g *BizInternalModuleData) ReplaceName() {
	if v, ok := moduleNameMaps[g.SetName]; ok {
		g.SetName = v
	}
	for i := range g.ModuleInfo {
		if v, ok := moduleNameMaps[g.ModuleInfo[i].ModuleName]; ok {
			g.ModuleInfo[i].ModuleName = v
		}
	}
}

// TransHostAcrossBizInfo across biz
type TransHostAcrossBizInfo struct {
	SrcBizID    int
	HostID      []int
	DstBizID    int
	DstModuleID int
}

// TransferHostAcrossBizRequest xxx
type TransferHostAcrossBizRequest struct {
	SrcBizID   int   `json:"src_bk_biz_id"`
	BkHostID   []int `json:"bk_host_id"`
	DstBizID   int   `json:"dst_bk_biz_id"`
	BkModuleID int   `json:"bk_module_id"` // 主机要转移到的模块ID，该模块ID必须为下空闲机池set下的模块ID。
}

// TransferHostAcrossBizResponse xxx
type TransferHostAcrossBizResponse struct {
	BaseResponse
}

// TransferHostToIdleModuleRequest transfer host to idle module request
type TransferHostToIdleModuleRequest struct {
	BkBizID  int   `json:"bk_biz_id"`
	BkHostID []int `json:"bk_host_id"`
}

// TransferHostToIdleModuleResponse transfer host to idle module response
type TransferHostToIdleModuleResponse struct {
	BaseResponse
}

// TransferHostToResourceModuleRequest transfer host to resource module request
type TransferHostToResourceModuleRequest struct {
	BkBizID  int   `json:"bk_biz_id"`
	BkHostID []int `json:"bk_host_id"`
}

// TransferHostToResourceModuleResponse transfer host to resource module response
type TransferHostToResourceModuleResponse struct {
	BaseResponse
}

// DeleteHostRequest delete host request
type DeleteHostRequest struct {
	BkHostID string `json:"bk_host_id"`
}

// DeleteHostResponse delete host response
type DeleteHostResponse struct {
	BaseResponse
}

// SearchBizInstTopoResponse search biz inst topo response
type SearchBizInstTopoResponse struct {
	BaseResponse
	Data []SearchBizInstTopoData `json:"data"`
}

// SearchBizInstTopoData search biz inst topo data
type SearchBizInstTopoData struct {
	BKInstID   int                     `json:"bk_inst_id"`
	BKInstName string                  `json:"bk_inst_name"`
	BKObjID    string                  `json:"bk_obj_id"`
	BKObjName  string                  `json:"bk_obj_name"`
	Default    int                     `json:"default"`
	Child      []SearchBizInstTopoData `json:"child"`
}

// TransferHostModuleRequest transfer host module
type TransferHostModuleRequest struct {
	BKBizID     int   `json:"bk_biz_id"`
	BKHostID    []int `json:"bk_host_id"`
	BKModuleID  []int `json:"bk_module_id"`
	IsIncrement bool  `json:"is_increment"`
}

// BuildCloudAreaCondition build cloudID condition
func BuildCloudAreaCondition(cloudID int) map[string]interface{} {
	return map[string]interface{}{
		fieldCloudID: cloudID,
	}
}

// SearchCloudAreaRequest search area request
type SearchCloudAreaRequest struct {
	Condition map[string]interface{} `json:"condition"`
	Page      Page                   `json:"page"`
}

// SearchCloudAreaResp search cloud area
type SearchCloudAreaResp struct {
	BaseResponse
	Data SearchCloudAreaData `json:"data"`
}

// SearchCloudAreaData search cloud data
type SearchCloudAreaData struct {
	Count int                    `json:"count"`
	Info  []*SearchCloudAreaInfo `json:"info"`
}

// SearchCloudAreaInfo search cloud info
type SearchCloudAreaInfo struct {
	CloudID         int    `json:"bk_cloud_id"`
	CloudName       string `json:"bk_cloud_name"`
	SupplierAccount string `json:"bk_supplier_account"`
	CreateTime      string `json:"create_time"`
	LastTime        string `json:"last_time"`
}

// AddHostFromCmpyReq add host from cmpy
type AddHostFromCmpyReq struct {
	SvrIds   []string `json:"svr_ids,omitempty"`
	AssetIds []string `json:"asset_ids,omitempty"`
	InnerIps []string `json:"inner_ips,omitempty"`
}

// AddHostFromCmpyResp resp
type AddHostFromCmpyResp struct {
	BaseResponse
}

// SyncHostInfoFromCmpyReq sync host info from cmpy
type SyncHostInfoFromCmpyReq struct {
	BkHostIds []int64 `json:"bk_host_ids"`
	BkCloudId int     `json:"bk_cloud_id"`
}

// SyncHostInfoFromCmpyResp resp
type SyncHostInfoFromCmpyResp struct {
	BaseResponse
}<|MERGE_RESOLUTION|>--- conflicted
+++ resolved
@@ -105,15 +105,9 @@
 }
 
 var (
-<<<<<<< HEAD
-	and Condition = "AND" // nolint
-	or  Condition = "OR"  // nolint
-	in  Condition = "IN"  // nolint
-=======
 	and Condition = "AND"
 	or  Condition = "OR" // nolint
 	in  Condition = "IN" // nolint
->>>>>>> 076cdd3b
 )
 
 // Page page
@@ -302,17 +296,6 @@
 	CpuModule        string `json:"bk_cpu_module"`
 }
 
-<<<<<<< HEAD
-const (
-	keyBizID          = "BsiId"       // nolint
-	keySvrIP          = "SvrIp"       // nolint
-	methodBusiness    = "Business"    // nolint
-	methodServer      = "Server"      // nolint
-	methodBusinessRaw = "BusinessRaw" // nolint
-)
-
-=======
->>>>>>> 076cdd3b
 // BizInfo business id info
 type BizInfo struct {
 	BizID int64 `json:"bizID"`
