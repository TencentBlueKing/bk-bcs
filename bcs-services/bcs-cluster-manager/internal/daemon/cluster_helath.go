--- conflicted
+++ resolved
@@ -89,15 +89,9 @@
 				return
 			}
 
-<<<<<<< HEAD
-			if options.GetEditionInfo().IsCommunicationEdition() {
-				_ = d.updateClusterStatus(cls.ClusterID, common.StatusRunning)
-			}
-=======
 			// if options.GetEditionInfo().IsCommunicationEdition() {}
 			_ = d.updateClusterStatus(cls.ClusterID, common.StatusRunning)
 
->>>>>>> 30f1c83f
 			metrics.ReportCloudClusterHealthStatus(cls.Provider, cls.ClusterID, 1)
 		}(clusterList[i])
 	}
