/*
 * Tencent is pleased to support the open source community by making Blueking Container Service available.
 * Copyright (C) 2019 THL A29 Limited, a Tencent company. All rights reserved.
 * Licensed under the MIT License (the "License"); you may not use this file except
 * in compliance with the License. You may obtain a copy of the License at
 * http://opensource.org/licenses/MIT
 * Unless required by applicable law or agreed to in writing, software distributed under
 * the License is distributed on an "AS IS" BASIS, WITHOUT WARRANTIES OR CONDITIONS OF ANY KIND,
 * either express or implied. See the License for the specific language governing permissions and
 * limitations under the License.
 */

package daemon

import (
	"context"

	"github.com/Tencent/bk-bcs/bcs-common/common/blog"
	"github.com/Tencent/bk-bcs/bcs-common/pkg/odm/operator"

	cmproto "github.com/Tencent/bk-bcs/bcs-services/bcs-cluster-manager/api/clustermanager"
	"github.com/Tencent/bk-bcs/bcs-services/bcs-cluster-manager/internal/clusterops"
	"github.com/Tencent/bk-bcs/bcs-services/bcs-cluster-manager/internal/common"
	"github.com/Tencent/bk-bcs/bcs-services/bcs-cluster-manager/internal/metrics"
	"github.com/Tencent/bk-bcs/bcs-services/bcs-cluster-manager/internal/options"
	"github.com/Tencent/bk-bcs/bcs-services/bcs-cluster-manager/internal/store"
	storeopt "github.com/Tencent/bk-bcs/bcs-services/bcs-cluster-manager/internal/store/options"
	"github.com/Tencent/bk-bcs/bcs-services/bcs-cluster-manager/internal/utils"
)

const (
	tencentCloud = "tencentCloud"

	platform = "platform"
)

func (d *Daemon) reportClusterHealthStatus(error chan<- error) {
	condCluster := operator.NewLeafCondition(operator.In, operator.M{
		"status": []string{common.StatusRunning, common.StatusConnectClusterFailed},
	})
	clusterList, err := d.model.ListCluster(d.ctx, condCluster, &storeopt.ListOption{All: true})
	if err != nil {
		blog.Errorf("reportClusterHealthStatus ListCluster failed: %v", err)
		error <- err
		return
	}

	concurency := utils.NewRoutinePool(10)
	defer concurency.Close()

	for i := range clusterList {
		// filter cluster
		if clusterList[i].ClusterType == common.ClusterTypeVirtual {
			continue
		}
		if clusterList[i].SystemID == "" {
			continue
		}

		concurency.Add(1)
		go func(cls cmproto.Cluster) {
			defer concurency.Done()

			newCluster, errLocal := d.model.GetCluster(d.ctx, cls.GetClusterID())
			if errLocal != nil {
				blog.Errorf("reportClusterHealthStatus GetCluster failed: %v", errLocal)
				error <- errLocal
				return
			}
			if !utils.StringInSlice(newCluster.GetStatus(),
				[]string{common.StatusRunning, common.StatusConnectClusterFailed}) {
				blog.Errorf("reportClusterHealthStatus[%s] %v", newCluster.ClusterID, newCluster.GetStatus())
				return
			}

			k8sOperator := clusterops.NewK8SOperator(options.GetGlobalCMOptions(), d.model)
			kubeCli, errLocal := k8sOperator.GetClusterClient(cls.ClusterID)
			if errLocal != nil {
				blog.Errorf("reportClusterHealthStatus GetClusterClient failed: %v", errLocal)
				error <- errLocal
				return
			}
<<<<<<< HEAD
			_, err = kubeCli.Discovery().ServerVersion()
			if err != nil {
				blog.Errorf("reportClusterHealthStatus GetClusterClient failed: %v", err)
=======
			_, errLocal = kubeCli.Discovery().ServerVersion()
			if errLocal != nil {
				blog.Errorf("reportClusterHealthStatus GetClusterClient failed: %v", errLocal)
>>>>>>> f5d8bc4b
				// if options.GetEditionInfo().IsCommunicationEdition() {}
				_ = d.updateClusterStatus(cls.ClusterID, common.StatusConnectClusterFailed)

				metrics.ReportCloudClusterHealthStatus(cls.Provider, cls.ClusterID, 0)
				error <- errLocal
				return
			}

			// if options.GetEditionInfo().IsCommunicationEdition() {}
			_ = d.updateClusterStatus(cls.ClusterID, common.StatusRunning)

			metrics.ReportCloudClusterHealthStatus(cls.Provider, cls.ClusterID, 1)
		}(clusterList[i])
	}

	concurency.Wait()
}

// nolint
func (d *Daemon) updateClusterStatus(clusterId, status string) error {
	cluster, err := d.model.GetCluster(d.ctx, clusterId)
	if err != nil {
		return err
	}

	if cluster.Status == common.StatusDeleted {
		return nil
	}

	if cluster.Status == status {
		return nil
	}
	cluster.Status = status

	return d.model.UpdateCluster(d.ctx, cluster)
}

// ConnectToCluster connect to cluster
func ConnectToCluster(model store.ClusterManagerModel, clusterId string) bool {
	k8sOperator := clusterops.NewK8SOperator(options.GetGlobalCMOptions(), model)
	kubeCli, errLocal := k8sOperator.GetClusterClient(clusterId)
	if errLocal != nil {
		blog.Errorf("ConnectToCluster[%s] failed: %v", clusterId, errLocal)
		return false
	}
	_, errLocal = kubeCli.Discovery().ServerVersion()
	if errLocal != nil {
		blog.Errorf("ConnectToCluster[%s] failed: %v", clusterId, errLocal)
		return false
	}

	return true
}

func (d *Daemon) reportClusterCaUsageRatio(error chan<- error) {
	statusCond := operator.NewLeafCondition(operator.In, operator.M{
		"status": []string{common.StatusRunning, common.StatusConnectClusterFailed},
	})
	providerCond := operator.NewLeafCondition(operator.Eq, operator.M{"provider": tencentCloud})
	cond := operator.NewBranchCondition(operator.And, statusCond, providerCond)

	clusterList, err := d.model.ListCluster(d.ctx, cond, &storeopt.ListOption{All: true})
	if err != nil {
		blog.Errorf("reportClusterCaUsageRatio ListCluster failed: %v", err)
		error <- err
		return
	}

	var (
		used, total           int
		debugUsed, debugTotal int
		prodUsed, prodTotal   int

		enabled, debugEnabled, prodEnabled int
	)

	for i := range clusterList {
		// filter cluster
		if clusterList[i].ClusterType == common.ClusterTypeVirtual {
			continue
		}
		if clusterList[i].SystemID == "" {
			continue
		}
		if !ConnectToCluster(d.model, clusterList[i].ClusterID) {
			blog.Errorf("reportClusterCaUsageRatio[%s] ConnectToCluster failed", clusterList[i].ClusterID)
			continue
		}

		total++
		switch clusterList[i].Environment {
		case common.Debug:
			debugTotal++
		case common.Prod:
			prodTotal++
		default:
		}

		condGroup := operator.NewLeafCondition(operator.Eq, operator.M{
			"clusterid": clusterList[i].GetClusterID(),
		})
		groupList, errLocal := d.model.ListNodeGroup(d.ctx, condGroup, &storeopt.ListOption{All: true})
		if errLocal != nil {
			blog.Errorf("reportClusterCaUsageRatio[%s] ListNodeGroup failed: %v", clusterList[i].ClusterID, err)
			continue
		}

		// 接入节点池 & 开启弹性伸缩
		if len(groupList) > 0 {
			used++
			switch clusterList[i].Environment {
			case common.Debug:
				debugUsed++
			case common.Prod:
				prodUsed++
			default:
			}

			asOption, errLocal := d.model.GetAutoScalingOption(context.Background(), clusterList[i].ClusterID)
			if errLocal != nil {
				blog.Errorf("reportClusterCaUsageRatio[%s] GetAutoScalingOption failed: %v",
					clusterList[i].ClusterID, err)
				continue
			}
			if asOption.GetEnableAutoscale() {
				enabled++

				switch clusterList[i].Environment {
				case common.Debug:
					debugEnabled++
				case common.Prod:
					prodEnabled++
				default:
				}
			}
		}
	}

	metrics.ReportCaUsageRatio(platform, float64(used)/float64(total))
	metrics.ReportCaUsageRatio(common.Debug, float64(debugUsed)/float64(debugTotal))
	metrics.ReportCaUsageRatio(common.Prod, float64(prodUsed)/float64(prodTotal))

	metrics.ReportCaEnableRatio(platform, float64(enabled)/float64(used))
	metrics.ReportCaEnableRatio(common.Debug, float64(debugEnabled)/float64(debugUsed))
	metrics.ReportCaEnableRatio(common.Prod, float64(prodEnabled)/float64(prodUsed))
}<|MERGE_RESOLUTION|>--- conflicted
+++ resolved
@@ -80,15 +80,9 @@
 				error <- errLocal
 				return
 			}
-<<<<<<< HEAD
-			_, err = kubeCli.Discovery().ServerVersion()
-			if err != nil {
-				blog.Errorf("reportClusterHealthStatus GetClusterClient failed: %v", err)
-=======
 			_, errLocal = kubeCli.Discovery().ServerVersion()
 			if errLocal != nil {
 				blog.Errorf("reportClusterHealthStatus GetClusterClient failed: %v", errLocal)
->>>>>>> f5d8bc4b
 				// if options.GetEditionInfo().IsCommunicationEdition() {}
 				_ = d.updateClusterStatus(cls.ClusterID, common.StatusConnectClusterFailed)
 
