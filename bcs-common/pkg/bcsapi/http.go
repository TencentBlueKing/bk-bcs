/*
 * Tencent is pleased to support the open source community by making Blueking Container Service available.
 * Copyright (C) 2019 THL A29 Limited, a Tencent company. All rights reserved.
 * Licensed under the MIT License (the "License"); you may not use this file except
 * in compliance with the License. You may obtain a copy of the License at
 * http://opensource.org/licenses/MIT
 * Unless required by applicable law or agreed to in writing, software distributed under
 * the License is distributed on an "AS IS" BASIS, WITHOUT WARRANTIES OR CONDITIONS OF ANY KIND,
 * either express or implied. See the License for the specific language governing permissions and
 * limitations under the License.
 *
 */

package bcsapi

import (
	"fmt"
	"net/http"

	restclient "github.com/Tencent/bk-bcs/bcs-common/pkg/esb/client"

	"github.com/parnurzeal/gorequest"
)

func configureRequest(r *gorequest.SuperAgent, config *Config) *gorequest.SuperAgent {
	//setting insecureSkipVerify
	if config.TLSConfig != nil {
		config.TLSConfig.InsecureSkipVerify = true
		r.TLSClientConfig(config.TLSConfig)
	}
	if config.AuthToken != "" {
		r.Set("Authorization", fmt.Sprintf("Bearer %s", config.AuthToken))
	}
	if config.ClusterID != "" {
		r.Set(clusterIDHeader, config.ClusterID)
	}
	return r
}

func newGet(config *Config, address string) *gorequest.SuperAgent {
	r := gorequest.New().Get(address)
	return configureRequest(r, config)
}

func newPost(config *Config, address string) *gorequest.SuperAgent {
	r := gorequest.New().Post(address)
	return configureRequest(r, config)
}

func newDelete(config *Config, address string) *gorequest.SuperAgent {
	r := gorequest.New().Delete(address)
	return configureRequest(r, config)
}

func bkbcsSetting(req *restclient.Request, config *Config) *restclient.Request {
<<<<<<< HEAD
	header := new(http.Header)
=======
	header := make(http.Header)
>>>>>>> e75c9fc5
	if config.AuthToken != "" {
		header.Add("Authorization", fmt.Sprintf("Bearer %s", config.AuthToken))
	}
	if config.ClusterID != "" {
		header.Add(clusterIDHeader, config.ClusterID)
	}
	return req.WithHeaders(header)
}<|MERGE_RESOLUTION|>--- conflicted
+++ resolved
@@ -53,11 +53,7 @@
 }
 
 func bkbcsSetting(req *restclient.Request, config *Config) *restclient.Request {
-<<<<<<< HEAD
-	header := new(http.Header)
-=======
 	header := make(http.Header)
->>>>>>> e75c9fc5
 	if config.AuthToken != "" {
 		header.Add("Authorization", fmt.Sprintf("Bearer %s", config.AuthToken))
 	}
