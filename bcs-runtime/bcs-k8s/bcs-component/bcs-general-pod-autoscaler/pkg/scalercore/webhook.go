--- conflicted
+++ resolved
@@ -118,12 +118,9 @@
 	if faResp.Response == nil {
 		return 0, fmt.Errorf("received empty response")
 	}
-<<<<<<< HEAD
 	klog.Infof("Webhook Response: Scale: %v, Replicas: %v, CurrentReplicas: %v",
 		faResp.Response.Scale, faResp.Response.Replicas, currentReplicas)
-=======
 	key := gpa.Spec.ScaleTargetRef.Kind + "/" + gpa.Spec.ScaleTargetRef.Name
->>>>>>> dab9f5ac
 	if faResp.Response.Scale {
 		metricsServer.RecordGPAScalerMetric(gpa.Namespace, gpa.Name, key, "webhook",
 			webhookMetric, int64(faResp.Response.Replicas), int64(currentReplicas))
@@ -131,15 +128,11 @@
 			faResp.Response.Replicas)
 		return faResp.Response.Replicas, nil
 	}
-<<<<<<< HEAD
-	return -1, nil
-=======
 	metricsServer.RecordGPAScalerMetric(gpa.Namespace, gpa.Name, key, "webhook",
 		webhookMetric, int64(currentReplicas), int64(currentReplicas))
 	metricsServer.RecordGPAScalerDesiredReplicas(gpa.Namespace, gpa.Name, key, "webhook",
 		currentReplicas)
-	return currentReplicas, nil
->>>>>>> dab9f5ac
+	return -1, nil
 
 }
 
