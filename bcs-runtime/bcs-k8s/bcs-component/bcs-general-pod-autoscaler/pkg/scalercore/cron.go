/*
 * Tencent is pleased to support the open source community by making Blueking Container Service available.
 * Copyright (C) 2019 THL A29 Limited, a Tencent company. All rights reserved.
 * Licensed under the MIT License (the "License"); you may not use this file except
 * in compliance with the License. You may obtain a copy of the License at
 * http://opensource.org/licenses/MIT
 * Unless required by applicable law or agreed to in writing, software distributed under,
 * the License is distributed on an "AS IS" BASIS, WITHOUT WARRANTIES OR CONDITIONS OF ANY KIND,
 * either express or implied. See the License for the specific language governing permissions and
 * limitations under the License.
 */

package scalercore

import (
	"time"

	"github.com/robfig/cron"
	"k8s.io/klog"

	"github.com/Tencent/bk-bcs/bcs-runtime/bcs-k8s/bcs-component/bcs-general-pod-autoscaler/pkg/apis/autoscaling/v1alpha1"
	"github.com/Tencent/bk-bcs/bcs-runtime/bcs-k8s/bcs-component/bcs-general-pod-autoscaler/pkg/metrics"
)

var _ Scaler = &CronScaler{}
var recordScheduleName = ""

// CronScaler is a crontab GPA
type CronScaler struct {
	ranges []v1alpha1.TimeRange
	name   string
	now    time.Time
}

// NewCronScaler initializer crontab GPA
func NewCronScaler(ranges []v1alpha1.TimeRange) Scaler {
	return &CronScaler{ranges: ranges, name: Cron, now: time.Now()}
}

// GetReplicas return replicas  recommend by crontab GPA
func (s *CronScaler) GetReplicas(gpa *v1alpha1.GeneralPodAutoscaler, currentReplicas int32) (int32, error) {
<<<<<<< HEAD
	var max int32 = -1
=======
	var max int32
	var metricsServer metrics.PrometheusMetricServer
	key := gpa.Spec.ScaleTargetRef.Kind + "/" + gpa.Spec.ScaleTargetRef.Name
>>>>>>> dab9f5ac
	for _, t := range s.ranges {
		timeMetric := t.Schedule
		misMatch, finalMatch, err := s.getFinalMatchAndMisMatch(gpa, t.Schedule)
		if err != nil {
			metricsServer.RecordGPAScalerError(gpa.Namespace, gpa.Name, key, "time", timeMetric, err)
			klog.Error(err)
			return currentReplicas, nil
		}
		klog.Infof("firstMisMatch: %v, finalMatch: %v", misMatch, finalMatch)
		if finalMatch == nil {
			continue
		}
		if max < t.DesiredReplicas {
			max = t.DesiredReplicas
			recordScheduleName = t.Schedule
		}
		klog.Infof("Schedule %v recommend %v replicas, desire: %v", t.Schedule, max, t.DesiredReplicas)
	}
	if max == -1 {
		klog.Info("Now is not in any time range")
	}
	metricsServer.RecordGPAScalerMetric(gpa.Namespace, gpa.Name, key, "time", recordScheduleName,
		int64(max), int64(currentReplicas))
	metricsServer.RecordGPAScalerDesiredReplicas(gpa.Namespace, gpa.Name, key, "time", max)
	return max, nil
}

// ScalerName returns scaler name
func (s *CronScaler) ScalerName() string {
	return s.name
}

func (s *CronScaler) getFinalMatchAndMisMatch(gpa *v1alpha1.GeneralPodAutoscaler,
	schedule string) (*time.Time, *time.Time, error) {
	sched, err := cron.ParseStandard(schedule)
	if err != nil {
		return nil, nil, err
	}
	// lastTime := gpa.Status.LastCronScheduleTime.DeepCopy()
	// if recordScheduleName != schedule {
	// 	lastTime = nil
	// }
	// if lastTime == nil || lastTime.IsZero() {
	// 	lastTime = gpa.CreationTimestamp.DeepCopy()
	// }
	// match := lastTime.Time
	// misMatch := lastTime.Time
	// klog.Infof("Init time: %v, now: %v", lastTime, s.now)
	// t := lastTime.Time
	// for {
	// 	if !t.After(s.now) {
	// 		misMatch = t
	// 		t = sched.Next(t)
	// 		continue
	// 	}
	// 	match = t
	// 	break
	// }
	// if s.now.Sub(misMatch).Minutes() < 1 && s.now.After(misMatch) {
	// 	return &misMatch, &match, nil
	// }

	lastTime := s.now.Add(-2 * time.Minute)
	match := lastTime
	misMatch := lastTime
	t := lastTime
	for {
		if !t.After(s.now) {
			misMatch = t
			t = sched.Next(t)
			continue
		}
		match = t
		break
	}
	klog.Infof("mismatch: %v, match: %v, now: %v", misMatch, match, s.now)
	if s.now.Sub(misMatch).Minutes() <= 1 {
		return &misMatch, &match, nil
	}

	return nil, nil, nil
}<|MERGE_RESOLUTION|>--- conflicted
+++ resolved
@@ -39,13 +39,9 @@
 
 // GetReplicas return replicas  recommend by crontab GPA
 func (s *CronScaler) GetReplicas(gpa *v1alpha1.GeneralPodAutoscaler, currentReplicas int32) (int32, error) {
-<<<<<<< HEAD
 	var max int32 = -1
-=======
-	var max int32
 	var metricsServer metrics.PrometheusMetricServer
 	key := gpa.Spec.ScaleTargetRef.Kind + "/" + gpa.Spec.ScaleTargetRef.Name
->>>>>>> dab9f5ac
 	for _, t := range s.ranges {
 		timeMetric := t.Schedule
 		misMatch, finalMatch, err := s.getFinalMatchAndMisMatch(gpa, t.Schedule)
