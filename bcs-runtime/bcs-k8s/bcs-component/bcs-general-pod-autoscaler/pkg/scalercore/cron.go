/*
 * Tencent is pleased to support the open source community by making Blueking Container Service available.
 * Copyright (C) 2019 THL A29 Limited, a Tencent company. All rights reserved.
 * Licensed under the MIT License (the "License"); you may not use this file except
 * in compliance with the License. You may obtain a copy of the License at
 * http://opensource.org/licenses/MIT
 * Unless required by applicable law or agreed to in writing, software distributed under,
 * the License is distributed on an "AS IS" BASIS, WITHOUT WARRANTIES OR CONDITIONS OF ANY KIND,
 * either express or implied. See the License for the specific language governing permissions and
 * limitations under the License.
 */

package scalercore

import (
	"time"

	"github.com/robfig/cron"
	"k8s.io/klog"

	"github.com/Tencent/bk-bcs/bcs-runtime/bcs-k8s/bcs-component/bcs-general-pod-autoscaler/pkg/apis/autoscaling/v1alpha1"
	"github.com/Tencent/bk-bcs/bcs-runtime/bcs-k8s/bcs-component/bcs-general-pod-autoscaler/pkg/metrics"
)

var _ Scaler = &CronScaler{}
var recordScheduleName = ""

// CronScaler is a crontab GPA
type CronScaler struct {
	ranges []v1alpha1.TimeRange
	name   string
	now    time.Time
}

// NewCronScaler initializer crontab GPA
func NewCronScaler(ranges []v1alpha1.TimeRange) Scaler {
	return &CronScaler{ranges: ranges, name: Cron, now: time.Now()}
}

// GetReplicas return replicas  recommend by crontab GPA
func (s *CronScaler) GetReplicas(gpa *v1alpha1.GeneralPodAutoscaler, currentReplicas int32) (int32, error) {
	var max int32 = -1
	var metricsServer metrics.PrometheusMetricServer
	key := gpa.Spec.ScaleTargetRef.Kind + "/" + gpa.Spec.ScaleTargetRef.Name
	for _, t := range s.ranges {
		timeMetric := t.Schedule
<<<<<<< HEAD
		misMatch, finalMatch, err := s.getFinalMatchAndMisMatch(gpa, t.Schedule)
=======
		_, finalMatch, err := s.getFinalMatchAndMisMatch(gpa, t.Schedule)
>>>>>>> 22d35537
		if err != nil {
			metricsServer.RecordGPAScalerError(gpa.Namespace, gpa.Name, key, "time", timeMetric, err)
			klog.Error(err)
			return currentReplicas, nil
		}
		if finalMatch == nil {
			continue
		}
		if max < t.DesiredReplicas {
			max = t.DesiredReplicas
			recordScheduleName = t.Schedule
		}
		klog.V(6).Infof("Schedule %v recommend %v replicas, desire: %v", t.Schedule, max, t.DesiredReplicas)
	}
	if max == -1 {
<<<<<<< HEAD
		klog.Info("Now is not in any time range")
=======
		klog.V(4).Infof("Now is not in any time range")
>>>>>>> 22d35537
	}
	metricsServer.RecordGPAScalerMetric(gpa.Namespace, gpa.Name, key, "time", recordScheduleName,
		int64(max), int64(currentReplicas))
	metricsServer.RecordGPAScalerDesiredReplicas(gpa.Namespace, gpa.Name, key, "time", max)
	return max, nil
}

// ScalerName returns scaler name
func (s *CronScaler) ScalerName() string {
	return s.name
}

func (s *CronScaler) getFinalMatchAndMisMatch(gpa *v1alpha1.GeneralPodAutoscaler,
	schedule string) (*time.Time, *time.Time, error) {
	sched, err := cron.ParseStandard(schedule)
	if err != nil {
		return nil, nil, err
	}
	// lastTime := gpa.Status.LastCronScheduleTime.DeepCopy()
	// if recordScheduleName != schedule {
	// 	lastTime = nil
	// }
	// if lastTime == nil || lastTime.IsZero() {
	// 	lastTime = gpa.CreationTimestamp.DeepCopy()
	// }
	// match := lastTime.Time
	// misMatch := lastTime.Time
	// klog.Infof("Init time: %v, now: %v", lastTime, s.now)
	// t := lastTime.Time
	// for {
	// 	if !t.After(s.now) {
	// 		misMatch = t
	// 		t = sched.Next(t)
	// 		continue
	// 	}
	// 	match = t
	// 	break
	// }
	// if s.now.Sub(misMatch).Minutes() < 1 && s.now.After(misMatch) {
	// 	return &misMatch, &match, nil
	// }

	lastTime := s.now.Add(-2 * time.Minute)
	match := lastTime
	misMatch := lastTime
	t := lastTime
	for {
		if !t.After(s.now) {
			misMatch = t
			t = sched.Next(t)
			continue
		}
		match = t
		break
	}
<<<<<<< HEAD
	klog.Infof("mismatch: %v, match: %v, now: %v", misMatch, match, s.now)
=======
	klog.V(6).Infof("mismatch: %v, match: %v, now: %v", misMatch, match, s.now)
>>>>>>> 22d35537
	if s.now.Sub(misMatch).Minutes() <= 1 {
		return &misMatch, &match, nil
	}

	return nil, nil, nil
}<|MERGE_RESOLUTION|>--- conflicted
+++ resolved
@@ -44,11 +44,7 @@
 	key := gpa.Spec.ScaleTargetRef.Kind + "/" + gpa.Spec.ScaleTargetRef.Name
 	for _, t := range s.ranges {
 		timeMetric := t.Schedule
-<<<<<<< HEAD
-		misMatch, finalMatch, err := s.getFinalMatchAndMisMatch(gpa, t.Schedule)
-=======
 		_, finalMatch, err := s.getFinalMatchAndMisMatch(gpa, t.Schedule)
->>>>>>> 22d35537
 		if err != nil {
 			metricsServer.RecordGPAScalerError(gpa.Namespace, gpa.Name, key, "time", timeMetric, err)
 			klog.Error(err)
@@ -64,11 +60,7 @@
 		klog.V(6).Infof("Schedule %v recommend %v replicas, desire: %v", t.Schedule, max, t.DesiredReplicas)
 	}
 	if max == -1 {
-<<<<<<< HEAD
-		klog.Info("Now is not in any time range")
-=======
 		klog.V(4).Infof("Now is not in any time range")
->>>>>>> 22d35537
 	}
 	metricsServer.RecordGPAScalerMetric(gpa.Namespace, gpa.Name, key, "time", recordScheduleName,
 		int64(max), int64(currentReplicas))
@@ -124,11 +116,7 @@
 		match = t
 		break
 	}
-<<<<<<< HEAD
-	klog.Infof("mismatch: %v, match: %v, now: %v", misMatch, match, s.now)
-=======
 	klog.V(6).Infof("mismatch: %v, match: %v, now: %v", misMatch, match, s.now)
->>>>>>> 22d35537
 	if s.now.Sub(misMatch).Minutes() <= 1 {
 		return &misMatch, &match, nil
 	}
