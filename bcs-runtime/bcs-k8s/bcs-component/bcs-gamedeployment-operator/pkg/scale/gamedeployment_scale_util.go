/*
 * Tencent is pleased to support the open source community by making Blueking Container Service available.
 * Copyright (C) 2019 THL A29 Limited, a Tencent company. All rights reserved.
 * Licensed under the MIT License (the "License"); you may not use this file except
 * in compliance with the License. You may obtain a copy of the License at
 * http://opensource.org/licenses/MIT
 * Unless required by applicable law or agreed to in writing, software distributed under
 * the License is distributed on an "AS IS" BASIS, WITHOUT WARRANTIES OR CONDITIONS OF ANY KIND,
 * either express or implied. See the License for the specific language governing permissions and
 * limitations under the License.
 *
 */

package scale

import (
	"encoding/json"
	"fmt"
	"math"
	"sort"
	"strconv"

	gdv1alpha1 "github.com/Tencent/bk-bcs/bcs-runtime/bcs-k8s/bcs-component/bcs-gamedeployment-operator/pkg/apis/tkex/v1alpha1"
	canaryutil "github.com/Tencent/bk-bcs/bcs-runtime/bcs-k8s/bcs-component/bcs-gamedeployment-operator/pkg/util/canary"

	v1 "k8s.io/api/core/v1"
	intstrutil "k8s.io/apimachinery/pkg/util/intstr"
	"k8s.io/apimachinery/pkg/util/rand"
	"k8s.io/apimachinery/pkg/util/sets"
	"k8s.io/klog"
	kubecontroller "k8s.io/kubernetes/pkg/controller"
	"k8s.io/utils/integer"
)

func getPodsToDelete(deploy *gdv1alpha1.GameDeployment, pods []*v1.Pod) []*v1.Pod {
	var podsToDelete []*v1.Pod
	s := sets.NewString(deploy.Spec.ScaleStrategy.PodsToDelete...)
	for _, p := range pods {
		if s.Has(p.Name) {
			podsToDelete = append(podsToDelete, p)
		}
	}
	return podsToDelete
}

// Generate available IDs, keep all ids different from existing ids
func genAvailableIDs(num int, pods []*v1.Pod) sets.String {
	existingIDs := sets.NewString()

	for _, pod := range pods {
		if id := pod.Labels[gdv1alpha1.GameDeploymentInstanceID]; len(id) > 0 {
			existingIDs.Insert(id)
		}
	}

	retIDs := sets.NewString()
	for i := 0; i < num; i++ {
		id := genInstanceID(existingIDs)
		retIDs.Insert(id)
	}

	return retIDs
}

func genInstanceID(existingIDs sets.String) string {
	var id string
	for {
		id = rand.String(LengthOfInstanceID)
		if !existingIDs.Has(id) {
			break
		}
	}
	return id
}

func calculateDiffs(deploy *gdv1alpha1.GameDeployment, revConsistent bool,
	totalPods int, notUpdatedPods int) (totalDiff int, currentRevDiff int) {
	var maxSurge int
	var currentPartition int32

	// current revisions differents from update revision
	if !revConsistent {
		// if partition is specified, caculate the diff of current revision
		currentPartition = canaryutil.GetCurrentPartition(deploy)
		if currentPartition != 0 {
			currentRevDiff = notUpdatedPods - integer.IntMin(int(currentPartition), int(*deploy.Spec.Replicas))
		}

		// Use maxSurge only if partition has not satisfied
		if currentRevDiff > 0 {
			if deploy.Spec.UpdateStrategy.MaxSurge != nil {
				maxSurge, _ = intstrutil.GetValueFromIntOrPercent(deploy.Spec.UpdateStrategy.MaxSurge,
					int(*deploy.Spec.Replicas), true)
				maxSurge = integer.IntMin(maxSurge, currentRevDiff)
			}
		}
	}
	// caculate the diff of gamedeployment
	totalDiff = totalPods - int(*deploy.Spec.Replicas) - maxSurge

<<<<<<< HEAD
	klog.V(3).Infof("GameDeployment scale diff(%d),currentRevDiff(%d) with maxSurge %d", totalDiff, currentRevDiff, maxSurge)
=======
	// if scale down and without partition, scale down current pods first
	if totalDiff >= 0 && currentPartition == 0 {
		currentRevDiff = integer.IntMin(notUpdatedPods, totalDiff)
	}

	klog.V(3).Infof("GameDeployment scale diff(%d),currentRevDiff(%d) with maxSurge %d",
		totalDiff, currentRevDiff, maxSurge)
>>>>>>> 0d78d748
	return
}

func choosePodsToDelete(totalDiff int, currentRevDiff int, notUpdatedPods, updatedPods []*v1.Pod, sortMethod string) []*v1.Pod {
	choose := func(pods []*v1.Pod, diff int) []*v1.Pod {
		// No need to sort pods if we are about to delete all of them.
		if diff < len(pods) {
			// Sort the pods in the order such that not-ready < ready, unscheduled
			// < scheduled, and pending < running. This ensures that we delete pods
			// in the earlier stages whenever possible.
			//TODO (by bryanhe) consider some pods maybe crashed or status changed, then the pods order to be PreDeleteHook maybe
			// change, maybe we should use a simple alphabetical sort
			sort.Sort(kubecontroller.ActivePods(pods))
			// sort the pods with deletion cost
			switch sortMethod {
			case CostSortMethodDescend:
				sort.Slice(pods, func(i, j int) bool {
					costA := getDeletionCostFromPodAnnotations(pods[i], sortMethod)
					costB := getDeletionCostFromPodAnnotations(pods[j], sortMethod)
					return costA > costB
				})
			default:
				sort.Slice(pods, func(i, j int) bool {
					costA := getDeletionCostFromPodAnnotations(pods[i], sortMethod)
					costB := getDeletionCostFromPodAnnotations(pods[j], sortMethod)
					return costA < costB
				})
			}

		} else if diff > len(pods) {
			klog.Warningf("Diff > len(pods) in choosePodsToDelete func which is not expected.")
			return pods
		}
		return pods[:diff]
	}

	var podsToDelete []*v1.Pod
	if currentRevDiff >= totalDiff {
		podsToDelete = choose(notUpdatedPods, totalDiff)
	} else if currentRevDiff > 0 {
		podsToDelete = choose(notUpdatedPods, currentRevDiff)
		podsToDelete = append(podsToDelete, choose(updatedPods, totalDiff-currentRevDiff)...)
	} else {
		podsToDelete = choose(updatedPods, totalDiff)
	}

	return podsToDelete
}

func getDeletionCostSortMethod(deploy *gdv1alpha1.GameDeployment) string {
	method := deploy.Annotations[DeletionCostSortMethod]
	if len(method) == 0 {
		method = CostSortMethodAscend
	}
	return method
}

func getDeletionCostFromPodAnnotations(pod *v1.Pod, method string) float64 {
	var edgeCase float64
	switch method {
	case CostSortMethodDescend:
		edgeCase = -math.MaxFloat64
	default:
		edgeCase = math.MaxFloat64
	}
	costAnnotation := pod.Annotations[DeletionCost]
	if len(costAnnotation) == 0 {
		return edgeCase
	}
	costValue, err := strconv.ParseFloat(costAnnotation, 64)
	if err != nil {
		return edgeCase
	}
	return costValue
}

func validateGameDeploymentPodIndex(deploy *gdv1alpha1.GameDeployment) (bool, int, int, error) {
	if deploy == nil {
		return false, 0, 0, nil
	}

	ok := gameDeploymentIndexFeature(deploy)
	if !ok {
		return false, 0, 0, nil
	}

	start, end, err := getDeploymentIndexRange(deploy)
	if err != nil {
		return false, 0, 0, err
	}

	if start < 0 || end < 0 || start >= end {
		return false, 0, 0, fmt.Errorf("gamedeployment %s invalid index range", deploy.Name)
	}

	if *deploy.Spec.Replicas > int32(end-start) {
		return false, 0, 0, fmt.Errorf("deploy %s scale replicas gt available indexs", deploy.GetName())
	}

	return true, start, end, nil
}

func gameDeploymentIndexFeature(deploy *gdv1alpha1.GameDeployment) bool {
	value, ok := deploy.Annotations[gdv1alpha1.GameDeploymentIndexOn]
	if ok && value == "true" {
		return true
	}

	return false
}

func getDeploymentIndexRange(deploy *gdv1alpha1.GameDeployment) (int, int, error) {
	indexRange := &gdv1alpha1.GameDeploymentPodIndexRange{}

	value, ok := deploy.Annotations[gdv1alpha1.GameDeploymentIndexRange]
	if ok {
		err := json.Unmarshal([]byte(value), indexRange)
		if err != nil {
			return 0, 0, err
		}

		return indexRange.PodStartIndex, indexRange.PodEndIndex, nil
	}

	return 0, 0, fmt.Errorf("gamedeployment %s inject index on, get index-range failed", deploy.Name)
}

// Generate available index IDs, keep it unique
func genAvailableIndex(inject bool, start, end int, pods []*v1.Pod) []int {
	needIDs := make([]int, 0)
	if !inject {
		return needIDs
	}

	existIDs := getExistPodsIndex(pods)
	for i := start; i < end; i++ {
		_, ok := existIDs[i]
		if !ok {
			needIDs = append(needIDs, i)
		}
	}

	sort.Ints(needIDs)
	return needIDs
}

func getExistPodsIndex(pods []*v1.Pod) map[int]struct{} {
	idIndex := make([]string, 0)
	for _, pod := range pods {
		if id := pod.Annotations[gdv1alpha1.GameDeploymentIndexID]; len(id) > 0 {
			idIndex = append(idIndex, id)
		}
	}

	existIDs := make(map[int]struct{}, 0)
	for _, id := range idIndex {
		n, err := strconv.Atoi(id)
		if err == nil {
			existIDs[n] = struct{}{}
		}
	}

	return existIDs
}<|MERGE_RESOLUTION|>--- conflicted
+++ resolved
@@ -98,9 +98,6 @@
 	// caculate the diff of gamedeployment
 	totalDiff = totalPods - int(*deploy.Spec.Replicas) - maxSurge
 
-<<<<<<< HEAD
-	klog.V(3).Infof("GameDeployment scale diff(%d),currentRevDiff(%d) with maxSurge %d", totalDiff, currentRevDiff, maxSurge)
-=======
 	// if scale down and without partition, scale down current pods first
 	if totalDiff >= 0 && currentPartition == 0 {
 		currentRevDiff = integer.IntMin(notUpdatedPods, totalDiff)
@@ -108,7 +105,6 @@
 
 	klog.V(3).Infof("GameDeployment scale diff(%d),currentRevDiff(%d) with maxSurge %d",
 		totalDiff, currentRevDiff, maxSurge)
->>>>>>> 0d78d748
 	return
 }
 
