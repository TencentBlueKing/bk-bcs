/*
 * Tencent is pleased to support the open source community by making Blueking Container Service available.
 * Copyright (C) 2019 THL A29 Limited, a Tencent company. All rights reserved.
 * Licensed under the MIT License (the "License"); you may not use this file except
 * in compliance with the License. You may obtain a copy of the License at
 * http://opensource.org/licenses/MIT
 * Unless required by applicable law or agreed to in writing, software distributed under
 * the License is distributed on an "AS IS" BASIS, WITHOUT WARRANTIES OR CONDITIONS OF ANY KIND,
 * either express or implied. See the License for the specific language governing permissions and
 * limitations under the License.
 *
 */

package update

import (
	"context"
	"fmt"
	"sort"
	"time"

	gdv1alpha1 "github.com/Tencent/bk-bcs/bcs-runtime/bcs-k8s/bcs-component/bcs-gamedeployment-operator/pkg/apis/tkex/v1alpha1"
	gdcore "github.com/Tencent/bk-bcs/bcs-runtime/bcs-k8s/bcs-component/bcs-gamedeployment-operator/pkg/core"
	gdmetrics "github.com/Tencent/bk-bcs/bcs-runtime/bcs-k8s/bcs-component/bcs-gamedeployment-operator/pkg/metrics"
	"github.com/Tencent/bk-bcs/bcs-runtime/bcs-k8s/bcs-component/bcs-gamedeployment-operator/pkg/util"
	"github.com/Tencent/bk-bcs/bcs-runtime/bcs-k8s/bcs-component/bcs-gamedeployment-operator/pkg/util/canary"
	hooklister "github.com/Tencent/bk-bcs/bcs-runtime/bcs-k8s/kubernetes/common/bcs-hook/client/listers/tkex/v1alpha1"
	"github.com/Tencent/bk-bcs/bcs-runtime/bcs-k8s/kubernetes/common/bcs-hook/postinplace"
	"github.com/Tencent/bk-bcs/bcs-runtime/bcs-k8s/kubernetes/common/bcs-hook/predelete"
	"github.com/Tencent/bk-bcs/bcs-runtime/bcs-k8s/kubernetes/common/bcs-hook/preinplace"
	"github.com/Tencent/bk-bcs/bcs-runtime/bcs-k8s/kubernetes/common/expectations"
	"github.com/Tencent/bk-bcs/bcs-runtime/bcs-k8s/kubernetes/common/update/hotpatchupdate"
	"github.com/Tencent/bk-bcs/bcs-runtime/bcs-k8s/kubernetes/common/update/inplaceupdate"
	"github.com/Tencent/bk-bcs/bcs-runtime/bcs-k8s/kubernetes/common/util/requeueduration"

	apps "k8s.io/api/apps/v1"
	v1 "k8s.io/api/core/v1"
	metav1 "k8s.io/apimachinery/pkg/apis/meta/v1"
	intstrutil "k8s.io/apimachinery/pkg/util/intstr"
	clientset "k8s.io/client-go/kubernetes"
	"k8s.io/client-go/tools/record"
	"k8s.io/klog"
)

// Interface for managing pods updating.
type Interface interface {
	Manage(deploy, updateDeploy *gdv1alpha1.GameDeployment,
		updateRevision *apps.ControllerRevision, revisions []*apps.ControllerRevision,
		pods []*v1.Pod,
		newStatus *gdv1alpha1.GameDeploymentStatus,
	) (time.Duration, error)
}

// New create pod update interface for gamedeployment
func New(kubeClient clientset.Interface, recorder record.EventRecorder, scaleExp expectations.ScaleExpectations,
	updateExp expectations.UpdateExpectations, hookRunLister hooklister.HookRunLister,
	hookTemplateLister hooklister.HookTemplateLister, preDeleteControl predelete.PreDeleteInterface,
	preInplaceControl preinplace.PreInplaceInterface, postInplaceControl postinplace.PostInplaceInterface,
	metrics *gdmetrics.Metrics) Interface {
	return &realControl{
		inPlaceControl:     inplaceupdate.NewForTypedClient(kubeClient, apps.ControllerRevisionHashLabelKey),
		hotPatchControl:    hotpatchupdate.NewForTypedClient(kubeClient, apps.ControllerRevisionHashLabelKey),
		kubeClient:         kubeClient,
		recorder:           recorder,
		scaleExp:           scaleExp,
		updateExp:          updateExp,
		hookRunLister:      hookRunLister,
		hookTemplateLister: hookTemplateLister,
		preDeleteControl:   preDeleteControl,
		preInplaceControl:  preInplaceControl,
		postInplaceControl: postInplaceControl,
		metrics:            metrics,
	}
}

type realControl struct {
	kubeClient         clientset.Interface
	inPlaceControl     inplaceupdate.Interface
	hotPatchControl    hotpatchupdate.Interface
	recorder           record.EventRecorder
	scaleExp           expectations.ScaleExpectations
	updateExp          expectations.UpdateExpectations
	hookRunLister      hooklister.HookRunLister
	hookTemplateLister hooklister.HookTemplateLister
	preDeleteControl   predelete.PreDeleteInterface
	preInplaceControl  preinplace.PreInplaceInterface
	postInplaceControl postinplace.PostInplaceInterface
	metrics            *gdmetrics.Metrics
}

func (c *realControl) Manage(deploy, updateDeploy *gdv1alpha1.GameDeployment,
	updateRevision *apps.ControllerRevision, revisions []*apps.ControllerRevision,
	pods []*v1.Pod, newStatus *gdv1alpha1.GameDeploymentStatus,
) (time.Duration, error) {

	requeueDuration := requeueduration.Duration{}
	coreControl := gdcore.New(updateDeploy)

	if updateDeploy.Spec.UpdateStrategy.Paused {
		return requeueDuration.Get(), nil
	}

	// 1. find currently updated and not-ready count and all pods waiting to update
	var waitUpdateIndexes []int
	for i := range pods {
		if coreControl.IsPodUpdatePaused(pods[i]) {
			continue
		}

		if res := c.inPlaceControl.Refresh(pods[i], coreControl.GetUpdateOptions()); res.RefreshErr != nil {
			klog.Errorf("GameDeployment %s/%s failed to update pod %s condition for inplace: %v",
				updateDeploy.Namespace, updateDeploy.Name, pods[i].Name, res.RefreshErr)
			return requeueDuration.Get(), res.RefreshErr
		} else if res.DelayDuration > 0 {
			requeueDuration.Update(res.DelayDuration)
		}

		if util.GetPodRevision(pods[i]) != updateRevision.Name {
			waitUpdateIndexes = append(waitUpdateIndexes, i)
		}
	}

	// resync post inplace hook status
	for _, pod := range pods {
		err := c.postInplaceControl.UpdatePostInplaceHook(updateDeploy, pod, newStatus, gdv1alpha1.GameDeploymentInstanceID)
		if err != nil {
			c.recorder.Eventf(deploy, v1.EventTypeWarning, "FailedResyncPostHookRun",
				"failed to resync post hook for pod %s, error: %v", pod.Name, err)
		}
	}

	// 2. sort all pods waiting to update
	waitUpdateIndexes = sortUpdateIndexes(coreControl, pods, waitUpdateIndexes)

	// 3. calculate max count of pods can update
	needToUpdateCount := calculateUpdateCount(updateDeploy, coreControl, updateDeploy.Spec.UpdateStrategy,
		updateDeploy.Spec.MinReadySeconds, int(*updateDeploy.Spec.Replicas), waitUpdateIndexes, pods)
	if needToUpdateCount < len(waitUpdateIndexes) {
		waitUpdateIndexes = waitUpdateIndexes[:needToUpdateCount]
	}

	// 4. update pods
	for _, idx := range waitUpdateIndexes {
		pod := pods[idx]
		if duration, err := c.updatePod(updateDeploy, coreControl, updateRevision, revisions, pod, newStatus); err != nil {
			return requeueDuration.Get(), err
		} else if duration > 0 {
			requeueDuration.Update(duration)
		}
	}

	return requeueDuration.Get(), nil
}

func sortUpdateIndexes(coreControl gdcore.Control, pods []*v1.Pod, waitUpdateIndexes []int) []int {
	// Sort Pods with default sequence
	sort.SliceStable(waitUpdateIndexes, coreControl.GetPodsSortFunc(pods, waitUpdateIndexes))
	return waitUpdateIndexes
}

func calculateUpdateCount(deploy *gdv1alpha1.GameDeployment, coreControl gdcore.Control,
	strategy gdv1alpha1.GameDeploymentUpdateStrategy, minReadySeconds int32, totalReplicas int,
	waitUpdateIndexes []int, pods []*v1.Pod) int {

	currentPartition := canary.GetCurrentPartition(deploy)
	if len(waitUpdateIndexes)-int(currentPartition) <= 0 {
		return 0
	}
	waitUpdateIndexes = waitUpdateIndexes[:(len(waitUpdateIndexes) - int(currentPartition))]

	roundUp := true
	if strategy.MaxSurge != nil {
		maxSurge, _ := intstrutil.GetValueFromIntOrPercent(strategy.MaxSurge, totalReplicas, true)
		roundUp = maxSurge == 0
	}
	maxUnavailable, _ := intstrutil.GetValueFromIntOrPercent(intstrutil.ValueOrDefault(strategy.MaxUnavailable,
		intstrutil.FromString(gdv1alpha1.DefaultGameDeploymentMaxUnavailable)), totalReplicas, roundUp)
	usedSurge := len(pods) - totalReplicas

	var notReadyCount, updateCount int
	for _, p := range pods {
		if !coreControl.IsPodUpdateReady(p, minReadySeconds) {
			notReadyCount++
		}
	}
	for _, i := range waitUpdateIndexes {
		if coreControl.IsPodUpdateReady(pods[i], minReadySeconds) {
			if notReadyCount >= (maxUnavailable + usedSurge) {
				break
			} else {
				notReadyCount++
			}
		}
		updateCount++
	}

	return updateCount
}

func (c *realControl) updatePod(deploy *gdv1alpha1.GameDeployment, coreControl gdcore.Control,
	updateRevision *apps.ControllerRevision, revisions []*apps.ControllerRevision,
	pod *v1.Pod, newStatus *gdv1alpha1.GameDeploymentStatus,
) (time.Duration, error) {
	var oldRevision *apps.ControllerRevision
	for _, r := range revisions {
		if r.Name == util.GetPodRevision(pod) {
			oldRevision = r
			break
		}
	}

	switch deploy.Spec.UpdateStrategy.Type {
	case gdv1alpha1.InPlaceGameDeploymentUpdateStrategyType:
		if deploy.Spec.PreInplaceUpdateStrategy.Hook != nil {
			klog.V(2).Infof("PreInplace Hook check for inplace update the pod %s/%s now.", pod.Name, pod.Namespace)

			canInplace, err := c.preInplaceControl.CheckInplace(
				deploy, pod, &deploy.Spec.Template, newStatus, gdv1alpha1.GameDeploymentInstanceID)
			if err != nil {
				return 0, err
			}
			if canInplace {
				if pod.Status.Phase != v1.PodRunning {
					klog.V(2).Infof("Pod %s/%s is not running, skip PreInplace Hook run checking.", pod.Name, pod.Namespace)
				} else if deploy.Spec.PreInplaceUpdateStrategy.Hook != nil {
					klog.V(2).Infof("PreInplace Hook run successfully, inplace update the pod %s/%s now.", pod.Name, pod.Namespace)
				}
			} else {
				klog.V(2).Infof("PreInplace Hook not completed, can't inplace update the pod %s/%s now.", pod.Name, pod.Namespace)
				return 0, nil
			}

		} else {
			klog.V(2).Infof("PreDelete Hook check for inplace update the pod %s/%s now.", pod.Name, pod.Namespace)

			canDelete, err := c.preDeleteControl.CheckDelete(deploy, pod, newStatus, gdv1alpha1.GameDeploymentInstanceID)
			if err != nil {
				return 0, err
			}
			if canDelete {
				if deploy.Spec.PreDeleteUpdateStrategy.Hook != nil {
					klog.V(2).Infof("PreDelete Hook run successfully, inplace update the pod %s/%s now.", pod.Name, pod.Namespace)
				}
			} else {
				klog.V(2).Infof("PreDelete Hook not completed, can't inplace update the pod %s/%s now.", pod.Name, pod.Namespace)
				return 0, nil
			}
		}

		startTime := time.Now()
		res := c.inPlaceControl.Update(pod, oldRevision, updateRevision, coreControl.GetUpdateOptions())

		if res.InPlaceUpdate {
			if res.UpdateErr == nil {
				c.recorder.Eventf(deploy, v1.EventTypeNormal, "SuccessfulUpdatePodInPlace",
					"successfully update pod %s in-place", pod.Name)
				c.metrics.CollectPodUpdateDurations(util.GetControllerKey(deploy), gdmetrics.SuccessStatus,
					gdmetrics.InplaceUpdateStrategy, "incorrectInplaceUpdateSettings", gdmetrics.IsGrace,
					time.Since(startTime))
				c.updateExp.ExpectUpdated(util.GetControllerKey(deploy), updateRevision.Name, pod)

				// create post inplace hook
				newPod, err := c.kubeClient.CoreV1().Pods(pod.Namespace).Get(context.TODO(), pod.Name, metav1.GetOptions{})
				if err != nil {
					klog.Warningf("Cannot get pod %s/%s", pod.Namespace, pod.Name)
					return res.DelayDuration, nil
				}
				if deploy.GetPostInplaceHook() == nil {
					return res.DelayDuration, nil
				}
				created, err := c.postInplaceControl.CreatePostInplaceHook(deploy, newPod, newStatus,
					gdv1alpha1.GameDeploymentInstanceID)
				if err != nil {
					c.recorder.Eventf(deploy, v1.EventTypeWarning, "FailedCreatePostHookRun",
						"failed to create post hook for pod %s, error: %v", pod.Name, err)
				} else if created {
					c.recorder.Eventf(deploy, v1.EventTypeNormal, "SuccessfulCreatePostHookRun",
						"successfully create post hook for pod %s", pod.Name)
				} else {
					c.recorder.Eventf(deploy, v1.EventTypeNormal, "PostHookRunExisted",
						"post hook for pod %s has been existed", pod.Name)
				}
				return res.DelayDuration, nil
			}

<<<<<<< HEAD
			c.recorder.Eventf(deploy, v1.EventTypeWarning, "FailedUpdatePodInPlace", "failed to update pod %s in-place: %v", pod.Name, res.UpdateErr)
			c.metrics.CollectPodUpdateDurations(util.GetControllerKey(deploy), gdmetrics.FailureStatus,
				gdmetrics.InplaceUpdateStrategy, "incorrectInplaceUpdateSettings", gdmetrics.IsGrace,
				time.Since(startTime))
=======
			c.recorder.Eventf(deploy, v1.EventTypeWarning, "FailedUpdatePodInPlace",
				"failed to update pod %s in-place: %v", pod.Name, res.UpdateErr)
			c.metrics.CollectPodUpdateDurations(util.GetControllerKey(deploy), "failure",
				string(gdv1alpha1.InPlaceGameDeploymentUpdateStrategyType), time.Since(startTime))
>>>>>>> 615b6c63
			return res.DelayDuration, res.UpdateErr

		}

		err := fmt.Errorf("find Pod %s update strategy is InPlace, but the diff not only contains replace operation of "+
			"spec.containers[x].image", pod)
		c.recorder.Eventf(deploy, v1.EventTypeWarning, "FailedUpdatePodInPlace",
			"find Pod %s update strategy is InPlace but can not update in-place: %v", pod.Name, err)
		klog.Warningf("GameDeployment %s/%s can not update Pod %s in-place: %+v",
			deploy.Namespace, deploy.Name, pod.Name, err)
		return res.DelayDuration, err
	case gdv1alpha1.RollingGameDeploymentUpdateStrategyType:
		canDelete, err := c.preDeleteControl.CheckDelete(deploy, pod, newStatus, gdv1alpha1.GameDeploymentInstanceID)
		if err != nil {
			return 0, err
		}
		if canDelete {
			if deploy.Spec.PreDeleteUpdateStrategy.Hook != nil {
				klog.V(2).Infof("PreDelete Hook run successfully, rolling update the pod %s/%s now.", pod.Name, pod.Namespace)
			}
		} else {
			klog.V(2).Infof("PreDelete Hook not completed, can't rolling update the pod %s/%s now.", pod.Name, pod.Namespace)
			return 0, nil
		}

		klog.V(2).Infof("GameDeployment %s/%s deleting Pod %s for update %s",
			deploy.Namespace, deploy.Name, pod.Name, updateRevision.Name)
		c.scaleExp.ExpectScale(util.GetControllerKey(deploy), expectations.Delete, pod.Name)
		startTime := time.Now()
		if err := c.kubeClient.CoreV1().Pods(deploy.Namespace).Delete(context.TODO(),
			pod.Name, metav1.DeleteOptions{}); err != nil {
			c.scaleExp.ObserveScale(util.GetControllerKey(deploy), expectations.Delete, pod.Name)
			c.recorder.Eventf(deploy, v1.EventTypeWarning, "FailedUpdatePodReCreate",
				"failed to delete pod %s for update: %v", pod.Name, err)
			c.metrics.CollectPodDeleteDurations(util.GetControllerKey(deploy), gdmetrics.FailureStatus,
				gdmetrics.DeletePodAction, gdmetrics.IsGrace, time.Since(startTime))
			return 0, err
		}

		c.recorder.Eventf(deploy, v1.EventTypeNormal, "SuccessfulUpdatePodReCreate",
			"successfully delete pod %s for update", pod.Name)
		c.metrics.CollectPodDeleteDurations(util.GetControllerKey(deploy), gdmetrics.SuccessStatus, gdmetrics.DeletePodAction,
			gdmetrics.IsGrace, time.Since(startTime))
		return 0, nil

	case gdv1alpha1.HotPatchGameDeploymentUpdateStrategyType:
		startTime := time.Now()
		err := c.hotPatchControl.Update(pod, oldRevision, updateRevision)
		if err != nil {
<<<<<<< HEAD
			c.recorder.Eventf(deploy, v1.EventTypeWarning, "FailedUpdatePodHotPatch", "failed to update pod %s hot-patch: %v", pod.Name, err)
			c.metrics.CollectPodUpdateDurations(util.GetControllerKey(deploy), gdmetrics.FailureStatus,
				gdmetrics.HotPatchUpdateStrategy, gdmetrics.DeletePodAction, gdmetrics.IsGrace, time.Since(startTime))
			return 0, err
		}
		c.recorder.Eventf(deploy, v1.EventTypeNormal, "SuccessfulUpdatePodHotPatch", "successfully update pod %s hot-patch", pod.Name)
		c.metrics.CollectPodUpdateDurations(util.GetControllerKey(deploy), gdmetrics.SuccessStatus,
			gdmetrics.HotPatchUpdateStrategy, gdmetrics.DeletePodAction, gdmetrics.IsGrace, time.Since(startTime))
=======
			c.recorder.Eventf(deploy, v1.EventTypeWarning, "FailedUpdatePodHotPatch",
				"failed to update pod %s hot-patch: %v", pod.Name, err)
			c.metrics.CollectPodUpdateDurations(util.GetControllerKey(deploy), "failure",
				string(gdv1alpha1.HotPatchGameDeploymentUpdateStrategyType), time.Since(startTime))
			return 0, err
		}
		c.recorder.Eventf(deploy, v1.EventTypeNormal, "SuccessfulUpdatePodHotPatch",
			"successfully update pod %s hot-patch", pod.Name)
		c.metrics.CollectPodUpdateDurations(util.GetControllerKey(deploy), "success",
			string(gdv1alpha1.HotPatchGameDeploymentUpdateStrategyType), time.Since(startTime))
>>>>>>> 615b6c63
		c.updateExp.ExpectUpdated(util.GetControllerKey(deploy), updateRevision.Name, pod)
		return 0, nil
	}

	return 0, fmt.Errorf("invalid update strategy type")
}<|MERGE_RESOLUTION|>--- conflicted
+++ resolved
@@ -254,9 +254,8 @@
 			if res.UpdateErr == nil {
 				c.recorder.Eventf(deploy, v1.EventTypeNormal, "SuccessfulUpdatePodInPlace",
 					"successfully update pod %s in-place", pod.Name)
-				c.metrics.CollectPodUpdateDurations(util.GetControllerKey(deploy), gdmetrics.SuccessStatus,
-					gdmetrics.InplaceUpdateStrategy, "incorrectInplaceUpdateSettings", gdmetrics.IsGrace,
-					time.Since(startTime))
+				c.metrics.CollectPodUpdateDurations(util.GetControllerKey(deploy), "success",
+					string(gdv1alpha1.InPlaceGameDeploymentUpdateStrategyType), time.Since(startTime))
 				c.updateExp.ExpectUpdated(util.GetControllerKey(deploy), updateRevision.Name, pod)
 
 				// create post inplace hook
@@ -283,17 +282,10 @@
 				return res.DelayDuration, nil
 			}
 
-<<<<<<< HEAD
-			c.recorder.Eventf(deploy, v1.EventTypeWarning, "FailedUpdatePodInPlace", "failed to update pod %s in-place: %v", pod.Name, res.UpdateErr)
-			c.metrics.CollectPodUpdateDurations(util.GetControllerKey(deploy), gdmetrics.FailureStatus,
-				gdmetrics.InplaceUpdateStrategy, "incorrectInplaceUpdateSettings", gdmetrics.IsGrace,
-				time.Since(startTime))
-=======
 			c.recorder.Eventf(deploy, v1.EventTypeWarning, "FailedUpdatePodInPlace",
 				"failed to update pod %s in-place: %v", pod.Name, res.UpdateErr)
 			c.metrics.CollectPodUpdateDurations(util.GetControllerKey(deploy), "failure",
 				string(gdv1alpha1.InPlaceGameDeploymentUpdateStrategyType), time.Since(startTime))
->>>>>>> 615b6c63
 			return res.DelayDuration, res.UpdateErr
 
 		}
@@ -328,31 +320,19 @@
 			c.scaleExp.ObserveScale(util.GetControllerKey(deploy), expectations.Delete, pod.Name)
 			c.recorder.Eventf(deploy, v1.EventTypeWarning, "FailedUpdatePodReCreate",
 				"failed to delete pod %s for update: %v", pod.Name, err)
-			c.metrics.CollectPodDeleteDurations(util.GetControllerKey(deploy), gdmetrics.FailureStatus,
-				gdmetrics.DeletePodAction, gdmetrics.IsGrace, time.Since(startTime))
+			c.metrics.CollectPodDeleteDurations(util.GetControllerKey(deploy), "failure", time.Since(startTime))
 			return 0, err
 		}
 
 		c.recorder.Eventf(deploy, v1.EventTypeNormal, "SuccessfulUpdatePodReCreate",
 			"successfully delete pod %s for update", pod.Name)
-		c.metrics.CollectPodDeleteDurations(util.GetControllerKey(deploy), gdmetrics.SuccessStatus, gdmetrics.DeletePodAction,
-			gdmetrics.IsGrace, time.Since(startTime))
+		c.metrics.CollectPodDeleteDurations(util.GetControllerKey(deploy), "success", time.Since(startTime))
 		return 0, nil
 
 	case gdv1alpha1.HotPatchGameDeploymentUpdateStrategyType:
 		startTime := time.Now()
 		err := c.hotPatchControl.Update(pod, oldRevision, updateRevision)
 		if err != nil {
-<<<<<<< HEAD
-			c.recorder.Eventf(deploy, v1.EventTypeWarning, "FailedUpdatePodHotPatch", "failed to update pod %s hot-patch: %v", pod.Name, err)
-			c.metrics.CollectPodUpdateDurations(util.GetControllerKey(deploy), gdmetrics.FailureStatus,
-				gdmetrics.HotPatchUpdateStrategy, gdmetrics.DeletePodAction, gdmetrics.IsGrace, time.Since(startTime))
-			return 0, err
-		}
-		c.recorder.Eventf(deploy, v1.EventTypeNormal, "SuccessfulUpdatePodHotPatch", "successfully update pod %s hot-patch", pod.Name)
-		c.metrics.CollectPodUpdateDurations(util.GetControllerKey(deploy), gdmetrics.SuccessStatus,
-			gdmetrics.HotPatchUpdateStrategy, gdmetrics.DeletePodAction, gdmetrics.IsGrace, time.Since(startTime))
-=======
 			c.recorder.Eventf(deploy, v1.EventTypeWarning, "FailedUpdatePodHotPatch",
 				"failed to update pod %s hot-patch: %v", pod.Name, err)
 			c.metrics.CollectPodUpdateDurations(util.GetControllerKey(deploy), "failure",
@@ -363,7 +343,6 @@
 			"successfully update pod %s hot-patch", pod.Name)
 		c.metrics.CollectPodUpdateDurations(util.GetControllerKey(deploy), "success",
 			string(gdv1alpha1.HotPatchGameDeploymentUpdateStrategyType), time.Since(startTime))
->>>>>>> 615b6c63
 		c.updateExp.ExpectUpdated(util.GetControllerKey(deploy), updateRevision.Name, pod)
 		return 0, nil
 	}
