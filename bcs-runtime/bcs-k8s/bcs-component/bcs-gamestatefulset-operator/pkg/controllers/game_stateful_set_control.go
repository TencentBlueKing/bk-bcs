--- conflicted
+++ resolved
@@ -898,14 +898,13 @@
 					}
 				}
 				inPlaceUpdateErr := ssc.inPlaceUpdatePod(set, replicas[target], updateRevision, revisions)
-<<<<<<< HEAD
 				status.CurrentReplicas--
 				if inPlaceUpdateErr != nil {
 					return status, inPlaceUpdateErr
 				}
 
 				// create post inplace hook
-				newPod, err := ssc.kubeClient.CoreV1().Pods(replicas[target].Namespace).Get(replicas[target].Name,
+				newPod, err := ssc.kubeClient.CoreV1().Pods(replicas[target].Namespace).Get(context.TODO(), replicas[target].Name,
 					metav1.GetOptions{})
 				if err != nil {
 					klog.Warningf("Cannot get pod %s/%s", replicas[target].Namespace, replicas[target].Name)
@@ -914,12 +913,6 @@
 						newPod,
 						status,
 						gstsv1alpha1.GameStatefulSetPodOrdinal)
-=======
-				if inPlaceUpdateErr == nil {
-					// create post inplace hook
-					newPod, err := ssc.kubeClient.CoreV1().Pods(replicas[target].Namespace).Get(context.TODO(),
-						replicas[target].Name, metav1.GetOptions{})
->>>>>>> dca03938
 					if err != nil {
 						ssc.recorder.Eventf(set, v1.EventTypeWarning, "FailedCreatePostHookRun",
 							"failed to create post inplace hook for pod %s, error: %v", replicas[target].Name, err)
