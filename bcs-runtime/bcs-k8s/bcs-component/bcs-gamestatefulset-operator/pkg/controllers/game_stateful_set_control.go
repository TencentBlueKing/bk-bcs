/*
 * Tencent is pleased to support the open source community by making Blueking Container Service available.
 * Copyright (C) 2019 THL A29 Limited, a Tencent company. All rights reserved.
 * Licensed under the MIT License (the "License"); you may not use this file except
 * in compliance with the License. You may obtain a copy of the License at
 * http://opensource.org/licenses/MIT
 * Unless required by applicable law or agreed to in writing, software distributed under
 * the License is distributed on an "AS IS" BASIS, WITHOUT WARRANTIES OR CONDITIONS OF ANY KIND,
 * either express or implied. See the License for the specific language governing permissions and
 * limitations under the License.
 *
 */

package gamestatefulset

import (
	"context"
	"fmt"
	"math"
	"sort"
	"time"

	gstsv1alpha1 "github.com/Tencent/bk-bcs/bcs-runtime/bcs-k8s/bcs-component/bcs-gamestatefulset-operator/pkg/apis/tkex/v1alpha1"
	"github.com/Tencent/bk-bcs/bcs-runtime/bcs-k8s/bcs-component/bcs-gamestatefulset-operator/pkg/util"
	canaryutil "github.com/Tencent/bk-bcs/bcs-runtime/bcs-k8s/bcs-component/bcs-gamestatefulset-operator/pkg/util/canary"
	"github.com/Tencent/bk-bcs/bcs-runtime/bcs-k8s/bcs-component/bcs-gamestatefulset-operator/pkg/util/constants"
	hookv1alpha1 "github.com/Tencent/bk-bcs/bcs-runtime/bcs-k8s/kubernetes/common/bcs-hook/apis/tkex/v1alpha1"
	hookclientset "github.com/Tencent/bk-bcs/bcs-runtime/bcs-k8s/kubernetes/common/bcs-hook/client/clientset/versioned"
	hooklister "github.com/Tencent/bk-bcs/bcs-runtime/bcs-k8s/kubernetes/common/bcs-hook/client/listers/tkex/v1alpha1"
	"github.com/Tencent/bk-bcs/bcs-runtime/bcs-k8s/kubernetes/common/bcs-hook/postinplace"
	"github.com/Tencent/bk-bcs/bcs-runtime/bcs-k8s/kubernetes/common/bcs-hook/predelete"
	"github.com/Tencent/bk-bcs/bcs-runtime/bcs-k8s/kubernetes/common/bcs-hook/preinplace"
	"github.com/Tencent/bk-bcs/bcs-runtime/bcs-k8s/kubernetes/common/expectations"
	"github.com/Tencent/bk-bcs/bcs-runtime/bcs-k8s/kubernetes/common/update/hotpatchupdate"
	"github.com/Tencent/bk-bcs/bcs-runtime/bcs-k8s/kubernetes/common/update/inplaceupdate"
	commonhookutil "github.com/Tencent/bk-bcs/bcs-runtime/bcs-k8s/kubernetes/common/util/hook"

	apps "k8s.io/api/apps/v1"
	v1 "k8s.io/api/core/v1"
	"k8s.io/apimachinery/pkg/api/errors"
	metav1 "k8s.io/apimachinery/pkg/apis/meta/v1"
	intstrutil "k8s.io/apimachinery/pkg/util/intstr"
	"k8s.io/apimachinery/pkg/util/sets"
	clientset "k8s.io/client-go/kubernetes"
	corelisters "k8s.io/client-go/listers/core/v1"
	"k8s.io/client-go/tools/record"
	"k8s.io/klog"
	"k8s.io/kubernetes/pkg/controller/history"
	"k8s.io/utils/integer"
)

<<<<<<< HEAD
const (
	successStatus          string = "success"
	failureStatus          string = "failure"
	recreatingPod          string = "recreatingFailedPod"
	inplaceUpdateStrategy  string = "inplaceUpdate"
	rollingUpdateStrategy  string = "rollingUpdate"
	hotPatchUpdateStrategy string = "hotPatchUpdate"
	deletePodAction        string = "deletePod"
	forceDeletePodAction   string = "forceDeletePod"
)

var isGrace string

=======
>>>>>>> 615b6c63
// GameStatefulSetControlInterface implements the control logic for updating StatefulSets and their children Pods.
// It is implemented as an interface to allow for extensions that provide different semantics. Currently, there is
// only one implementation.
type GameStatefulSetControlInterface interface {
	// UpdateGameStatefulSet implements the control logic for Pod creation, update, and deletion, and
	// persistent volume creation, update, and deletion.
	// If an implementation returns a non-nil error, the invocation will be retried using a rate-limited strategy.
	// Implementors should sink any errors that they do not wish to trigger a retry, and they may feel free to
	// exit exceptionally at any point provided they wish the update to be re-run at a later point in time.
	UpdateGameStatefulSet(set *gstsv1alpha1.GameStatefulSet, pods []*v1.Pod) error
	// ListRevisions returns a array of the ControllerRevisions that represent the revisions of set. If the returned
	// error is nil, the returns slice of ControllerRevisions is valid.
	ListRevisions(set *gstsv1alpha1.GameStatefulSet) ([]*apps.ControllerRevision, error)
	// AdoptOrphanRevisions adopts any orphaned ControllerRevisions that match set's Selector. If all adoptions are
	// successful the returned error is nil.
	AdoptOrphanRevisions(set *gstsv1alpha1.GameStatefulSet, revisions []*apps.ControllerRevision) error
}

// NewDefaultGameStatefulSetControl returns a new instance of the default implementation StatefulSetControlInterface
// that implements the documented semantics for StatefulSets. podControl is the PodControlInterface used to create,
// update, and delete Pods and to create PersistentVolumeClaims. statusUpdater is the StatefulSetStatusUpdaterInterface
// used to update the status of StatefulSets. You should use an instance returned from NewRealStatefulPodControl() for
// any scenario other than testing.
func NewDefaultGameStatefulSetControl(
	kubeClient clientset.Interface,
	hookClient hookclientset.Interface,
	podControl GameStatefulSetPodControlInterface,
	inPlaceControl inplaceupdate.Interface,
	hotPatchControl hotpatchupdate.Interface,
	statusUpdater GameStatefulSetStatusUpdaterInterface,
	controllerHistory history.Interface,
	recorder record.EventRecorder,
	podLister corelisters.PodLister,
	hookRunLister hooklister.HookRunLister,
	hookTemplateLister hooklister.HookTemplateLister,
	preDeleteControl predelete.PreDeleteInterface,
	preInplaceControl preinplace.PreInplaceInterface,
	postInplaceControl postinplace.PostInplaceInterface,
	metrics *metrics) GameStatefulSetControlInterface {
	return &defaultGameStatefulSetControl{
		kubeClient,
		hookClient,
		podControl,
		statusUpdater,
		controllerHistory,
		recorder,
		inPlaceControl,
		hotPatchControl,
		podLister,
		hookRunLister,
		hookTemplateLister,
		preDeleteControl,
		preInplaceControl,
		postInplaceControl,
		metrics,
	}
}

type defaultGameStatefulSetControl struct {
	kubeClient         clientset.Interface
	hookClient         hookclientset.Interface
	podControl         GameStatefulSetPodControlInterface
	statusUpdater      GameStatefulSetStatusUpdaterInterface
	controllerHistory  history.Interface
	recorder           record.EventRecorder
	inPlaceControl     inplaceupdate.Interface
	hotPatchControl    hotpatchupdate.Interface
	podLister          corelisters.PodLister
	hookRunLister      hooklister.HookRunLister
	hookTemplateLister hooklister.HookTemplateLister
	preDeleteControl   predelete.PreDeleteInterface
	preInplaceControl  preinplace.PreInplaceInterface
	postInplaceControl postinplace.PostInplaceInterface
	// metrics is used to collect prom metrics
	metrics *metrics
}

// UpdateGameStatefulSet executes the core logic loop for a stateful set plus, applying the predictable and
// consistent monotonic update strategy by default - scale up proceeds in ordinal order, no new pod
// is created while any pod is unhealthy, and pods are terminated in descending order. The burst
// strategy allows these constraints to be relaxed - pods will be created and deleted eagerly and
// in no particular order. Clients using the burst strategy should be careful to ensure they
// understand the consistency implications of having unpredictable numbers of pods available.
func (ssc *defaultGameStatefulSetControl) UpdateGameStatefulSet(
	set *gstsv1alpha1.GameStatefulSet,
	pods []*v1.Pod) error {

	// list all revisions and sort them
	revisions, err := ssc.ListRevisions(set)
	if err != nil {
		klog.Errorf("List GameStatefulSet %s/%s relative ControllerRevision err: %#v", set.Namespace, set.Name, err)
		return err
	}
	history.SortControllerRevisions(revisions)
	// get the current, and update revisions
	currentRevision, updateRevision, collisionCount, err := ssc.getGameStatefulSetRevisions(
		set, revisions, getPodsRevisions(pods))
	if err != nil {
		return err
	}
	hrList, err := ssc.getHookRunsForGameStatefulSet(set)
	if err != nil {
		return err
	}

	if set.Spec.PreDeleteUpdateStrategy.Hook != nil || set.Spec.PreInplaceUpdateStrategy.Hook != nil {
		isGrace = "true"
	} else {
		isGrace = "false"
	}

	canaryCtx := newCanaryCtx(set, hrList, currentRevision, updateRevision, collisionCount)

	if canaryutil.CheckRevisionChange(set, updateRevision.Name) {
		err = ssc.updateGameStatefulSetStatus(set, canaryCtx)
		return err
	}
	if canaryutil.CheckStepHashChange(set) {
		err = ssc.updateGameStatefulSetStatus(set, canaryCtx)
		return err
	}

	err = ssc.reconcileHookRuns(canaryCtx)
	if err != nil {
		return err
	}
	if canaryCtx.HasAddPause() {
		err = ssc.updateGameStatefulSetStatus(set, canaryCtx)
		return err
	}

	// perform the main update function and get the status
	_, updateErr := ssc.updateGameStatefulSet(
		set,
		canaryCtx.newStatus,
		currentRevision,
		updateRevision,
		pods,
		revisions,
		hrList)
	if updateErr != nil {
		return err
	}

	// delete scale down dirty pods whose hooks are completed
	key := fmt.Sprintf("%s/%s", set.Namespace, set.Name)
	scaleDirtyPods := scaleExpectations.GetExpectations(key)
	ssc.handleDirtyPods(set, canaryCtx.newStatus, scaleDirtyPods[expectations.Delete].List())

	unPauseDuration := ssc.reconcilePause(set)
	if unPauseDuration > 0 {
		durationStore.Push(getGameStatefulSetKey(set), unPauseDuration)
	}

	// update the set's status
	err = ssc.updateGameStatefulSetStatus(set, canaryCtx)
	if err != nil {
		return err
	}
	ssc.metrics.collectRelatedReplicas(set.Namespace, set.Name, set.Status.Replicas, set.Status.ReadyReplicas,
		set.Status.CurrentReplicas, set.Status.UpdatedReplicas, set.Status.UpdatedReadyReplicas)

	// klog.V(3).Infof("GameStatefulSet %s/%s pod status replicas=%d ready=%d current=%d updated=%d",
	// 	set.Namespace,
	// 	set.Name,
	// 	status.Replicas,
	// 	status.ReadyReplicas,
	// 	status.CurrentReplicas,
	// 	status.UpdatedReplicas)

	// klog.V(3).Infof("GameStatefulSet %s/%s revisions current=%s update=%s",
	// 	set.Namespace,
	// 	set.Name,
	// 	status.CurrentRevision,
	// 	status.UpdateRevision)

	// maintain the set's revision history limit
	return ssc.truncateHistory(set, pods, revisions, currentRevision, updateRevision)
}

func (ssc *defaultGameStatefulSetControl) reconcilePause(set *gstsv1alpha1.GameStatefulSet) time.Duration {
	var timeRemaining time.Duration
	currentStep, _ := canaryutil.GetCurrentCanaryStep(set)
	if currentStep == nil || currentStep.Pause == nil || currentStep.Pause.Duration == nil {
		return timeRemaining
	}
	pauseCondition := canaryutil.GetPauseCondition(set, hookv1alpha1.PauseReasonCanaryPauseStep)
	if pauseCondition != nil {
		now := metav1.Now()
		expiredTime := pauseCondition.StartTime.Add(time.Duration(*currentStep.Pause.Duration) * time.Second)
		if expiredTime.After(now.Time) {
			timeRemaining = expiredTime.Sub(now.Time)
		}
	}
	return timeRemaining
}

// ListRevisions list all revisions of gamestatefulset
func (ssc *defaultGameStatefulSetControl) ListRevisions(
	set *gstsv1alpha1.GameStatefulSet) ([]*apps.ControllerRevision, error) {
	selector, err := metav1.LabelSelectorAsSelector(set.Spec.Selector)
	if err != nil {
		return nil, err
	}
	return ssc.controllerHistory.ListControllerRevisions(set, selector)
}

// AdoptOrphanRevisions adopt orphan history revision of gamestatefulset
func (ssc *defaultGameStatefulSetControl) AdoptOrphanRevisions(
	set *gstsv1alpha1.GameStatefulSet,
	revisions []*apps.ControllerRevision) error {
	for i := range revisions {
		adopted, err := ssc.controllerHistory.AdoptControllerRevision(set, util.ControllerKind, revisions[i])
		if err != nil {
			return err
		}
		revisions[i] = adopted
	}
	return nil
}

// truncateHistory truncates any non-live ControllerRevisions in revisions from set's history. The UpdateRevision and
// CurrentRevision in set's Status are considered to be live. Any revisions associated with the Pods in pods are also
// considered to be live. Non-live revisions are deleted, starting with the revision with the lowest Revision, until
// only RevisionHistoryLimit revisions remain. If the returned error is nil the operation was successful. This method
// expects that revisions is sorted when supplied.
func (ssc *defaultGameStatefulSetControl) truncateHistory(
	set *gstsv1alpha1.GameStatefulSet,
	pods []*v1.Pod,
	revisions []*apps.ControllerRevision,
	current *apps.ControllerRevision,
	update *apps.ControllerRevision) error {
	history := make([]*apps.ControllerRevision, 0, len(revisions))
	// mark all live revisions
	live := map[string]bool{current.Name: true, update.Name: true}
	for i := range pods {
		live[getPodRevision(pods[i])] = true
	}
	// collect live revisions and historic revisions
	for i := range revisions {
		if !live[revisions[i].Name] {
			history = append(history, revisions[i])
		}
	}
	historyLen := len(history)

	if set.Spec.RevisionHistoryLimit == nil {
		set.Spec.RevisionHistoryLimit = new(int32)
		*set.Spec.RevisionHistoryLimit = constants.DefaultRevisionHistoryLimit
	}

	historyLimit := int(*set.Spec.RevisionHistoryLimit)
	if historyLen <= historyLimit {
		return nil
	}
	// delete any non-live history to maintain the revision limit.
	history = history[:(historyLen - historyLimit)]
	for i := 0; i < len(history); i++ {
		if err := ssc.controllerHistory.DeleteControllerRevision(history[i]); err != nil {
			return err
		}
	}
	return nil
}

// getStatefulSetRevisions returns the current and update ControllerRevisions for set. It also
// returns a collision count that records the number of name collisions set saw when creating
// new ControllerRevisions. This count is incremented on every name collision and is used in
// building the ControllerRevision names for name collision avoidance. This method may create
// a new revision, or modify the Revision of an existing revision if an update to set is detected.
// This method expects that revisions is sorted when supplied.
func (ssc *defaultGameStatefulSetControl) getGameStatefulSetRevisions(
	set *gstsv1alpha1.GameStatefulSet,
	revisions []*apps.ControllerRevision,
	podsRevisions sets.String) (*apps.ControllerRevision, *apps.ControllerRevision, int32, error) {
	var currentRevision, updateRevision *apps.ControllerRevision
	revisionCount := len(revisions)
	history.SortControllerRevisions(revisions)

	klog.V(4).Infof("getGameStatefulSetRevisions for %s/%s, revision number: %d",
		set.GetNamespace(), set.GetName(), revisionCount)

	// Use a local copy of set.Status.CollisionCount to avoid modifying set.Status directly.
	// This copy is returned so the value gets carried over to set.Status in updateGameStatefulSet.
	var collisionCount int32
	if set.Status.CollisionCount != nil {
		collisionCount = *set.Status.CollisionCount
	}

	// create a new revision from the current set
	updateRevision, err := newRevision(set, nextRevision(revisions), &collisionCount)
	if err != nil {
		klog.Errorf("create new revision for %s/%s err: %#v, collision count: %d",
			set.GetNamespace(), set.GetName(), err, collisionCount)
		return nil, nil, collisionCount, err
	}

	// find any equivalent revisions
	equalRevisions := history.FindEqualRevisions(revisions, updateRevision)
	equalCount := len(equalRevisions)
	if equalCount > 0 && history.EqualRevision(revisions[revisionCount-1], equalRevisions[equalCount-1]) {
		// if the equivalent revision is immediately prior the update revision has not changed
		updateRevision = revisions[revisionCount-1]
		klog.V(4).Infof("GameStatefulSet %s/%s revision is same with prior revision, nothing change.",
			set.GetNamespace(), set.GetName())
	} else if equalCount > 0 {
		// if the equivalent revision is not immediately prior we will roll back by incrementing the
		// Revision of the equivalent revision
		updateRevision, err = ssc.controllerHistory.UpdateControllerRevision(
			equalRevisions[equalCount-1],
			updateRevision.Revision)
		if err != nil {
			klog.Errorf("update equal controllerRevision %s/%s to %d err: %#v",
				set.GetNamespace(), set.GetName(), updateRevision.Revision, err)
			return nil, nil, collisionCount, err
		}
		klog.V(4).Infof("update previous controllerRevision %s/%s from %d to %d successfully",
			set.GetNamespace(), set.GetName(), equalRevisions[equalCount-1].Revision, updateRevision.Revision)
	} else {
		//if there is no equivalent revision we create a new one
		updateRevision, err = ssc.controllerHistory.CreateControllerRevision(set, updateRevision, &collisionCount)
		if err != nil {
			klog.Errorf("create new controllerRevision for %s/%s err: %#v", set.GetNamespace(), set.GetName(), err)
			return nil, nil, collisionCount, err
		}
		klog.V(3).Infof("create new controllerRevision %d/%s for %s/%s successfully",
			updateRevision.Revision, updateRevision.Name, set.GetNamespace(), set.GetName())
	}

	for i := range revisions {
		if podsRevisions.Has(revisions[i].Name) {
			currentRevision = revisions[i]
			break
		}
	}

	// if the current revision is nil we initialize the history by setting it to the update revision
	if currentRevision == nil {
		currentRevision = updateRevision
	}

	return currentRevision, updateRevision, collisionCount, nil
}

// updateGameStatefulSet performs the update function for a GameStatefulSet. This method creates, updates, and
// deletes Pods in the set in order to conform the system to the target state for the set. The target state
// always contains set.Spec.Replicas Pods with a Ready Condition. If the UpdateStrategy.Type for the set is
// RollingUpdateGameStatefulSetStrategyType then all Pods in the set must be at set.Status.CurrentRevision.
// If the UpdateStrategy.Type for the set is OnDeleteGameStatefulSetStrategyType, the target state implies nothing about
// the revisions of Pods in the set. If the UpdateStrategy.Type for the set is PartitionGameStatefulSetStrategyType,
// then all Pods with ordinal less than UpdateStrategy.Partition.Ordinal must be at Status.CurrentRevision and all other
// Pods must be at Status.UpdateRevision. If the returned error is nil, the returned StatefulSetStatus is valid and the
// update must be recorded. If the error is not nil, the method should be retried until successful.
func (ssc *defaultGameStatefulSetControl) updateGameStatefulSet(
	set *gstsv1alpha1.GameStatefulSet,
	status *gstsv1alpha1.GameStatefulSetStatus,
	currentRevision *apps.ControllerRevision,
	updateRevision *apps.ControllerRevision,
	pods []*v1.Pod,
	revisions []*apps.ControllerRevision,
	hrList []*hookv1alpha1.HookRun) (*gstsv1alpha1.GameStatefulSetStatus, error) {
	// get the current and update revisions of the set.
	currentSet, err := ApplyRevision(set, currentRevision)
	if err != nil {
		return nil, err
	}
	updateSet, err := ApplyRevision(set, updateRevision)
	if err != nil {
		return nil, err
	}

	// truncate unneeded PreDeleteHookRuns
	err = ssc.truncatePreDeleteHookRuns(set, pods, hrList)
	if err != nil {
		return status, err
	}

	ssc.truncatePreDeleteHookConditions(pods, status)

	// if configured retry, delete unexpected HookRuns and reconcile
	if set.Spec.PreDeleteUpdateStrategy.RetryUnexpectedHooks {
		return status, ssc.deleteUnexpectedPreDeleteHookRuns(hrList)
	}

	// truncate unneeded PreDeleteHookRuns
	err = ssc.truncatePreInplaceHookRuns(set, pods, hrList)
	if err != nil {
		return status, err
	}

	ssc.truncatePreInplaceHookConditions(pods, status)

	// if configured retry, delete unexpected HookRuns and reconcile
	if set.Spec.PreInplaceUpdateStrategy.RetryUnexpectedHooks {
		return status, ssc.deleteUnexpectedPreInplaceHookRuns(hrList)
	}

	replicaCount := int(*set.Spec.Replicas)
	// slice that will contain all Pods such that 0 <= getOrdinal(pod) < set.Spec.Replicas
	replicas := make([]*v1.Pod, replicaCount)
	// slice that will contain all Pods such that set.Spec.Replicas <= getOrdinal(pod)
	condemned := make([]*v1.Pod, 0, len(pods))
	unhealthy := 0
	firstUnhealthyOrdinal := math.MaxInt32
	var firstUnhealthyPod *v1.Pod

	updatedReadyOfReplicasCount := 0

	// First we partition pods into two lists valid replicas and condemned Pods
	for i := range pods {
		status.Replicas++

		// count the number of running and ready replicas
		if isRunningAndReady(pods[i]) {
			status.ReadyReplicas++
		}

		if isRunningAndReady(pods[i]) && getPodRevision(pods[i]) == updateRevision.Name {
			status.UpdatedReadyReplicas++
		}

		// count the number of running, ready, and updated pods of replicasCount
		if ord := getOrdinal(pods[i]); 0 <= ord && ord < replicaCount && isRunningAndReady(pods[i]) &&
			getPodRevision(pods[i]) == updateRevision.Name {
			updatedReadyOfReplicasCount++
		}

		// count the number of current and update replicas
		if isCreated(pods[i]) && !isTerminating(pods[i]) {
			ssc.renewStatus(status, pods[i], currentRevision, updateRevision, 1)
		}

		if ord := getOrdinal(pods[i]); 0 <= ord && ord < replicaCount {
			// if the ordinal of the pod is within the range of the current number of replicas,
			// insert it at the indirection of its ordinal
			replicas[ord] = pods[i]

		} else if ord >= replicaCount {
			// if the ordinal is greater than the number of replicas add it to the condemned list
			condemned = append(condemned, pods[i])
		}
		// If the ordinal could not be parsed (ord < 0), ignore the Pod.
	}

	// sort the condemned Pods by their ordinals
	sort.Sort(ascendingOrdinal(condemned))

	replicas, condemned, err = ssc.dealWithMaxSurge(set, currentRevision, updateRevision,
		replicaCount, updatedReadyOfReplicasCount, replicas, condemned)
	if err != nil {
		return status, err
	}

	// for any empty indices in the sequence [0,set.Spec.Replicas) create a new Pod at the correct revision
	for ord := 0; ord < len(replicas); ord++ {
		if replicas[ord] == nil {
			replicas[ord] = newVersionedGameStatefulSetPod(
				set,
				currentSet,
				updateSet,
				currentRevision.Name,
				updateRevision.Name, ord)
		}
	}

	// find the first unhealthy Pod
	for i := range replicas {
		if !isHealthy(replicas[i]) {
			unhealthy++
			if ord := getOrdinal(replicas[i]); ord < firstUnhealthyOrdinal {
				firstUnhealthyOrdinal = ord
				firstUnhealthyPod = replicas[i]
			}
		}
	}

	for i := range condemned {
		if !isHealthy(condemned[i]) {
			unhealthy++
			if ord := getOrdinal(condemned[i]); ord < firstUnhealthyOrdinal {
				firstUnhealthyOrdinal = ord
				firstUnhealthyPod = condemned[i]
			}
		}
	}

	if unhealthy > 0 {
		klog.Infof("GameStatefulSet %s/%s has %d unhealthy Pods starting with %s",
			set.Namespace,
			set.Name,
			unhealthy,
			firstUnhealthyPod.Name)
	}

	// If the GameStatefulSet is being deleted, don't do anything other than updating
	// status.
	if set.DeletionTimestamp != nil {
		return status, nil
	}

	// resync post inplace hook
	ssc.updatePostInplaceHookConditions(replicas, set, status)

	monotonic := !allowsBurst(set)

	// Examine each replica with respect to its ordinal
	for i := range replicas {
		// delete and recreate failed pods
		if isFailed(replicas[i]) {
			ssc.recorder.Eventf(set, v1.EventTypeWarning, "RecreatingFailedPod",
				"GameStatefulSet %s/%s is recreating failed Pod %s",
				set.Namespace,
				set.Name,
				replicas[i].Name)
			klog.Infof("GameStatefulSet %s/%s is deleting failed Pod %s and then recreating",
				set.Namespace, set.Name, replicas[i].Name)
			startTime := time.Now()
			if err := ssc.podControl.DeleteGameStatefulSetPod(set, replicas[i]); err != nil {
				ssc.metrics.collectPodDeleteDurations(set.Namespace, set.Name, failureStatus, recreatingPod, isGrace, time.Since(startTime))
				klog.Errorf("Operator delete Pod %s controlled by GameStatefulSet %s/%s failed, %s",
					replicas[i].Name, set.Namespace, set.Name, err.Error())
				return status, err
			}
			ssc.metrics.collectPodDeleteDurations(set.Namespace, set.Name, successStatus, recreatingPod, isGrace, time.Since(startTime))
			ssc.renewStatus(status, replicas[i], currentRevision, updateRevision, -1)
			status.Replicas--
			replicas[i] = newVersionedGameStatefulSetPod(
				set,
				currentSet,
				updateSet,
				currentRevision.Name,
				updateRevision.Name,
				i)
		}

		//new feature: force delete and recreate NodeLost pods
		if isTerminating(replicas[i]) {
			deleted, err := ssc.podControl.ForceDeleteGameStatefulSetPod(set, replicas[i])
			if err != nil {
				klog.Errorf("Operator force delete Pod %s controlled by GameStatefulSet %s/%s failed, %s",
					replicas[i].Name, set.Namespace, set.Name, err.Error())
				return status, err
			}
			if deleted {
				ssc.renewStatus(status, replicas[i], currentRevision, updateRevision, -1)
				status.Replicas--
				replicas[i] = newVersionedGameStatefulSetPod(
					set,
					currentSet,
					updateSet,
					currentRevision.Name,
					updateRevision.Name,
					i)
			}
		}

		// If we find a Pod that has not been created we create the Pod
		if !isCreated(replicas[i]) {
			startTime := time.Now()
			if err := ssc.podControl.CreateGameStatefulSetPod(set, replicas[i]); err != nil {
				ssc.metrics.collectPodCreateDurations(set.Namespace, set.Name, failureStatus, time.Since(startTime))
				klog.Errorf("Operator create new Pod %s controlled by GameStatefulSet %s/%s failed, %s",
					replicas[i].Name, set.Namespace, set.Name, err.Error())
				return status, err
			}
			ssc.metrics.collectPodCreateDurations(set.Namespace, set.Name, successStatus, time.Since(startTime))
			klog.Infof("GameStatefulSet %s/%s is creating Pod %s", set.Namespace, set.Name, replicas[i].Name)
			status.Replicas++
			ssc.renewStatus(status, replicas[i], currentRevision, updateRevision, 1)

			// if the set does not allow bursting, return immediately
			if monotonic {
				return status, nil
			}
			// pod created, no more work possible for this round
			continue
		}
		// If we find a Pod that is currently terminating, we must wait until graceful deletion
		// completes before we continue to make progress.
		if isTerminating(replicas[i]) && monotonic {
			klog.V(3).Infof(
				"GameStatefulSet %s/%s is waiting for Pod %s to Terminate",
				set.Namespace,
				set.Name,
				replicas[i].Name)
			return status, nil
		}

		// If we find a Pod that is current terminating and PodManagmentPolicy is Parallel,
		// we should ignore it and continue check next replica.
		if isTerminating(replicas[i]) && !monotonic {
			klog.V(3).Infof(
				"GameStatefulSet Pod %s/%s/%s is terminating, and the PodManagmentPolicy is Parallel, "+
					"we will not wait until graceful deletition completes before we continue to make progress.",
				set.Namespace,
				set.Name,
				replicas[i].Name)
			continue
		}

		// Update InPlaceUpdateReady condition for pod
		if res := ssc.inPlaceControl.Refresh(replicas[i], nil); res.RefreshErr != nil {
			klog.Errorf("StatefulSet %s/%s failed to update pod %s condition for inplace: %v",
				set.Namespace, set.Name, replicas[i].Name, res.RefreshErr)
			return status, res.RefreshErr
		} else if res.DelayDuration > 0 {
			durationStore.Push(getGameStatefulSetKey(set), res.DelayDuration)
		}

		// If we have a Pod that has been created but is not running and ready we can not make progress.
		// We must ensure that all for each Pod, when we create it, all of its predecessors, with respect to its
		// ordinal, are Running and Ready.
		if monotonic && (getPodRevision(replicas[i]) == updateRevision.Name) && (!isRunningAndReady(replicas[i])) {
			klog.V(3).Infof(
				"GameStatefulSet %s/%s is waiting for Pod %s to be Running and Ready",
				set.Namespace,
				set.Name,
				replicas[i].Name)
			return status, nil
		}

		// Enforce the GameStatefulSet invariants
		if IdentityMatches(set, replicas[i]) && storageMatches(set, replicas[i]) {
			continue
		}
		// Make a deep copy so we don't mutate the shared cache
		replica := replicas[i].DeepCopy()
		if err := ssc.podControl.UpdateGameStatefulSetPod(updateSet, replica); err != nil {
			klog.Errorf("Update GameStatefulSet %s/%s in normal replicas iteration err, %s",
				updateSet.Namespace, updateSet.Name, err.Error())
			return status, err
		}
	}

	// At this point, all of the current Replicas are Running and Ready, we can consider termination.
	// We will wait for all predecessors to be Running and Ready prior to attempting a deletion.
	// We will terminate Pods in a monotonically decreasing order over [len(pods),set.Spec.Replicas).
	// Note that we do not resurrect Pods in this interval. Also not that scaling will take precedence over
	// updates.
	for target := len(condemned) - 1; target >= 0; target-- {
		// wait for terminating pods to expire
		if isTerminating(condemned[target]) {
			klog.V(3).Infof(
				"GameStatefulSet %s/%s is waiting for Pod %s to Terminate prior to scale down",
				set.Namespace,
				set.Name,
				condemned[target].Name)
			// block if we are in monotonic mode
			if monotonic {
				return status, nil
			}
			continue
		}
		// if we are in monotonic mode and the condemned target is not the first unhealthy Pod block
		if !isRunningAndReady(condemned[target]) && monotonic && condemned[target] != firstUnhealthyPod {
			klog.V(3).Infof(
				"GameStatefulSet %s/%s is waiting for Pod %s to be Running and Ready prior to scale down",
				set.Namespace,
				set.Name,
				firstUnhealthyPod.Name)
			return status, nil
		}

		scaleExpectations.ExpectScale(util.GetControllerKey(set), expectations.Delete, condemned[target].Name)

		canDelete, err := ssc.preDeleteControl.CheckDelete(
			set,
			condemned[target],
			status,
			gstsv1alpha1.GameStatefulSetPodOrdinal)
		if err != nil {
			klog.Errorf(
				"Error to check whether the pod %s can be safely deleted for GameStatefulSet %s/%s: %s",
				condemned[target].Name, set.Namespace, set.Name, err.Error())
			return status, err
		}
		if !canDelete {
			klog.V(2).Infof(
				"PreDelete Hook not completed, can't delete the pod %s for GameStatefulSet %s/%s now.",
				condemned[target].Name,
				set.Namespace,
				set.Name)
			if monotonic {
				return status, nil
			}
		} else {
			klog.Infof("GameStatefulSet %s/%s is terminating Pod %s for scale down",
				set.Namespace,
				set.Name,
				condemned[target].Name)
			startTime := time.Now()
			if err := ssc.podControl.DeleteGameStatefulSetPod(set, condemned[target]); err != nil {
				ssc.metrics.collectPodDeleteDurations(set.Namespace, set.Name, failureStatus, deletePodAction, isGrace, time.Since(startTime))
				klog.Errorf("GameStatefulSet %s/%s clean condemoned Pod %d err: %s",
					set.Namespace, set.Name, target, err.Error())
				return status, err
			}
			ssc.metrics.collectPodDeleteDurations(set.Namespace, set.Name, successStatus, deletePodAction, isGrace, time.Since(startTime))
			ssc.renewStatus(status, condemned[target], currentRevision, updateRevision, -1)
			if monotonic {
				return status, nil
			}
		}
	}

	return ssc.handleUpdateStrategy(set, status, revisions, updateRevision, replicas, monotonic)
}

func (ssc *defaultGameStatefulSetControl) handleUpdateStrategy(
	set *gstsv1alpha1.GameStatefulSet,
	status *gstsv1alpha1.GameStatefulSetStatus,
	revisions []*apps.ControllerRevision,
	updateRevision *apps.ControllerRevision,
	replicas []*v1.Pod,
	monotonic bool,
) (*gstsv1alpha1.GameStatefulSetStatus, error) {

	// for the OnDelete strategy we short circuit. Pods will be updated when they are manually deleted.
	if set.Spec.UpdateStrategy.Type == gstsv1alpha1.OnDeleteGameStatefulSetStrategyType {
		return status, nil
	}

	// we compute the minimum ordinal of the target sequence for a destructive update based on the strategy.
	currentPartition, err := canaryutil.GetCurrentPartition(set)
	if err != nil {
		return status, nil
	}
	updateMin := int(currentPartition)

	replicasCount := int(*set.Spec.Replicas)
	maxUnavailable, err := intstrutil.GetValueFromIntOrPercent(intstrutil.ValueOrDefault(
		set.Spec.UpdateStrategy.RollingUpdate.MaxUnavailable, intstrutil.FromString("25%")), replicasCount, true)
	if err != nil {
		return status, err
	}

	// Collect all targets in the range between the partition and Spec.Replicas.
	// Count any targets in that range that are unhealthy i.e. terminated or not running and ready as unavailable.
	// Select the (MaxUnavailable - Unavailable) Pods, in order with respect to their ordinal for termination.
	// Delete those pods and count the successful deletions. Update the status with the correct number of deletions.
	unavailablePods := 0
	for target := len(replicas) - 1; target >= updateMin; target-- {
		if !isHealthy(replicas[target]) {
			unavailablePods++
		}
	}
	// Now we need to delete (MaxUnavailable - unavailablePods) Pods,
	// start updating one by one starting from the highest ordinal first
	podsToUpdate := maxUnavailable - unavailablePods
	if podsToUpdate < 1 {
		// if unavailablePods >= MaxUnavailable, should not update any pods.
		return status, nil
	}
	updatedPods := 0

	switch set.Spec.UpdateStrategy.Type {
	case gstsv1alpha1.InplaceUpdateGameStatefulSetStrategyType:
		for target := replicasCount - 1; target >= updateMin; target-- {
			if getPodRevision(replicas[target]) != updateRevision.Name && !isTerminating(replicas[target]) {
				updatedPods++
				if set.Spec.PreInplaceUpdateStrategy.Hook != nil {
					canInplace, err := ssc.preInplaceControl.CheckInplace(
						set,
						replicas[target],
						&set.Spec.Template,
						status,
						gstsv1alpha1.GameStatefulSetPodOrdinal)
					if err != nil {
						klog.Errorf(
							"Error to check whether the pod %s can be safely deleted for gsts %s/%s: %s",
							replicas[target].Name,
							set.Namespace,
							set.Name,
							err.Error())
						return status, err
					}
					if !canInplace {
						klog.V(2).Infof(
							"PreInplace Hook not completed, can't inplaceUpdate the pod %s for gsts %s/%s now.",
							replicas[target].Name,
							set.Namespace,
							set.Name)

						if !ssc.continueUpdate(set, monotonic, maxUnavailable, unavailablePods, updatedPods, podsToUpdate) {
							return status, nil
						}
						continue
					}
				} else {
					canDelete, err := ssc.preDeleteControl.CheckDelete(
						set,
						replicas[target],
						status,
						gstsv1alpha1.GameStatefulSetPodOrdinal)
					if err != nil {
						klog.Errorf(
							"Error to check whether the pod %s can be safely deleted for gsts %s/%s: %s",
							replicas[target].Name, set.Namespace, set.Name, err.Error())
						return status, err
					}
					if !canDelete {
						klog.V(2).Infof(
							"PreDelete Hook not completed, can't inplaceUpdate the pod %s for gsts %s/%s now.",
							replicas[target].Name,
							set.Namespace,
							set.Name)
						if !ssc.continueUpdate(set, monotonic, maxUnavailable, unavailablePods, updatedPods, podsToUpdate) {
							return status, nil
						}
						continue
					}
				}
				inPlaceUpdateErr := ssc.inPlaceUpdatePod(set, replicas[target], updateRevision, revisions)
				status.CurrentReplicas--
				if inPlaceUpdateErr != nil {
					return status, inPlaceUpdateErr
				}

				// create post inplace hook
				newPod, err := ssc.kubeClient.CoreV1().Pods(replicas[target].Namespace).Get(context.TODO(), replicas[target].Name,
					metav1.GetOptions{})
				if err != nil {
					klog.Warningf("Cannot get pod %s/%s", replicas[target].Namespace, replicas[target].Name)
				} else if set.GetPostInplaceHook() != nil {
					created, err := ssc.postInplaceControl.CreatePostInplaceHook(set,
						newPod,
						status,
						gstsv1alpha1.GameStatefulSetPodOrdinal)
					if err != nil {
						ssc.recorder.Eventf(set, v1.EventTypeWarning, "FailedCreatePostHookRun",
							"failed to create post inplace hook for pod %s, error: %v", replicas[target].Name, err)
					} else if created {
						ssc.recorder.Eventf(set, v1.EventTypeNormal, "SuccessfulCreatePostHookRun",
							"successfully create post inplace hook for pod %s", replicas[target].Name)
					} else {
						ssc.recorder.Eventf(set, v1.EventTypeNormal, "PostHookRunExisted",
							"post inplace hook for pod %s has been existed", replicas[target].Name)
					}
				}

				if !ssc.continueUpdate(set, monotonic, maxUnavailable, unavailablePods, updatedPods, podsToUpdate) {
					return status, nil
				}
				continue
			}

			if !isHealthy(replicas[target]) && monotonic {
				klog.V(3).Infof(
					"GameStatefulSet %s/%s is waiting for Pod %s healthy to InplaceUpdate",
					set.Namespace,
					set.Name,
					replicas[target].Name)
				return status, nil
			}
		}
	// RollingUpdate handle here
	case gstsv1alpha1.RollingUpdateGameStatefulSetStrategyType:
		// we terminate the Pod with the largest ordinal that does not match the update revision.
		for target := replicasCount - 1; target >= updateMin; target-- {

			// delete the Pod if it is not already terminating and does not match the update revision.
			if getPodRevision(replicas[target]) != updateRevision.Name && !isTerminating(replicas[target]) {
				updatedPods++
				canDelete, err := ssc.preDeleteControl.CheckDelete(
					set,
					replicas[target],
					status,
					gstsv1alpha1.GameStatefulSetPodOrdinal)
				if err != nil {
					klog.Errorf(
						"Error to check whether the pod %s can be safely deleted for GameStatefulSet %s/%s: %s",
						replicas[target].Name, set.Namespace, set.Name, err.Error())
					return status, err
				}
				if !canDelete {
					klog.V(2).Infof(
						"PreDelete Hook not completed, can't delete the pod %s for GameStatefulSet %s/%s now.",
						replicas[target].Name,
						set.Namespace,
						set.Name)
					if !ssc.continueUpdate(set, monotonic, maxUnavailable, unavailablePods, updatedPods, podsToUpdate) {
						return status, nil
					}
					continue
				} else {
					klog.Infof("GameStatefulSet %s/%s terminating Pod %s for RollingUpdate",
						set.Namespace,
						set.Name,
						replicas[target].Name)
					startTime := time.Now()
					err := ssc.podControl.DeleteGameStatefulSetPod(set, replicas[target])
					status.CurrentReplicas--
					if err != nil {
						ssc.metrics.collectPodDeleteDurations(set.Namespace, set.Name, failureStatus, rollingUpdateStrategy, isGrace, time.Since(startTime))
						return status, err
					}
					ssc.metrics.collectPodDeleteDurations(set.Namespace, set.Name, successStatus, rollingUpdateStrategy, isGrace, time.Since(startTime))
					if !ssc.continueUpdate(set, monotonic, maxUnavailable, unavailablePods, updatedPods, podsToUpdate) {
						return status, nil
					}
					continue
				}
			}

			// wait for unhealthy Pods on update
			if !isHealthy(replicas[target]) && monotonic {
				klog.V(3).Infof(
					"GameStatefulSet %s/%s is waiting for Pod %s to RollingUpdate",
					set.Namespace,
					set.Name,
					replicas[target].Name)
				return status, nil
			}
		}

	//(DeveloperBryan): InplaceHotPatch handle here
	case gstsv1alpha1.HotPatchGameStatefulSetStrategyType:
		for target := replicasCount - 1; target >= updateMin; target-- {
			if getPodRevision(replicas[target]) != updateRevision.Name {
				klog.Infof("GameStatefulSet %s/%s updating Pod %s to InplaceUpdate", set.Namespace,
					set.Name, replicas[target].Name)

				err := ssc.hotPatchUpdatePod(set, replicas[target], updateRevision, revisions)
				status.CurrentReplicas--
				return status, err
			}

			if !isHealthy(replicas[target]) && monotonic {
				klog.V(3).Infof(
					"GameStatefulSet %s/%s is waiting for Pod %s healthy to InplaceUpdate",
					set.Namespace,
					set.Name,
					replicas[target].Name)
				return status, nil
			}
		}
	}

	return status, nil
}

func (ssc *defaultGameStatefulSetControl) inPlaceUpdatePod(
	set *gstsv1alpha1.GameStatefulSet, pod *v1.Pod,
	updateRevision *apps.ControllerRevision, revisions []*apps.ControllerRevision,
) error {
	var oldRevision *apps.ControllerRevision
	for _, r := range revisions {
		if r.Name == getPodRevision(pod) {
			oldRevision = r
			break
		}
	}

	opts := &inplaceupdate.UpdateOptions{}
	if set.Spec.UpdateStrategy.InPlaceUpdateStrategy != nil {
		opts.GracePeriodSeconds = set.Spec.UpdateStrategy.InPlaceUpdateStrategy.GracePeriodSeconds
	}

	startTime := time.Now()
	res := ssc.inPlaceControl.Update(pod, oldRevision, updateRevision, opts)

	if res.InPlaceUpdate {
		if res.UpdateErr == nil {
			ssc.metrics.collectPodUpdateDurations(set.Namespace, set.Name, successStatus, inplaceUpdateStrategy, isGrace, time.Since(startTime))
			ssc.recorder.Eventf(
				set,
				v1.EventTypeNormal,
				"SuccessfulUpdatePodInPlace",
				"successfully update pod %s in-place",
				pod.Name)
		} else {
			ssc.metrics.collectPodUpdateDurations(set.Namespace, set.Name, failureStatus, inplaceUpdateStrategy, isGrace, time.Since(startTime))
			ssc.recorder.Eventf(
				set,
				v1.EventTypeWarning,
				"FailedUpdatePodInPlace",
				"failed to update pod %s in-place: %v",
				pod.Name,
				res.UpdateErr)
		}
		if res.DelayDuration > 0 {
			durationStore.Push(getGameStatefulSetKey(set), res.DelayDuration)
		}
		return res.UpdateErr
	}

	err := fmt.Errorf(
		"find Pod %s update strategy is InplaceUpdate, but the diff "+
			"not only contains replace operation of spec.containers[x].image",
		pod)
	ssc.metrics.collectPodUpdateDurations(set.Namespace, set.Name, failureStatus, "incorrectInplaceUpdateSettings",
		isGrace, time.Since(startTime))
	ssc.recorder.Eventf(
		set,
		v1.EventTypeWarning,
		"FailedUpdatePodInPlace",
		"find Pod %s update strategy is InPlace but can not update in-place: %v",
		pod.Name,
		err)
	klog.Warningf("GameStatefulSet %s/%s can not update Pod %s in-place: %v", set.Namespace, set.Name, pod.Name, err)
	return err
}

func (ssc *defaultGameStatefulSetControl) hotPatchUpdatePod(
	set *gstsv1alpha1.GameStatefulSet, pod *v1.Pod,
	updateRevision *apps.ControllerRevision, revisions []*apps.ControllerRevision,
) error {
	var oldRevision *apps.ControllerRevision
	for _, r := range revisions {
		if r.Name == getPodRevision(pod) {
			oldRevision = r
			break
		}
	}

	startTime := time.Now()
	err := ssc.hotPatchControl.Update(pod, oldRevision, updateRevision)

	if err != nil {
		ssc.metrics.collectPodUpdateDurations(set.Namespace, set.Name, failureStatus, hotPatchUpdateStrategy, isGrace, time.Since(startTime))
		ssc.recorder.Eventf(
			set,
			v1.EventTypeWarning,
			"FailedUpdatePodHotPatch",
			"failed to update pod %s hot-patch: %v",
			pod.Name,
			err)
		return err
	}
	ssc.metrics.collectPodUpdateDurations(set.Namespace, set.Name, successStatus, hotPatchUpdateStrategy, isGrace, time.Since(startTime))
	ssc.recorder.Eventf(
		set,
		v1.EventTypeNormal,
		"SuccessfulUpdatePodHotPatch",
		"successfully update pod %s hot-patch",
		pod.Name)
	return nil
}

// updateGameStatefulSetStatus updates set's Status to be equal to status. If status indicates a complete update, it is
// mutated to indicate completion. If status is semantically equivalent to set's Status no update is performed. If the
// returned error is nil, the update is successful.
func (ssc *defaultGameStatefulSetControl) updateGameStatefulSetStatus(
	set *gstsv1alpha1.GameStatefulSet,
	canaryCtx *canaryContext) error {

	// copy set and update its status
	set = set.DeepCopy()
	if err := ssc.statusUpdater.UpdateGameStatefulSetStatus(set, canaryCtx); err != nil {
		return err
	}

	return nil
}

// truncatePreDeleteHookRuns truncate unneeded PreDeleteHookConditions
func (ssc *defaultGameStatefulSetControl) truncatePreDeleteHookRuns(
	set *gstsv1alpha1.GameStatefulSet,
	pods []*v1.Pod,
	hrList []*hookv1alpha1.HookRun) error {
	preDeleteHookRuns := commonhookutil.FilterPreDeleteHookRuns(hrList)
	hrsToDelete := []*hookv1alpha1.HookRun{}
	for _, hr := range preDeleteHookRuns {
		podControllerRevision := hr.Labels[commonhookutil.WorkloadRevisionUniqueLabel]
		podInstanceID := hr.Labels[commonhookutil.PodInstanceID]

		exist := false
		for _, pod := range pods {
			cr, ok1 := pod.Labels[apps.ControllerRevisionHashLabelKey]
			id, ok2 := pod.Labels[gstsv1alpha1.GameStatefulSetPodOrdinal]
			if ok1 && ok2 && podControllerRevision == cr && podInstanceID == id {
				exist = true
				break
			}
		}
		if !exist {
			hrsToDelete = append(hrsToDelete, hr)
		}
	}

	return ssc.deleteHookRuns(hrsToDelete)
}

// truncatePreDeleteHookConditions truncate unneeded PreDeleteHookConditions
func (ssc *defaultGameStatefulSetControl) truncatePreDeleteHookConditions(
	pods []*v1.Pod,
	newStatus *gstsv1alpha1.GameStatefulSetStatus) {
	tmpPredeleteHookConditions := []hookv1alpha1.PreDeleteHookCondition{}
	for _, cond := range newStatus.PreDeleteHookConditions {
		for _, pod := range pods {
			if cond.PodName == pod.Name {
				tmpPredeleteHookConditions = append(tmpPredeleteHookConditions, cond)
				break
			}
		}
		newStatus.PreDeleteHookConditions = tmpPredeleteHookConditions
	}
}

// deleteUnexpectedPreDeleteHookRuns delete unexpected PreDeleteHookRuns, then will trigger a reconcile
func (ssc *defaultGameStatefulSetControl) deleteUnexpectedPreDeleteHookRuns(hrList []*hookv1alpha1.HookRun) error {
	preDeleteHookRuns := commonhookutil.FilterPreDeleteHookRuns(hrList)
	hrsToDelete := []*hookv1alpha1.HookRun{}
	for _, hr := range preDeleteHookRuns {
		if hr.Status.Phase.Completed() && hr.Status.Phase != hookv1alpha1.HookPhaseSuccessful {
			hrsToDelete = append(hrsToDelete, hr)
		}
	}

	return ssc.deleteHookRuns(hrsToDelete)
}

// truncatePreInplaceHookRuns truncate unneeded PreInplaceHookConditions
func (ssc *defaultGameStatefulSetControl) truncatePreInplaceHookRuns(
	set *gstsv1alpha1.GameStatefulSet,
	pods []*v1.Pod,
	hrList []*hookv1alpha1.HookRun) error {
	preInplaceHookRuns := commonhookutil.FilterPreInplaceHookRuns(hrList)
	hrsToDelete := []*hookv1alpha1.HookRun{}
	for _, hr := range preInplaceHookRuns {
		podControllerRevision := hr.Labels[commonhookutil.WorkloadRevisionUniqueLabel]
		podInstanceID := hr.Labels[commonhookutil.PodInstanceID]

		exist := false
		for _, pod := range pods {
			cr, ok1 := pod.Labels[apps.ControllerRevisionHashLabelKey]
			id, ok2 := pod.Labels[gstsv1alpha1.GameStatefulSetPodOrdinal]
			if ok1 && ok2 && podControllerRevision == cr && podInstanceID == id {
				exist = true
				break
			}
		}
		if !exist {
			hrsToDelete = append(hrsToDelete, hr)
		}
	}

	return ssc.deleteHookRuns(hrsToDelete)
}

// truncatePreInplaceHookConditions truncate unneeded PreInplaceHookConditions
func (ssc *defaultGameStatefulSetControl) truncatePreInplaceHookConditions(
	pods []*v1.Pod,
	newStatus *gstsv1alpha1.GameStatefulSetStatus) {
	tmpPreInplaceHookConditions := []hookv1alpha1.PreInplaceHookCondition{}
	for _, cond := range newStatus.PreInplaceHookConditions {
		for _, pod := range pods {
			if cond.PodName == pod.Name {
				tmpPreInplaceHookConditions = append(tmpPreInplaceHookConditions, cond)
				break
			}
		}
		newStatus.PreInplaceHookConditions = tmpPreInplaceHookConditions
	}
}

// deleteUnexpectedPreInplaceHookRuns delete unexpected PreInplaceHookRuns, then will trigger a reconcile
func (ssc *defaultGameStatefulSetControl) deleteUnexpectedPreInplaceHookRuns(
	hrList []*hookv1alpha1.HookRun) error {
	preInplaceHookRuns := commonhookutil.FilterPreInplaceHookRuns(hrList)
	hrsToDelete := []*hookv1alpha1.HookRun{}
	for _, hr := range preInplaceHookRuns {
		if hr.Status.Phase.Completed() && hr.Status.Phase != hookv1alpha1.HookPhaseSuccessful {
			hrsToDelete = append(hrsToDelete, hr)
		}
	}

	return ssc.deleteHookRuns(hrsToDelete)
}

var _ GameStatefulSetControlInterface = &defaultGameStatefulSetControl{}

func (ssc *defaultGameStatefulSetControl) updatePostInplaceHookConditions(
	replicas []*v1.Pod,
	set *gstsv1alpha1.GameStatefulSet,
	status *gstsv1alpha1.GameStatefulSetStatus) {
	for _, pod := range replicas {
		err := ssc.postInplaceControl.UpdatePostInplaceHook(set, pod, status, gstsv1alpha1.GameStatefulSetPodOrdinal)
		if err != nil {
			ssc.recorder.Eventf(set, v1.EventTypeWarning, "FailedResyncPostHookRun",
				"failed to resync post hook for pod %s, error: %v", pod.Name, err)
		}
	}
}

func (ssc *defaultGameStatefulSetControl) handleDirtyPods(set *gstsv1alpha1.GameStatefulSet,
	newStatus *gstsv1alpha1.GameStatefulSetStatus, dirtyPods []string) {
	for _, podName := range dirtyPods {
		err := ssc.deletePod(set, newStatus, podName)
		if err != nil {
			klog.Infof("Failed to delete pod %s/%s: %s", set.Namespace, podName, err.Error())
		}
	}
}

func (ssc *defaultGameStatefulSetControl) deletePod(set *gstsv1alpha1.GameStatefulSet,
	newStatus *gstsv1alpha1.GameStatefulSetStatus, podName string) error {
	pod, err := ssc.podLister.Pods(set.Namespace).Get(podName)
	if err != nil && errors.IsNotFound(err) {
		return nil
	}
	if err != nil {
		ssc.recorder.Eventf(set, v1.EventTypeWarning, "FailedGetPod",
			"failed to get pod %s/%s: %v", pod.Namespace, pod.Name, err)
		return err
	}
	if isTerminating(pod) {
		return nil
	}

	canDelete, err := ssc.preDeleteControl.CheckDelete(set, pod, newStatus, gstsv1alpha1.GameStatefulSetPodOrdinal)
	if err != nil {
		klog.V(2).Infof("CheckDelete failed for pod %s/%s: %v", pod.Namespace, pod.Name, err)
		return err
	}
	if canDelete {
		if set.Spec.PreDeleteUpdateStrategy.Hook != nil {
			klog.V(2).Infof("PreDelete Hook run successfully, delete the pod %s/%s now.", pod.Namespace, pod.Name)
		}
	} else {
		klog.V(2).Infof("PreDelete Hook not completed, can't delete the pod %s/%s now.", pod.Namespace, pod.Name)
		return fmt.Errorf("PreDelete Hook of pod %s/%s not completed", pod.Namespace, pod.Name)
	}
	startTime := time.Now()
	if err := ssc.kubeClient.CoreV1().Pods(pod.Namespace).Delete(context.TODO(),
		pod.Name, metav1.DeleteOptions{}); err != nil {
		ssc.metrics.collectPodDeleteDurations(set.Namespace, set.Name, failureStatus, deletePodAction, isGrace, time.Since(startTime))
		scaleExpectations.ObserveScale(util.GetControllerKey(set), expectations.Delete, pod.Name)
		ssc.recorder.Eventf(set, v1.EventTypeWarning, "FailedDeletePod",
			"failed to delete pod %s/%s: %v", set.Namespace, podName, err)
	}
	ssc.metrics.collectPodDeleteDurations(set.Namespace, set.Name, successStatus, deletePodAction, isGrace, time.Since(startTime))
	return nil
}

// continueUpdate determines whether to update next pod
func (ssc *defaultGameStatefulSetControl) continueUpdate(set *gstsv1alpha1.GameStatefulSet,
	monotonic bool, maxUnavailable, unavailablePods, updatedPods, podsToUpdate int) bool {
	// if monotonic, stop updating more pods
	if monotonic {
		return false
	}

	// If at anytime, total number of unavailable Pods exceeds maxUnavailable,
	// we stop updating more Pods
	if updatedPods == podsToUpdate {
		klog.V(4).Infof(
			"GameStatefulSet is waiting for pods to become available: gst=%s/%s, maxUnavailable=%d, "+
				"unavailablePods=%d, operatedPods=%d",
			set.Namespace,
			set.Name,
			maxUnavailable,
			unavailablePods,
			updatedPods,
		)
		return false
	}

	return true
}

// dealWithMaxSurge returns replicas and condemned after taking maxSurge into accounts.
func (ssc *defaultGameStatefulSetControl) dealWithMaxSurge(set *gstsv1alpha1.GameStatefulSet,
	currentRevision, updateRevision *apps.ControllerRevision,
	replicaCount, updatedReadyOfReplicasCount int,
	replicas, condemned []*v1.Pod) ([]*v1.Pod, []*v1.Pod, error) {
	// Only use maxSurge when updating pods in parallel and strategy is not OnDelete.
	if !allowsBurst(set) {
		return replicas, condemned, nil
	}
	if !isNotOnDeleteUpdate(set) {
		return replicas, condemned, nil
	}
	if currentRevision == updateRevision {
		return replicas, condemned, nil
	}

	// When considerating maxSurge, we should tempporarily increase replicaCount
	// to (relicaCount + min(maxSurge, notUpdatedCounts)), as well as change replicas and condemned.
	maxSurge, err := intstrutil.GetValueFromIntOrPercent(intstrutil.ValueOrDefault(
		set.Spec.UpdateStrategy.RollingUpdate.MaxSurge, intstrutil.FromInt(0)), replicaCount, true)
	if err != nil {
		return replicas, condemned, err
	}
	partition, err := intstrutil.GetValueFromIntOrPercent(set.Spec.UpdateStrategy.RollingUpdate.Partition,
		replicaCount, true)
	if err != nil {
		return replicas, condemned, err
	}
	// reserve (partition) currentRevision pods
	notUpdatedCounts := replicaCount - updatedReadyOfReplicasCount - partition
	maxSurge = integer.IntMin(maxSurge, notUpdatedCounts)
	// when partition >= replicasCounts, do nothing
	if maxSurge > 0 && maxSurge <= len(condemned) {
		replicas = append(replicas, condemned[:maxSurge]...)
		condemned = condemned[maxSurge:]
	} else if maxSurge > 0 {
		replicas = append(replicas, condemned...)
		for i := 0; i < maxSurge-len(condemned); i++ {
			replicas = append(replicas, nil)
		}
		condemned = []*v1.Pod{}
	}

	return replicas, condemned, nil
}

func (ssc *defaultGameStatefulSetControl) renewStatus(status *gstsv1alpha1.GameStatefulSetStatus,
	pod *v1.Pod, currentRevision, updateRevision *apps.ControllerRevision, num int) {
	if getPodRevision(pod) == currentRevision.Name {
		status.CurrentReplicas = status.CurrentReplicas + int32(num)
	}
	if getPodRevision(pod) == updateRevision.Name {
		status.UpdatedReplicas = status.UpdatedReplicas + int32(num)
	}
}<|MERGE_RESOLUTION|>--- conflicted
+++ resolved
@@ -49,7 +49,6 @@
 	"k8s.io/utils/integer"
 )
 
-<<<<<<< HEAD
 const (
 	successStatus          string = "success"
 	failureStatus          string = "failure"
@@ -63,8 +62,6 @@
 
 var isGrace string
 
-=======
->>>>>>> 615b6c63
 // GameStatefulSetControlInterface implements the control logic for updating StatefulSets and their children Pods.
 // It is implemented as an interface to allow for extensions that provide different semantics. Currently, there is
 // only one implementation.
