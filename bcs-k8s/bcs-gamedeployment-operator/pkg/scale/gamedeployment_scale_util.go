--- conflicted
+++ resolved
@@ -14,12 +14,9 @@
 package scale
 
 import (
-<<<<<<< HEAD
-	"math"
-=======
 	"encoding/json"
 	"fmt"
->>>>>>> 34d6dda1
+	"math"
 	"sort"
 	"strconv"
 
@@ -139,7 +136,6 @@
 	return podsToDelete
 }
 
-<<<<<<< HEAD
 func getDeletionCostFromPodAnnotations(pod *v1.Pod) float64 {
 	costAnnotation := pod.Annotations["io.tencent.bcs.dev/pod-deletion-cost"]
 	if len(costAnnotation) == 0 {
@@ -150,7 +146,8 @@
 		return math.MaxFloat64
 	}
 	return costValue
-=======
+}
+
 func validateGameDeploymentPodIndex(deploy *gdv1alpha1.GameDeployment) (bool, int, int, error) {
 	if deploy == nil {
 		return false, 0, 0, nil
@@ -187,10 +184,10 @@
 }
 
 func getDeploymentIndexRange(deploy *gdv1alpha1.GameDeployment) (int, int, error) {
-	indexRange:= &gdv1alpha1.GameDeploymentPodIndexRange{}
+	indexRange := &gdv1alpha1.GameDeploymentPodIndexRange{}
 
 	value, ok := deploy.Annotations[gdv1alpha1.GameDeploymentIndexRange]
-	if ok  {
+	if ok {
 		err := json.Unmarshal([]byte(value), indexRange)
 		if err != nil {
 			return 0, 0, err
@@ -238,5 +235,4 @@
 	}
 
 	return existIDs
->>>>>>> 34d6dda1
 }