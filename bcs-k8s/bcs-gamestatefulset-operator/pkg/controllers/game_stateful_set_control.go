--- conflicted
+++ resolved
@@ -74,7 +74,7 @@
 	hookRunLister hooklister.HookRunLister,
 	hookTemplateLister hooklister.HookTemplateLister,
 	preDeleteControl predelete.PreDeleteInterface,
-	preInplaceControl preinplace.PreInplaceInterface,) GameStatefulSetControlInterface {
+	preInplaceControl preinplace.PreInplaceInterface) GameStatefulSetControlInterface {
 	return &defaultGameStatefulSetControl{
 		hookClient,
 		podControl,
@@ -101,7 +101,7 @@
 	hookRunLister      hooklister.HookRunLister
 	hookTemplateLister hooklister.HookTemplateLister
 	preDeleteControl   predelete.PreDeleteInterface
-	preInplaceControl   preinplace.PreInplaceInterface
+	preInplaceControl  preinplace.PreInplaceInterface
 }
 
 // UpdateGameStatefulSet executes the core logic loop for a stateful set plus, applying the predictable and
@@ -628,12 +628,7 @@
 		// If we have a Pod that has been created but is not running and ready we can not make progress.
 		// We must ensure that all for each Pod, when we create it, all of its predecessors, with respect to its
 		// ordinal, are Running and Ready.
-<<<<<<< HEAD
 		if monotonic && (getPodRevision(replicas[i]) == updateRevision.Name) && (!isRunningAndReady(replicas[i])) {
-=======
-
-		if monotonic && (getPodRevision(replicas[i]) == updateRevision.Name) && (!isRunningAndReady(replicas[i]))  {
->>>>>>> 1b02b895
 			klog.V(3).Infof(
 				"GameStatefulSet %s/%s is waiting for Pod %s to be Running and Ready",
 				set.Namespace,
@@ -753,7 +748,7 @@
 	case gstsv1alpha1.InplaceUpdateGameStatefulSetStrategyType:
 		for target := len(replicas) - 1; target >= updateMin; target-- {
 			if getPodRevision(replicas[target]) != updateRevision.Name && !isTerminating(replicas[target]) {
-				if set.Spec.PreInplaceUpdateStrategy.Hook != nil{
+				if set.Spec.PreInplaceUpdateStrategy.Hook != nil {
 					canInplace, err := ssc.preInplaceControl.CheckInplace(
 						set,
 						replicas[target],
@@ -935,7 +930,7 @@
 	}
 
 	err := fmt.Errorf(
-		"find Pod %s update strategy is InplaceUpdate, but the diff " +
+		"find Pod %s update strategy is InplaceUpdate, but the diff "+
 			"not only contains replace operation of spec.containers[x].image",
 		pod)
 	ssc.recorder.Eventf(
