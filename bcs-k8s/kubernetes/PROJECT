--- conflicted
+++ resolved
@@ -18,16 +18,13 @@
   version: v1
 - group: networkextension
   kind: Listener
-  version: v1
-<<<<<<< HEAD
+  version: v
 - group: cloud
   kind: CloudIPQuota
-=======
 - group: networkextension
   kind: PortPool
   version: v1
 - group: networkextension
   kind: PortBinding
->>>>>>> 09d631e8
   version: v1
 version: "2"