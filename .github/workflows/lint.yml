name: lint
on: [push, pull_request]
jobs:
  bcs-webconsole:
    name: bcs-webconsole
    runs-on: ubuntu-latest
    steps:
      - name: checkout
        uses: actions/checkout@v3
      - name: setup go
        uses: actions/setup-go@v3
        with:
          go-version-file: bcs-services/bcs-webconsole/go.mod
      - name: go mod tidy check
        uses: katexochen/go-tidy-check@v2
        with:
          modules: bcs-services/bcs-webconsole
      - name: golangci-lint
        uses: golangci/golangci-lint-action@v3
        with:
          version: v1.54.2
          args: --timeout=30m
          working-directory: bcs-services/bcs-webconsole
  bcs-monitor:
    name: bcs-monitor
    runs-on: ubuntu-latest
    steps:
      - name: checkout
        uses: actions/checkout@v3
      - name: setup go
        uses: actions/setup-go@v3
        with:
          go-version-file: bcs-services/bcs-monitor/go.mod
      - name: go mod tidy check
        uses: katexochen/go-tidy-check@v2
        with:
          modules: bcs-services/bcs-monitor
      - name: golangci-lint
        uses: golangci/golangci-lint-action@v3
        with:
          version: v1.54.2
          args: --timeout=30m
          working-directory: bcs-services/bcs-monitor
  bcs-bscp:
    name: bcs-bscp
    runs-on: ubuntu-latest
    steps:
      - name: checkout
        uses: actions/checkout@v3
      - name: setup go
        uses: actions/setup-go@v3
        with:
          go-version-file: bcs-services/bcs-bscp/go.mod
      - name: go mod tidy check
        uses: katexochen/go-tidy-check@v2
        with:
          modules: bcs-services/bcs-bscp
      - name: golangci-lint
        uses: golangci/golangci-lint-action@v3
        with:
          version: v1.54.2
<<<<<<< HEAD
          args: --timeout=30m --issues-exit-code=0
          working-directory: bcs-services/bcs-bscp
  bcs-cluster-manager:
    name: bcs-cluster-manager
    runs-on: ubuntu-latest
    steps:
      - name: checkout
        uses: actions/checkout@v3
      - name: setup go
        uses: actions/setup-go@v3
        with:
          go-version-file: bcs-services/bcs-cluster-manager/go.mod
      - name: go mod tidy check
        uses: katexochen/go-tidy-check@v2
        with:
          modules: bcs-services/bcs-cluster-manager
      - name: golangci-lint
        uses: golangci/golangci-lint-action@v3
        with:
          version: v1.54.2
          args: --timeout=30m --issues-exit-code=0
          working-directory: bcs-services/bcs-cluster-manager
  bcs-helm-manager:
    name: bcs-helm-manager
    runs-on: ubuntu-latest
    steps:
      - name: checkout
        uses: actions/checkout@v3
      - name: setup go
        uses: actions/setup-go@v3
        with:
          go-version-file: bcs-services/bcs-helm-manager/go.mod
      - name: go mod tidy check
        uses: katexochen/go-tidy-check@v2
        with:
          modules: bcs-services/bcs-helm-manager
      - name: golangci-lint
        uses: golangci/golangci-lint-action@v3
        with:
          version: v1.54.2
          args: --timeout=30m --issues-exit-code=0
          working-directory: bcs-services/bcs-helm-manager
  bcs-project-manager:
    name: bcs-project-manager
    runs-on: ubuntu-latest
    steps:
      - name: checkout
        uses: actions/checkout@v3
      - name: setup go
        uses: actions/setup-go@v3
        with:
          go-version-file: bcs-services/bcs-project-manager/go.mod
      - name: go mod tidy check
        uses: katexochen/go-tidy-check@v2
        with:
          modules: bcs-services/bcs-project-manager
      - name: golangci-lint
        uses: golangci/golangci-lint-action@v3
        with:
          version: v1.54.2
          args: --timeout=30m --issues-exit-code=0
          working-directory: bcs-services/bcs-project-manager
  bcs-user-manager:
    name: bcs-user-manager
    runs-on: ubuntu-latest
    steps:
      - name: checkout
        uses: actions/checkout@v3
      - name: setup go
        uses: actions/setup-go@v3
        with:
          go-version-file: bcs-services/bcs-user-manager/go.mod
      - name: go mod tidy check
        uses: katexochen/go-tidy-check@v2
        with:
          modules: bcs-services/bcs-user-manager
      - name: golangci-lint
        uses: golangci/golangci-lint-action@v3
        with:
          version: v1.54.2
          args: --timeout=30m --issues-exit-code=0
          working-directory: bcs-services/bcs-user-manager
  bcs-cluster-resources:
    name: bcs-cluster-resources
    runs-on: ubuntu-latest
    steps:
      - name: checkout
        uses: actions/checkout@v3
      - name: setup go
        uses: actions/setup-go@v3
        with:
          go-version-file: bcs-services/cluster-resources/go.mod
      - name: go mod tidy check
        uses: katexochen/go-tidy-check@v2
        with:
          modules: bcs-services/cluster-resources
      - name: golangci-lint
        uses: golangci/golangci-lint-action@v3
        with:
          version: v1.54.2
          args: --timeout=30m --issues-exit-code=0
          working-directory: bcs-services/cluster-resources
=======
          args: --timeout=30m --issues-exit-code=0 --skip-dirs=test --skip-dirs=pkg/logs/glog
          working-directory: bcs-services/bcs-bscp
>>>>>>> fa235d2c
<|MERGE_RESOLUTION|>--- conflicted
+++ resolved
@@ -59,8 +59,7 @@
         uses: golangci/golangci-lint-action@v3
         with:
           version: v1.54.2
-<<<<<<< HEAD
-          args: --timeout=30m --issues-exit-code=0
+          args: --timeout=30m --issues-exit-code=0 --skip-dirs=test --skip-dirs=pkg/logs/glog
           working-directory: bcs-services/bcs-bscp
   bcs-cluster-manager:
     name: bcs-cluster-manager
@@ -161,8 +160,4 @@
         with:
           version: v1.54.2
           args: --timeout=30m --issues-exit-code=0
-          working-directory: bcs-services/cluster-resources
-=======
-          args: --timeout=30m --issues-exit-code=0 --skip-dirs=test --skip-dirs=pkg/logs/glog
-          working-directory: bcs-services/bcs-bscp
->>>>>>> fa235d2c
+          working-directory: bcs-services/cluster-resources